--- conflicted
+++ resolved
@@ -38,11 +38,7 @@
 
 4. Open the page `Interactive Components`, then turn the switch to `On`
 
-<<<<<<< HEAD
-5. Set the request URL to: `EXTERNAL_URL/api/v1/bots/YOUR_BOT_ID/mod/channel-slack/callback`
-=======
-2. Set the request URL to: `EXTERNAL_URL/api/v1/bots/YOUR_BOT_ID/mod/channel-slack/bots/YOUR_BOT_ID/callback`
->>>>>>> e42b5440
+5. Set the request URL to: `EXTERNAL_URL/api/v1/bots/YOUR_BOT_ID/mod/channel-slack/bots/YOUR_BOT_ID/callback`
 
 - Replace EXTERNAL_URL by the value of `externalUrl` in your botpress.config.json
 - Replace YOUR_BOT_ID by your bot ID
@@ -51,8 +47,7 @@
 
 7. Install the app by clicking the `Install App to Workspace` button
 
-
-### Finish configuring your bot 
+### Finish configuring your bot
 
 1. Return to `data/bots/YOUR_BOT_ID/config/channel-slack.json` and set
 

require('dotenv').config()

const express = require('express')
const app = express()
const path = require('path')
const proxy = require('express-http-proxy')
const _ = require('lodash')
const bodyParser = require('body-parser')
const qs = require('querystring')

const { HttpProxy } = require('@botpress/xx-util')

const BASE_PATH = '/api/v1'
const BOT_PATH = BASE_PATH + '/bots/bot123'

app.use(bodyParser.json())
app.use(express.static('./static'))

const { CORE_API_URL } = process.env
const httpProxy = new HttpProxy(app, CORE_API_URL)

<<<<<<< HEAD
httpProxy('/api/bot/information', BOT_PATH, process.env.CORE_API_URL)
=======
httpProxy
  .proxy('/api/modules', BASE_PATH + '/modules')
  .proxy('/js/modules/channel-web', BASE_PATH + '/modules/channel-web')
  .proxy('/api/bot/information', BOT_PATH)
>>>>>>> 0f216d1e

app.use(
  '/socket.io',
  proxy(process.env.CORE_API_URL, {
    timeout: 20000,
    proxyReqPathResolver: function(req) {
      return '/socket.io' + require('url').parse(req.url).path
    },
    userResDecorator: function(proxyRes, proxyResData, userReq, userRes) {
      console.log(proxyRes.statusCode, proxyResData.toString())
      return proxyResData
    }
  })
)

// httpProxy('/socket.io', '/socket.io', process.env.CORE_API_URL)

app.post(
  '/api/middlewares/customizations',
  proxy(CORE_API_URL, {
    proxyReqPathResolver: async (req, res) => BOT_PATH + '/middleware',
    proxyReqBodyDecorator: async (body, srcReq) => {
      // Middleware(s) is a typo. Can't be plural.
      return { middleware: body.middlewares }
    }
  })
)

<<<<<<< HEAD
//const oQuery = req.query || {}
httpProxy('/api/middlewares', BOT_PATH + '/middleware', process.env.CORE_API_URL)
=======
httpProxy.proxy('/api/middlewares', BOT_PATH + '/middleware')
>>>>>>> 0f216d1e

app.post(
  '/api/content/categories/:categoryId/items/:itemId',
  proxy(CORE_API_URL, {
    proxyReqPathResolver: req => {
      return `${BOT_PATH}/content/${req.params.categoryId}/elements/${req.params.itemId}`
    }
  })
)

app.post(
  '/api/content/categories/:categoryId/items',
  proxy(CORE_API_URL, {
    proxyReqPathResolver: async (req, res) => {
      return `${BOT_PATH}/content/${req.params.categoryId}/elements`
    }
  })
)

httpProxy.proxy('/api/content/categories', BOT_PATH + '/content/types')

app.get(
  '/api/content/items-batched/:itemIds',
  proxy(CORE_API_URL, {
    proxyReqPathResolver: req => {
      const elementIds = req.params.itemIds.split(',')
      return `${BOT_PATH}/content/elements?ids=${elementIds.join(',')}`
    }
  })
)

app.get(
  '/api/content/items',
  proxy(CORE_API_URL, {
    proxyReqPathResolver: req => {
      const oQuery = req.query || {}
      const query = qs.stringify(_.pick(oQuery, ['from', 'count', 'searchTerm']))
      if (!oQuery.categoryId || oQuery.categoryId === 'all') {
        return `${BOT_PATH}/content/elements?${query}`
      }
      return `${BOT_PATH}/content/${oQuery.categoryId}/elements?${query}`
    },
    userResDecorator: function(proxyRes, proxyResData, userReq, userRes) {
      const body = JSON.parse(proxyResData)
      body.forEach(x => _.assign(x, { categoryId: x.contentType }))
      return body
    }
  })
)

app.get(
  '/api/content/items/count',
  proxy(CORE_API_URL, {
    proxyReqPathResolver: req => {
      const contentType = req.query.categoryId
      if (contentType) {
        return `${BOT_PATH}/content/${contentType}/elements/count`
      }
      return `${BOT_PATH}/content/elements/count`
    }
  })
)

app.get(
  '/api/content/items/:itemId',
  proxy(CORE_API_URL, {
    proxyReqPathResolver: (req, res) => {
      const elementId = req.params.itemId
      return `${BOT_PATH}/content/elements/${elementId}`
    }
  })
)

httpProxy.proxy('/api/flows/available_actions', BOT_PATH + '/actions')

httpProxy.proxy('/api/flows/all', BOT_PATH + '/flows')

app.post(
  '/api/flows/save',
  proxy(CORE_API_URL, {
    proxyReqPathResolver: () => {
      return BOT_PATH + '/flows'
    },
    proxyReqBodyDecorator: async body => {
      // name prop is new
      // version prop is missing from the original ui payload
      body.forEach(x => _.assign(x, { name: x.flow, version: '0.0.1' }))
      return body
    }
  })
)

app.get('/js/env.js', (req, res) => {
  // TODO FIX Implement this
  res.contentType('text/javascript')
  res.send(`
    (function(window) {
        window.NODE_ENV = "production";
        window.BOTPRESS_ENV = "dev";
        window.BOTPRESS_CLOUD_ENABLED = false;
        window.BOTPRESS_CLOUD_SETTINGS = {"botId":"","endpoint":"","teamId":"","env":"dev"};
        window.DEV_MODE = true;
        window.AUTH_ENABLED = false;
        window.BP_SOCKET_URL = 'http://localhost:3000';
        window.AUTH_TOKEN_DURATION = 21600000;
        window.OPT_OUT_STATS = false;
        window.SHOW_GUIDED_TOUR = false;
        window.BOTPRESS_VERSION = "10.22.3";
        window.APP_NAME = "Botpress";
        window.GHOST_ENABLED = false;
        window.BOTPRESS_FLOW_EDITOR_DISABLED = null;
      })(typeof window != 'undefined' ? window : {})
    `)
})

app.get('/api/notifications/inbox', (req, res) => {
  res.send('[]')
})

app.get('/api/community/hero', (req, res) => {
  res.send({ hidden: true })
})

/********
  Modules
*********/
app.all(
  '/api/botpress-platform-webchat/*',
  proxy(process.env.CORE_API_URL, {
    proxyReqPathResolver: (req, res) => {
      let parts = _.drop(req.path.split('/'), 3)
      const newPath = parts.join('/')
      const newQuery = qs.stringify(req.query)
      return `${BOT_PATH}/ext/channel-web/${newPath}?${newQuery}`
    }
  })
)
httpProxy('/api/modules', BASE_PATH + '/modules', process.env.CORE_API_URL)
app.get(
  [`/js/modules/:moduleName`, `/js/modules/:moduleName/:subview`],
  proxy(process.env.CORE_API_URL, {
    proxyReqPathResolver: (req, res) => {
      let moduleName = req.params.moduleName

      let path = req.params.subview || 'index.js'
      if (!path.endsWith('.js')) {
        path = path + '.js'
      }

      return `${BASE_PATH}/modules/${moduleName}/files?path=${path}`
    }
  })
)
//////////

app.get('/*', (req, res) => {
  const absolutePath = path.join(__dirname, 'static/index.html')

  res.contentType('text/html')
  res.sendFile(absolutePath)
})

app.listen(process.env.HOST_PORT, () =>
  console.log('Botpress is now running on %s:%d', process.env.HOST_URL, process.env.HOST_PORT)
)<|MERGE_RESOLUTION|>--- conflicted
+++ resolved
@@ -19,14 +19,7 @@
 const { CORE_API_URL } = process.env
 const httpProxy = new HttpProxy(app, CORE_API_URL)
 
-<<<<<<< HEAD
 httpProxy('/api/bot/information', BOT_PATH, process.env.CORE_API_URL)
-=======
-httpProxy
-  .proxy('/api/modules', BASE_PATH + '/modules')
-  .proxy('/js/modules/channel-web', BASE_PATH + '/modules/channel-web')
-  .proxy('/api/bot/information', BOT_PATH)
->>>>>>> 0f216d1e
 
 app.use(
   '/socket.io',
@@ -55,12 +48,7 @@
   })
 )
 
-<<<<<<< HEAD
-//const oQuery = req.query || {}
 httpProxy('/api/middlewares', BOT_PATH + '/middleware', process.env.CORE_API_URL)
-=======
-httpProxy.proxy('/api/middlewares', BOT_PATH + '/middleware')
->>>>>>> 0f216d1e
 
 app.post(
   '/api/content/categories/:categoryId/items/:itemId',

import { ExtendedKnex } from 'botpress-module-sdk'
import Knex from 'knex'

export abstract class Table {
  constructor(public knex: ExtendedKnex) {}

  abstract bootstrap(): Promise<void>

  abstract get name(): string
}

export abstract class DatabaseMigration {
  abstract up(knex: ExtendedKnex): Promise<void>
  abstract down(knex: ExtendedKnex): Promise<void>
<<<<<<< HEAD
=======
}

export type ColumnOrDate = string | Date | Knex.Sql

export type KnexExtension_Date = {
  format(exp: any): Knex.Raw
  now(): Knex.Raw
  isBefore(d1: ColumnOrDate, d2: ColumnOrDate): Knex.Raw
  isAfter(d1: ColumnOrDate, d2: ColumnOrDate): Knex.Raw
  isBetween(date: ColumnOrDate, betweenA: ColumnOrDate, betweenB: ColumnOrDate): Knex.Raw
  isSameDay(d1: ColumnOrDate, d2: ColumnOrDate): Knex.Raw
  hourOfDay(date: ColumnOrDate): Knex.Raw
}

export type KnexExtension_Bool = {
  true(): any
  false(): any
  parse(value: any): boolean
}

export type KnexExtension_Json = {
  set(obj: any): any
  get(obj: any): any
}

export type KnexCallback = (tableBuilder: Knex.CreateTableBuilder) => any

export type KnexExtension = {
  isLite: boolean
  insertAndRetrieve<T>(
    tableName: string,
    data: {},
    returnColumns?: string | string[],
    idColumnName?: string
  ): Promise<T>
  createTableIfNotExists(tableName: string, cb: KnexCallback): Promise<any>
  date: KnexExtension_Date
  bool: KnexExtension_Bool
  json: KnexExtension_Json
>>>>>>> 43f82184
}<|MERGE_RESOLUTION|>--- conflicted
+++ resolved
@@ -1,5 +1,4 @@
 import { ExtendedKnex } from 'botpress-module-sdk'
-import Knex from 'knex'
 
 export abstract class Table {
   constructor(public knex: ExtendedKnex) {}
@@ -12,46 +11,4 @@
 export abstract class DatabaseMigration {
   abstract up(knex: ExtendedKnex): Promise<void>
   abstract down(knex: ExtendedKnex): Promise<void>
-<<<<<<< HEAD
-=======
-}
-
-export type ColumnOrDate = string | Date | Knex.Sql
-
-export type KnexExtension_Date = {
-  format(exp: any): Knex.Raw
-  now(): Knex.Raw
-  isBefore(d1: ColumnOrDate, d2: ColumnOrDate): Knex.Raw
-  isAfter(d1: ColumnOrDate, d2: ColumnOrDate): Knex.Raw
-  isBetween(date: ColumnOrDate, betweenA: ColumnOrDate, betweenB: ColumnOrDate): Knex.Raw
-  isSameDay(d1: ColumnOrDate, d2: ColumnOrDate): Knex.Raw
-  hourOfDay(date: ColumnOrDate): Knex.Raw
-}
-
-export type KnexExtension_Bool = {
-  true(): any
-  false(): any
-  parse(value: any): boolean
-}
-
-export type KnexExtension_Json = {
-  set(obj: any): any
-  get(obj: any): any
-}
-
-export type KnexCallback = (tableBuilder: Knex.CreateTableBuilder) => any
-
-export type KnexExtension = {
-  isLite: boolean
-  insertAndRetrieve<T>(
-    tableName: string,
-    data: {},
-    returnColumns?: string | string[],
-    idColumnName?: string
-  ): Promise<T>
-  createTableIfNotExists(tableName: string, cb: KnexCallback): Promise<any>
-  date: KnexExtension_Date
-  bool: KnexExtension_Bool
-  json: KnexExtension_Json
->>>>>>> 43f82184
 }
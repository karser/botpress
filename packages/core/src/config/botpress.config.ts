--- conflicted
+++ resolved
@@ -28,14 +28,8 @@
     bodyLimit: string | number
   }
   database: DatabaseConfig
-<<<<<<< HEAD
-  /**
-   * @description Testing comments
-   */
   ghost: {
     enabled: boolean | BotpressCondition
   }
-=======
   dialog: DialogConfig
->>>>>>> 2fe748d1
 }
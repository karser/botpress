import { ContainerModule, interfaces } from 'inversify'

import { TYPES } from '../misc/types'

import ActionService from './action/action-service'
import AuthService from './auth/auth-service'
import TeamsService from './auth/teams-service'
import { CMSService } from './cms/cms-service'
import { DialogEngine } from './dialog/dialog-engine'
import FlowService from './dialog/flow-service'
import { InstructionFactory } from './dialog/instruction-factory'
import { InstructionProcessor } from './dialog/instruction-processor'
import { SessionService } from './dialog/session-service'
import { ObjectCache, StorageDriver } from './ghost'
import DiskStorageDriver from './ghost/disk-driver'
import MemoryObjectCache from './ghost/memory-cache'
import GhostService from './ghost/service'
import { HookService } from './hook/hook-service'
import { EventEngine } from './middleware/event-engine'
import { Queue } from './queue'
import MemoryQueue from './queue/memory-queue'
import RealtimeService from './realtime'

export const ServicesContainerModule = new ContainerModule((bind: interfaces.Bind) => {
  bind<ObjectCache>(TYPES.ObjectCache)
    .to(MemoryObjectCache)
    .inSingletonScope()

  bind<StorageDriver>(TYPES.StorageDriver)
    .to(DiskStorageDriver)
    .inSingletonScope()

  bind<GhostService>(TYPES.GhostService)
    .to(GhostService)
    .inSingletonScope()

  bind<FlowService>(TYPES.FlowService)
    .to(FlowService)
    .inSingletonScope()

  bind<CMSService>(TYPES.CMSService)
    .to(CMSService)
    .inSingletonScope()

  bind<ActionService>(TYPES.ActionService)
    .to(ActionService)
    .inSingletonScope()

  bind<Queue>(TYPES.Queue)
    .to(MemoryQueue)
    .inSingletonScope()

  bind<HookService>(TYPES.HookService)
    .to(HookService)
    .inSingletonScope()

  bind<EventEngine>(TYPES.EventEngine)
    .to(EventEngine)
    .inSingletonScope()

  bind<DialogEngine>(TYPES.DialogEngine)
    .to(DialogEngine)
    .inSingletonScope()

  bind<SessionService>(TYPES.SessionService)
    .to(SessionService)
    .inSingletonScope()

<<<<<<< HEAD
  bind<RealtimeService>(TYPES.RealtimeService)
    .to(RealtimeService)
=======
  bind<AuthService>(TYPES.AuthService)
    .to(AuthService)
    .inSingletonScope()

  bind<TeamsService>(TYPES.TeamsService)
    .to(TeamsService)
    .inSingletonScope()

  bind<InstructionProcessor>(TYPES.InstructionProcessor)
    .to(InstructionProcessor)
    .inSingletonScope()

  bind<InstructionFactory>(TYPES.InstructionFactory)
    .to(InstructionFactory)
>>>>>>> 0f216d1e
    .inSingletonScope()
})<|MERGE_RESOLUTION|>--- conflicted
+++ resolved
@@ -66,10 +66,8 @@
     .to(SessionService)
     .inSingletonScope()
 
-<<<<<<< HEAD
-  bind<RealtimeService>(TYPES.RealtimeService)
-    .to(RealtimeService)
-=======
+  bind<RealtimeService>(TYPES.RealtimeService).to(RealtimeService)
+
   bind<AuthService>(TYPES.AuthService)
     .to(AuthService)
     .inSingletonScope()
@@ -84,6 +82,5 @@
 
   bind<InstructionFactory>(TYPES.InstructionFactory)
     .to(InstructionFactory)
->>>>>>> 0f216d1e
     .inSingletonScope()
 })
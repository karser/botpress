--- conflicted
+++ resolved
@@ -8,12 +8,8 @@
   "license": "AGPL-3.0",
   "private": true,
   "scripts": {
-<<<<<<< HEAD
     "test": "./node_modules/.bin/jest --detectOpenHandles -c jest.config.js",
-    "start": "cd ./out/bp && cross-env NODE_PATH=./ cross-env JWT_SECRET=secret node index.js",
-=======
     "start": "cd ./out/bp && cross-env NODE_PATH=./ cross-env JWT_SECRET=secret cross-env BP_MODULES_PATH=../../modules node index.js",
->>>>>>> 400d0b48
     "build": "./node_modules/.bin/gulp",
     "watch": "./node_modules/.bin/gulp dev",
     "build-modules": "./node_modules/.bin/gulp modules"

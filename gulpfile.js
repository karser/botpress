const core = require('./build/gulp.core')
const modules = require('./build/gulp.modules')
const package = require('./build/gulp.package')
const gulp = require('gulp')
const ui = require('./build/gulp.ui')
const docs = require('./build/gulp.docs')
const rimraf = require('rimraf')
const changelog = require('gulp-conventional-changelog')
const yn = require('yn')
const { spawnSync } = require('child_process')
const { argv } = require('yargs')
const _ = require('lodash')

process.on('uncaughtException', err => {
  console.error('An error occurred in your gulpfile: ', err)
  process.exit(1)
})

if (yn(process.env.GULP_PARALLEL)) {
  gulp.task(
    'build',
    gulp.series([core.build(), ui.buildShared(), ui.initStudio, gulp.parallel(modules.build(), ui.build())])
  )
} else {
  gulp.task('build', gulp.series([core.build(), ui.buildShared(), ui.initStudio, modules.build(), ui.build()]))
}

gulp.task('default', cb => {
  console.log(`
    Development Cheat Sheet
    ==================================
    yarn cmd dev:modules                Creates a symlink to modules bundles (restart server to apply backend changes - refresh for UI)
                                        After this command, type "yarn watch" in each module folder you want to watch for changes
    yarn cmd watch:core                 Recompiles the server on file modification (restart server to apply)
    yarn cmd watch:studio               Recompiles the bundle on file modification (no restart required - refresh page manually)
    yarn cmd watch:admin                Recompiles the bundle on file modification (no restart required - page refresh automatically)
    yarn cmd watch:shared               Recompiles the bundle on file modification (no restart required - refresh page manually)
    yarn cmd build:modules --m m1,m2,m3 Builds modules m1, m2 and m3 only
                                        Here m1 is the module name like nlu
                                        Modules are separated with a comma (,) and no spaces
    yarn cmd build:modules --a m1       Builds all modules that matches *m1*
<<<<<<< HEAD
=======
    yarn cmd lint --baseBranch=dev      Runs the linter on file difference between base and current branch
    yarn cmd lint --staged              Runs the linter on staged files
    yarn cmd lint --fix                 Runs the linter and try to fix rules which are fixable, then stages fixes
>>>>>>> 2bd0bec9
  `)
  cb()
})

gulp.task('build:ui', ui.build())
gulp.task('build:core', core.build())
gulp.task('build:shared', ui.buildShared())
gulp.task('init:studio', ui.initStudio)
gulp.task('build:modules', gulp.series([modules.build()]))

gulp.task('start:guide', docs.startDevServer)
gulp.task('build:guide', docs.buildGuide())
gulp.task('build:reference', docs.buildReference())

gulp.task('package:core', package.packageCore())
gulp.task('package', gulp.series([package.packageApp, modules.packageModules(), package.copyNativeExtensions]))

gulp.task('watch', gulp.parallel([core.watch, ui.watchAll]))
gulp.task('watch:core', core.watch)
gulp.task('watch:studio', ui.watchStudio)
gulp.task('watch:admin', ui.watchAdmin)
gulp.task('watch:ui', ui.watchAll)
gulp.task('watch:shared', ui.watchShared)
gulp.task('watch:modules', modules.watchModules)

gulp.task('clean:node', cb => rimraf('**/node_modules/**', cb))
gulp.task('clean:out', cb => rimraf('out', cb))
gulp.task('clean:data', cb => rimraf('out/bp/data', cb))
gulp.task('clean:db', cb => rimraf('out/bp/data/storage/core.sqlite', cb))

gulp.task('dev:modules', modules.createAllModulesSymlink())

/**
 * Example: yarn cmd migration:create --target core --ver 13.0.0 --title "some config update"
 * target can either be "core" or the name of any module
 */
gulp.task('migration:create', core.createMigration)

gulp.task('check-translations', core.checkTranslations)

gulp.task('changelog', () => {
  // see options here: https://github.com/conventional-changelog/conventional-changelog/tree/master/packages
  const changelogOts = {
    preset: 'angular',
    releaseCount: 1
  }
  const context = {}
  const gitRawCommitsOpts = {
    merges: null
  }
  const commitsParserOpts = {
    mergePattern: /^Merge pull request #(\d+) from (.*)/gi,
    mergeCorrespondence: ['id', 'source']
  }
  const changelogWriterOpts = {}

  return gulp
    .src('CHANGELOG.md')
    .pipe(changelog(changelogOts, context, gitRawCommitsOpts, commitsParserOpts, changelogWriterOpts))
    .pipe(gulp.dest('./'))
})

gulp.task('lint', cb => {
  if (argv.staged) {
    const command = `yarn run lint-staged --no-stash -c config/lint-staged${argv.fix ? '.fix' : ''}.config.js`
    spawnSync(command, { shell: true, stdio: 'inherit' }, err => cb(err))
    cb()
    return
  }

  const baseBranch = argv.baseBranch || 'dev'
  const gitResult = spawnSync('git', ['--no-pager', 'diff', `${baseBranch}..`, '--name-only'], { stdio: 'pipe' })

  const files = String(gitResult.output)
    .split('\n')
    .filter(file => /\.tsx?$/.test(file))

  for (const batch of _.chunk(files, 100)) {
    const command = `yarn run tslint -c tslint.newrules.json ${argv.fix ? '--fix' : ''}`
    spawnSync(command, [batch.join(' ')], { shell: true, stdio: 'inherit' }, err => cb(err))
  }

  cb()
})<|MERGE_RESOLUTION|>--- conflicted
+++ resolved
@@ -39,12 +39,9 @@
                                         Here m1 is the module name like nlu
                                         Modules are separated with a comma (,) and no spaces
     yarn cmd build:modules --a m1       Builds all modules that matches *m1*
-<<<<<<< HEAD
-=======
     yarn cmd lint --baseBranch=dev      Runs the linter on file difference between base and current branch
     yarn cmd lint --staged              Runs the linter on staged files
     yarn cmd lint --fix                 Runs the linter and try to fix rules which are fixable, then stages fixes
->>>>>>> 2bd0bec9
   `)
   cb()
 })

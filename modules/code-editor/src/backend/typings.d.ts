--- conflicted
+++ resolved
@@ -49,10 +49,6 @@
 interface RequestWithPerms {
   permissions: FilePermissions
   params: any
-<<<<<<< HEAD
-  query: any
-=======
   query?: any
->>>>>>> 64076557
   body: any
 }
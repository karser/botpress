import React from 'react'
import { Row, Col, OverlayTrigger, Tooltip } from 'react-bootstrap'

import style from './style.scss'
import moment from 'moment'
import _ from 'lodash'
import ReactAudioPlayer from 'react-audio-player'

export default class Message extends React.Component {
  constructor() {
    super()
  }

  renderText() {
    return <p>{this.props.content.text}</p>
  }

  renderImage() {
    return <img src={this.props.content.text} />
  }

  renderVideo() {
    return (
      <video controls>
        <source src={this.props.content.text} type="video/mp4" />
      </video>
    )
  }

  renderAudio() {
    return <ReactAudioPlayer className={style.audio} src={this.props.content.text} />
  }

  renderEvent() {
    const date = moment(this.props.content.ts).format('DD MMM YYYY [at] LT')
    return <p>User visit : {date}</p>
  }

  renderContent() {
    const type = this.props.content.type

    if (type === 'message' || type === 'text' || type === 'quick_reply' || type === 'custom') {
      return this.renderText()
    } else if (type === 'image') {
      return this.renderImage()
    } else if (type === 'video') {
      return this.renderVideo()
    } else if (type === 'audio') {
      return this.renderAudio()
    } else if (type === 'visit') {
      return this.renderEvent()
    }
    return null
  }

  renderMessageFromUser() {
    return <div className={style.message + ' ' + style.fromUser}>{this.renderContent()}</div>
  }

  renderMessageFromBot() {
    return <div className={style.message + ' ' + style.fromBot}>{this.renderContent()}</div>
  }

  renderMessageFromSystem() {
    return <div className={style.message + ' ' + style.fromSystem}>{this.renderContent()}</div>
  }

  renderMessage() {
    const date = moment(this.props.content.ts).format('DD MMM YYYY [at] LT')

    const tooltip = <Tooltip id="tooltip">{date}</Tooltip>

    if (this.props.content.direction === 'in') {
      if (this.props.content.type === 'text') {
        return (
          <OverlayTrigger placement="right" overlay={tooltip}>
            {this.renderMessageFromUser()}
          </OverlayTrigger>
        )
      }

      return (
        <OverlayTrigger placement="auto" overlay={tooltip}>
          {this.renderMessageFromSystem()}
        </OverlayTrigger>
      )
    }

    return (
      <OverlayTrigger placement="left" overlay={tooltip}>
        {this.renderMessageFromBot()}
      </OverlayTrigger>
    )
  }

  render() {
<<<<<<< HEAD
    const renderedTypes = ['text', 'message', 'image', 'video', 'audio']
    const renderedEvents = ['visit']
=======
    const renderedTypes = ['text', 'message', 'image', 'video', 'audio', 'quick_reply', 'custom']
>>>>>>> 941037f4

    if (!_.includes(renderedTypes.concat(renderedEvents), this.props.content.type)) {
      return null
    }

    return (
      <Row>
        <Col md={12}>{this.renderMessage()}</Col>
      </Row>
    )
  }
}<|MERGE_RESOLUTION|>--- conflicted
+++ resolved
@@ -94,14 +94,8 @@
   }
 
   render() {
-<<<<<<< HEAD
-    const renderedTypes = ['text', 'message', 'image', 'video', 'audio']
-    const renderedEvents = ['visit']
-=======
-    const renderedTypes = ['text', 'message', 'image', 'video', 'audio', 'quick_reply', 'custom']
->>>>>>> 941037f4
-
-    if (!_.includes(renderedTypes.concat(renderedEvents), this.props.content.type)) {
+    const renderedTypes = ['text', 'message', 'image', 'video', 'audio', 'quick_reply', 'custom', 'visit']
+    if (!_.includes(renderedTypes, this.props.content.type)) {
       return null
     }
 

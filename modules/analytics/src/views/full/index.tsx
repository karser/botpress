--- conflicted
+++ resolved
@@ -109,12 +109,8 @@
     dateRange: undefined,
     previousDateRange: undefined,
     metrics: [],
-<<<<<<< HEAD
+    previousRangeMetrics: [],
     pageTitle: lang.tr('analytics.dashboard'),
-=======
-    previousRangeMetrics: [],
-    pageTitle: 'Dashboard',
->>>>>>> 9b1f0966
     selectedChannel: 'all',
     shownSection: 'dashboard'
   })
@@ -255,28 +251,15 @@
     return (
       <div className={style.metricsContainer}>
         <NumberMetric
-<<<<<<< HEAD
-          name={lang.tr('analytics.activeUsers')}
-          value={getMetricCount('active_users_count')}
-          icon="user"
-        />
-        <NumberMetric
-          name={lang.tr('analytics.newUsers', { nb: getMetricCount('new_users_count') })}
-=======
           diffFromPreviousRange={newUserCountDiff}
           previousDateRange={state.previousDateRange}
-          name={`${getMetricCount('new_users_count')} New Users`}
->>>>>>> 9b1f0966
+          name={lang.tr('analytics.newUsers', { nb: getMetricCount('new_users_count') })}
           value={getNewUsersPercent()}
         />
         <NumberMetric
-<<<<<<< HEAD
-          name={lang.tr('analytics.returningUsers', { nb: getMetricCount('active_users_count') })}
-=======
           diffFromPreviousRange={activeUserCountDiff}
           previousDateRange={state.previousDateRange}
-          name={`${getMetricCount('active_users_count')} Returning Users`}
->>>>>>> 9b1f0966
+          name={lang.tr('analytics.returningUsers', { nb: getMetricCount('active_users_count') })}
           value={getReturningUsers()}
         />
         <TimeSeriesChart
@@ -361,7 +344,9 @@
               />
             </div>
             <RadialMetric
-              name={lang.tr('analytics.successfulWorkflowCompletions', { nb: getMetricCount('workflow_completed_count') })}
+              name={lang.tr('analytics.successfulWorkflowCompletions', {
+                nb: getMetricCount('workflow_completed_count')
+              })}
               value={getMetricCount('workflow_completed_count')}
               className={style.quarter}
             />

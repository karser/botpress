import { Button, HTMLSelect, IconName, MaybeElement, Popover, Position, Tooltip as BpTooltip } from '@blueprintjs/core'
import { DateRange, DateRangeInput, DateRangePicker, IDateRangeShortcut, TimePrecision } from '@blueprintjs/datetime'
import '@blueprintjs/datetime/lib/css/blueprint-datetime.css'
import axios from 'axios'
<<<<<<< HEAD
import { style as sharedStyle } from 'botpress/shared'
import { lang } from 'botpress/shared'
import { Container, ItemList, SidePanel } from 'botpress/ui'
import cx from 'classnames'
import _ from 'lodash'
import moment from 'moment'
import React, { FC, useEffect, useReducer, useState } from 'react'
import { LocaleUtils } from 'react-day-picker'
import { Area, AreaChart, ResponsiveContainer, Tooltip, XAxis, YAxis } from 'recharts'
=======
import cx from 'classnames'
import _ from 'lodash'
import moment from 'moment'
import React, { FC, useEffect, useState } from 'react'
>>>>>>> 1e806b50

import { MetricEntry } from '../../backend/typings'
import { initializeTranslations } from '../translations'

import {
  lastMonthEnd,
  lastMonthStart,
  lastWeekEnd,
  lastWeekStart,
  lastYearEnd,
  lastYearStart,
  now,
  thisMonth,
  thisWeek,
  thisYear
} from './dates'
import style from './style.scss'
<<<<<<< HEAD

moment.locale(lang.locale())

const {
  TooltipStyle: { botpressTooltip }
} = sharedStyle

const SECONDS_PER_DAY = 86400

const CHANNEL_COLORS = {
  web: '#FFA83A',
  messenger: '#0196FF',
  slack: '#4A154B',
  telegram: '#2EA6DA'
}
=======
import FlatProgressChart from './FlatProgressChart'
import ItemsList from './ItemsList'
import NumberMetric from './NumberMetric'
import RadialMetric from './RadialMetric'
import TimeSeriesChart from './TimeSeriesChart'
>>>>>>> 1e806b50

interface State {
  metrics: MetricEntry[]
  dateRange?: DateRange
  pageTitle: string
  selectedChannel: string
  shownSection: string
}

export interface Extras {
  icon?: IconName | MaybeElement
  iconBottom?: IconName | MaybeElement
  className?: string
}

const navigateToElement = (name: string, type: string) => () => {
  let url
  if (type === 'qna') {
    url = `/modules/qna?id=${name.replace('__qna__', '')}`
  } else if (type === 'workflow') {
    url = `/oneflow/${name}`
  }
  window.postMessage({ action: 'navigate-url', payload: url }, '*')
}

const fetchReducer = (state: State, action): State => {
  if (action.type === 'datesSuccess') {
    const { dateRange } = action.data

    return {
      ...state,
      dateRange
    }
  } else if (action.type === 'receivedMetrics') {
    const { metrics } = action.data

    return {
      ...state,
      metrics
    }
  } else if (action.type === 'channelSuccess') {
    const { selectedChannel } = action.data

    return {
      ...state,
      selectedChannel
    }
  } else if (action.type === 'sectionChange') {
    const { shownSection, pageTitle } = action.data

    return {
      ...state,
      shownSection,
      pageTitle
    }
  } else {
    throw new Error(`That action type isn't supported.`)
  }
}

const Analytics: FC<any> = ({ bp }) => {
<<<<<<< HEAD
  initializeTranslations()

  const [channels, setChannels] = useState(['all', 'api'])
=======
  const [channels, setChannels] = useState(['All Channels', 'API'])
>>>>>>> 1e806b50

  const [state, dispatch] = React.useReducer(fetchReducer, {
    dateRange: undefined,
    metrics: [],
    pageTitle: lang.tr('analytics.dashboard'),
    selectedChannel: 'all',
    shownSection: 'dashboard'
  })

  useEffect(() => {
    void axios.get(`${window.origin + window['API_PATH']}/modules`).then(({ data }) => {
      const channels = data
        .map(x => x.name)
        .filter(x => x.startsWith('channel'))
        .map(x => x.replace('channel-', ''))

      setChannels(prevState => [...prevState, ...channels])
    })

    dispatch({ type: 'datesSuccess', data: { dateRange: [thisWeek, now] } })
  }, [])

  useEffect(() => {
    if (!state.dateRange?.[0] || !state.dateRange?.[1]) {
      return
    }

    // tslint:disable-next-line: no-floating-promises
    fetchAnalytics(state.selectedChannel, state.dateRange).then(metrics => {
      dispatch({ type: 'receivedMetrics', data: { dateRange: state.dateRange, metrics } })
    })
  }, [state.dateRange, state.selectedChannel])

  const fetchAnalytics = async (channel, dateRange): Promise<MetricEntry[]> => {
    const startDate = moment(dateRange[0]).unix()
    const endDate = moment(dateRange[1]).unix()

    const { data } = await bp.axios.get(`mod/analytics/channel/${channel}`, {
      params: {
        start: startDate,
        end: endDate
      }
    })
    return data.metrics
  }

  const handleChannelChange = async ({ target: { value: selectedChannel } }) => {
    dispatch({ type: 'channelSuccess', data: { selectedChannel } })
  }

  const handleDateChange = async (dateRange: DateRange) => {
    dispatch({ type: 'datesSuccess', data: { dateRange } })
  }

  const isLoaded = () => {
    return state.metrics && state.dateRange
  }

  const capitalize = str => str.substring(0, 1).toUpperCase() + str.substring(1)

  const getMetricCount = (metricName: string, subMetric?: string) => {
    const metrics = state.metrics.filter(m => m.metric === metricName && (!subMetric || m.subMetric === subMetric))
    return _.sumBy(metrics, 'value')
  }

  const getAvgMsgPerSessions = () => {
    const sentCount = state.metrics.reduce((acc, m) => (m.metric === 'msg_sent_count' ? acc + m.value : acc), 0)
    const receivedCount = state.metrics.reduce((acc, m) => (m.metric === 'msg_received_count' ? acc + m.value : acc), 0)

    return sentCount + receivedCount
  }

  const getUnderstoodPercent = () => {
    const received = getMetricCount('msg_received_count')
    const none = getMetricCount('msg_nlu_intent', 'none')
    const percent = ((received - none) / received) * 100

    return getNotNaN(percent, '%')
  }

  const getTopLevelUnderstoodPercent = () => {
    const received = getMetricCount('msg_received_count')
    const none = getMetricCount('top_msg_nlu_none')
    const percent = ((received - none) / received) * 100

    return getNotNaN(percent, '%')
  }

  const getReturningUsers = () => {
    const activeUsersCount = getMetricCount('active_users_count')
    const newUsersCount = getMetricCount('new_users_count')
    const percent = activeUsersCount && (newUsersCount / activeUsersCount) * 100

    return getNotNaN(percent, '%')
  }

  const getNewUsersPercent = () => {
    const existingUsersCount = 150 // TODO get this number from database
    const newUsersCount = getMetricCount('new_users_count')
    const percent = newUsersCount && (existingUsersCount / newUsersCount) * 100

    return getNotNaN(percent, '%')
  }

  const getNotNaN = (value, suffix = '') => (Number.isNaN(value) ? 'N/A' : `${Math.round(value)}${suffix}`)

  const getMetric = metricName => state.metrics.filter(x => x.metric === metricName)

  const getTopItems = (metricName: string, type: string) => {
    const grouped = _.groupBy(getMetric(metricName), 'subMetric')
    const results = _.orderBy(
      Object.keys(grouped).map(x => ({ name: x, count: _.sumBy(grouped[x], 'value') })),
      x => x.count,
      'desc'
    )

    return results.map(x => ({
      label: `${x.name} (${x.count})`,
      href: '',
      onClick: navigateToElement(x.name, type)
    }))
  }

  const renderEngagement = () => {
    return (
      <div className={style.metricsContainer}>
<<<<<<< HEAD
        {renderTimeSeriesChart(lang.tr('analytics.activeUsers'), getMetric('active_users_count'))}
        {renderTimeSeriesChart(lang.tr('analytics.newUsers'), getMetric('new_users_count'))}
        {renderTimeSeriesChart(lang.tr('analytics.sessions'), getMetric('sessions_count'))}
        {renderTimeSeriesChart(lang.tr('analytics.averageMessagePerSession'), getAvgMsgPerSessions())}
        {renderTimeSeriesChart(lang.tr('analytics.messagesReceived'), getMetric('msg_received_count'))}
        {renderNumberMetric(lang.tr('analytics.returningUsers'), getReturningUsers())}
        {renderTimeSeriesChart(lang.tr('analytics.qnaSent'), getMetric('msg_sent_qna_count'))}
        {renderNumberMetric(lang.tr('analytics.understoodMessages'), getUnderstoodPercent())}
        {renderNumberMetric(lang.tr('analytics.understoodTopLevelMessages'), getTopLevelUnderstoodPercent())}
        {/* {renderNumberMetric('Positive QNA Feedback', getMetricCount('feedback_positive_qna'), true)} */}
=======
        <NumberMetric name="Active Users" value={getMetricCount('active_users_count')} icon="user" />
        <NumberMetric
          name={`${getMetricCount('new_users_count')} New Users`}
          value={getNewUsersPercent()}
          icon="trending-down"
        />
        <NumberMetric
          name={`${getMetricCount('active_users_count')} Returning Users`}
          value={getReturningUsers()}
          icon="trending-up"
        />
        <TimeSeriesChart
          name="User Activities"
          data={getMetric('new_users_count')}
          className={style.fullGrid}
          channels={channels}
        />
>>>>>>> 1e806b50
      </div>
    )
  }

  const renderConversations = () => {
    return (
      <div className={style.metricsContainer}>
        <TimeSeriesChart
          name="Sessions"
          data={getMetric('sessions_count')}
          className={style.threeQuarterGrid}
          channels={channels}
        />
        <NumberMetric name="Message Exchanged" value={getAvgMsgPerSessions()} iconBottom="chat" />
        <NumberMetric
          name="Workflows Initiated"
          value={getMetricCount('workflow_started_count')}
          className={style.half}
        />
        <NumberMetric name="Questions Asked" value={getMetricCount('msg_sent_qna_count')} className={style.half} />
        <ItemsList
          name="Most Used Workflows"
          items={getTopItems('enter_flow_count', 'workflow')}
          itemLimit={10}
          className={cx(style.genericMetric, style.half, style.list)}
        />
        <ItemsList
          name="Most Asked Questions"
          items={getTopItems('msg_sent_qna_count', 'qna')}
          itemLimit={10}
          hasTooltip
          className={cx(style.genericMetric, style.half, style.list)}
        />
      </div>
    )
  }

  const renderHandlingUnderstanding = () => {
    return (
<<<<<<< HEAD
      <div className={cx(style.metricWrapper, { [style.empty]: !data.length })}>
        <h4 className={cx(style.metricName, botpressTooltip)} data-tooltip={name}>
          <span>{name}</span>
        </h4>
        <div className={cx(style.chartMetric, { [style.empty]: !data.length })}>
          {!data.length && <p className={style.emptyState}>{lang.tr('analytics.noDataAvailable')}</p>}
          {!!data.length && (
            <ResponsiveContainer>
              <AreaChart data={mapDataForCharts(data)}>
                <Tooltip labelFormatter={formatTick} />
                <XAxis height={18} dataKey="time" tickFormatter={formatTick} tickCount={tickCount} />
                <YAxis width={30} />
                {channels
                  .filter(x => x !== 'all')
                  .map((channel, idx) => (
                    <Area
                      stackId={idx}
                      type="monotone"
                      dataKey={channel}
                      stroke={CHANNEL_COLORS[channel]}
                      fill={CHANNEL_COLORS[channel]}
                    />
                  ))}
              </AreaChart>
            </ResponsiveContainer>
          )}
=======
      <div className={cx(style.metricsContainer, style.fullWidth)}>
        <div className={cx(style.genericMetric, style.quarter)}>
          <div>
            <p className={style.numberMetricValue}>{getMetricCount('msg_nlu_intent', 'none')}</p>
            <h3 className={style.metricName}>misunderstood messages</h3>
          </div>
          <div>
            <FlatProgressChart value="70%" color="#DE4343" name="70% inside flows" />
            <FlatProgressChart value="30%" color="#F2B824" name="30% outside flows" />
          </div>
        </div>
        <div className={cx(style.genericMetric, style.quarter, style.list, style.multiple)}>
          <ItemsList
            name="Most Failed Workflows"
            items={getTopItems('workflow_failed_count', 'workflow')}
            itemLimit={3}
            className={style.list}
          />
          <ItemsList
            name="Most Failed Questions"
            items={getTopItems('feedback_negative_qna', 'qna')}
            itemLimit={3}
            hasTooltip
            className={style.list}
          />
>>>>>>> 1e806b50
        </div>
        <RadialMetric
          name={`${getMetricCount('workflow_completed_count')} successful workflow completions`}
          value={getMetricCount('workflow_completed_count')}
          className={style.quarter}
        />
        <RadialMetric
          name={`${getMetricCount('feedback_positive_qna')} positive QNA feedback`}
          value={getMetricCount('feedback_positive_qna')}
          className={style.quarter}
        />
      </div>
    )
  }

  if (!isLoaded()) {
    return null
  }

<<<<<<< HEAD
  const startDate = moment(state.dateRange?.[0]).format(lang.tr('analytics.dateFormat'))
  const endDate = moment(state.dateRange?.[1]).format(lang.tr('analytics.dateFormat'))
=======
  const shortcuts: IDateRangeShortcut[] = [
    {
      dateRange: [thisWeek, now],
      label: 'This Week'
    },
    {
      dateRange: [lastWeekStart, lastWeekEnd],
      label: 'Last Week'
    },
    {
      dateRange: [thisMonth, now],
      label: 'This Month'
    },
    {
      dateRange: [lastMonthStart, lastMonthEnd],
      label: 'Last Month'
    },
    {
      dateRange: [thisYear, now],
      label: 'This Year'
    },
    {
      dateRange: [lastYearStart, lastYearEnd],
      label: 'Last Year'
    }
  ]
>>>>>>> 1e806b50

  return (
    <div className={style.mainWrapper}>
      <div className={style.innerWrapper}>
        <div className={style.header}>
<<<<<<< HEAD
          <h1 className={style.pageTitle}>{state.pageTitle}</h1>
          <div>
            <BpTooltip content={lang.tr('analytics.filterChannels')} position={Position.LEFT}>
              <div style={{ marginRight: 5 }}>
                <HTMLSelect onChange={handleChannelChange} value={state.selectedChannel}>
                  {channels.map(channel => {
                    return (
                      <option key={channel} value={channel}>
                        {lang.tr(`analytics.channels.${channel}`)}
                      </option>
                    )
                  })}
                </HTMLSelect>
              </div>
            </BpTooltip>

            <Popover>
              <Button icon="calendar">{lang.tr('analytics.dateRange')}</Button>
              <DateRangePicker
                locale={lang.locale()}
                localeUtils={LocaleUtils}
                onChange={handleDateChange}
=======
          <h1 className={style.pageTitle}>Analytics</h1>
          <div className={style.filters}>
            <BpTooltip content="Filter channels" position={Position.LEFT}>
              <HTMLSelect className={style.filterItem} onChange={handleChannelChange} value={state.selectedChannel}>
                {channels.map(channel => {
                  return (
                    <option key={channel} value={channel}>
                      {capitalize(channel)}
                    </option>
                  )
                })}
              </HTMLSelect>
            </BpTooltip>

            <Popover>
              <Button icon="calendar" className={style.filterItem}>
                Date Range
              </Button>
              <DateRangePicker
                onChange={handleDateChange}
                allowSingleDayRange={true}
                shortcuts={shortcuts}
>>>>>>> 1e806b50
                maxDate={new Date()}
                value={state.dateRange}
              />
            </Popover>
          </div>
        </div>
<<<<<<< HEAD

        <h2 className={cx(style.appliedFilters)}>
          {lang.tr(`analytics.channels.${state.selectedChannel}`)} -{' '}
          {lang.tr('analytics.interval', { startDate, endDate })}
        </h2>
        {renderDashboard()}
=======
        <div className={style.sectionsWrapper}>
          <div className={cx(style.section, style.half)}>
            <h2>Engagement</h2>
            {renderEngagement()}
          </div>
          <div className={cx(style.section, style.half)}>
            <h2>Conversations</h2>
            {renderConversations()}
          </div>
          <div className={style.section}>
            <h2>Handling and Understanding</h2>
            {renderHandlingUnderstanding()}
          </div>
        </div>
>>>>>>> 1e806b50
      </div>
    </div>
  )
}

export default Analytics<|MERGE_RESOLUTION|>--- conflicted
+++ resolved
@@ -2,22 +2,10 @@
 import { DateRange, DateRangeInput, DateRangePicker, IDateRangeShortcut, TimePrecision } from '@blueprintjs/datetime'
 import '@blueprintjs/datetime/lib/css/blueprint-datetime.css'
 import axios from 'axios'
-<<<<<<< HEAD
-import { style as sharedStyle } from 'botpress/shared'
-import { lang } from 'botpress/shared'
-import { Container, ItemList, SidePanel } from 'botpress/ui'
-import cx from 'classnames'
-import _ from 'lodash'
-import moment from 'moment'
-import React, { FC, useEffect, useReducer, useState } from 'react'
-import { LocaleUtils } from 'react-day-picker'
-import { Area, AreaChart, ResponsiveContainer, Tooltip, XAxis, YAxis } from 'recharts'
-=======
 import cx from 'classnames'
 import _ from 'lodash'
 import moment from 'moment'
 import React, { FC, useEffect, useState } from 'react'
->>>>>>> 1e806b50
 
 import { MetricEntry } from '../../backend/typings'
 import { initializeTranslations } from '../translations'
@@ -35,29 +23,11 @@
   thisYear
 } from './dates'
 import style from './style.scss'
-<<<<<<< HEAD
-
-moment.locale(lang.locale())
-
-const {
-  TooltipStyle: { botpressTooltip }
-} = sharedStyle
-
-const SECONDS_PER_DAY = 86400
-
-const CHANNEL_COLORS = {
-  web: '#FFA83A',
-  messenger: '#0196FF',
-  slack: '#4A154B',
-  telegram: '#2EA6DA'
-}
-=======
 import FlatProgressChart from './FlatProgressChart'
 import ItemsList from './ItemsList'
 import NumberMetric from './NumberMetric'
 import RadialMetric from './RadialMetric'
 import TimeSeriesChart from './TimeSeriesChart'
->>>>>>> 1e806b50
 
 interface State {
   metrics: MetricEntry[]
@@ -119,13 +89,7 @@
 }
 
 const Analytics: FC<any> = ({ bp }) => {
-<<<<<<< HEAD
-  initializeTranslations()
-
-  const [channels, setChannels] = useState(['all', 'api'])
-=======
   const [channels, setChannels] = useState(['All Channels', 'API'])
->>>>>>> 1e806b50
 
   const [state, dispatch] = React.useReducer(fetchReducer, {
     dateRange: undefined,
@@ -252,18 +216,6 @@
   const renderEngagement = () => {
     return (
       <div className={style.metricsContainer}>
-<<<<<<< HEAD
-        {renderTimeSeriesChart(lang.tr('analytics.activeUsers'), getMetric('active_users_count'))}
-        {renderTimeSeriesChart(lang.tr('analytics.newUsers'), getMetric('new_users_count'))}
-        {renderTimeSeriesChart(lang.tr('analytics.sessions'), getMetric('sessions_count'))}
-        {renderTimeSeriesChart(lang.tr('analytics.averageMessagePerSession'), getAvgMsgPerSessions())}
-        {renderTimeSeriesChart(lang.tr('analytics.messagesReceived'), getMetric('msg_received_count'))}
-        {renderNumberMetric(lang.tr('analytics.returningUsers'), getReturningUsers())}
-        {renderTimeSeriesChart(lang.tr('analytics.qnaSent'), getMetric('msg_sent_qna_count'))}
-        {renderNumberMetric(lang.tr('analytics.understoodMessages'), getUnderstoodPercent())}
-        {renderNumberMetric(lang.tr('analytics.understoodTopLevelMessages'), getTopLevelUnderstoodPercent())}
-        {/* {renderNumberMetric('Positive QNA Feedback', getMetricCount('feedback_positive_qna'), true)} */}
-=======
         <NumberMetric name="Active Users" value={getMetricCount('active_users_count')} icon="user" />
         <NumberMetric
           name={`${getMetricCount('new_users_count')} New Users`}
@@ -281,7 +233,6 @@
           className={style.fullGrid}
           channels={channels}
         />
->>>>>>> 1e806b50
       </div>
     )
   }
@@ -321,34 +272,6 @@
 
   const renderHandlingUnderstanding = () => {
     return (
-<<<<<<< HEAD
-      <div className={cx(style.metricWrapper, { [style.empty]: !data.length })}>
-        <h4 className={cx(style.metricName, botpressTooltip)} data-tooltip={name}>
-          <span>{name}</span>
-        </h4>
-        <div className={cx(style.chartMetric, { [style.empty]: !data.length })}>
-          {!data.length && <p className={style.emptyState}>{lang.tr('analytics.noDataAvailable')}</p>}
-          {!!data.length && (
-            <ResponsiveContainer>
-              <AreaChart data={mapDataForCharts(data)}>
-                <Tooltip labelFormatter={formatTick} />
-                <XAxis height={18} dataKey="time" tickFormatter={formatTick} tickCount={tickCount} />
-                <YAxis width={30} />
-                {channels
-                  .filter(x => x !== 'all')
-                  .map((channel, idx) => (
-                    <Area
-                      stackId={idx}
-                      type="monotone"
-                      dataKey={channel}
-                      stroke={CHANNEL_COLORS[channel]}
-                      fill={CHANNEL_COLORS[channel]}
-                    />
-                  ))}
-              </AreaChart>
-            </ResponsiveContainer>
-          )}
-=======
       <div className={cx(style.metricsContainer, style.fullWidth)}>
         <div className={cx(style.genericMetric, style.quarter)}>
           <div>
@@ -374,7 +297,6 @@
             hasTooltip
             className={style.list}
           />
->>>>>>> 1e806b50
         </div>
         <RadialMetric
           name={`${getMetricCount('workflow_completed_count')} successful workflow completions`}
@@ -394,10 +316,6 @@
     return null
   }
 
-<<<<<<< HEAD
-  const startDate = moment(state.dateRange?.[0]).format(lang.tr('analytics.dateFormat'))
-  const endDate = moment(state.dateRange?.[1]).format(lang.tr('analytics.dateFormat'))
-=======
   const shortcuts: IDateRangeShortcut[] = [
     {
       dateRange: [thisWeek, now],
@@ -424,36 +342,11 @@
       label: 'Last Year'
     }
   ]
->>>>>>> 1e806b50
 
   return (
     <div className={style.mainWrapper}>
       <div className={style.innerWrapper}>
         <div className={style.header}>
-<<<<<<< HEAD
-          <h1 className={style.pageTitle}>{state.pageTitle}</h1>
-          <div>
-            <BpTooltip content={lang.tr('analytics.filterChannels')} position={Position.LEFT}>
-              <div style={{ marginRight: 5 }}>
-                <HTMLSelect onChange={handleChannelChange} value={state.selectedChannel}>
-                  {channels.map(channel => {
-                    return (
-                      <option key={channel} value={channel}>
-                        {lang.tr(`analytics.channels.${channel}`)}
-                      </option>
-                    )
-                  })}
-                </HTMLSelect>
-              </div>
-            </BpTooltip>
-
-            <Popover>
-              <Button icon="calendar">{lang.tr('analytics.dateRange')}</Button>
-              <DateRangePicker
-                locale={lang.locale()}
-                localeUtils={LocaleUtils}
-                onChange={handleDateChange}
-=======
           <h1 className={style.pageTitle}>Analytics</h1>
           <div className={style.filters}>
             <BpTooltip content="Filter channels" position={Position.LEFT}>
@@ -476,21 +369,12 @@
                 onChange={handleDateChange}
                 allowSingleDayRange={true}
                 shortcuts={shortcuts}
->>>>>>> 1e806b50
                 maxDate={new Date()}
                 value={state.dateRange}
               />
             </Popover>
           </div>
         </div>
-<<<<<<< HEAD
-
-        <h2 className={cx(style.appliedFilters)}>
-          {lang.tr(`analytics.channels.${state.selectedChannel}`)} -{' '}
-          {lang.tr('analytics.interval', { startDate, endDate })}
-        </h2>
-        {renderDashboard()}
-=======
         <div className={style.sectionsWrapper}>
           <div className={cx(style.section, style.half)}>
             <h2>Engagement</h2>
@@ -505,7 +389,6 @@
             {renderHandlingUnderstanding()}
           </div>
         </div>
->>>>>>> 1e806b50
       </div>
     </div>
   )

import * as sdk from 'botpress/sdk'
import { EventFeedback } from 'lite/typings'
import get from 'lodash/get'

export default class WebchatApi {
  private axios
  private axiosConfig
  private userId: string
  private botId: string

  constructor(userId: string, axiosInstance) {
    this.userId = userId
    this.axios = axiosInstance
    this.axios.interceptors.request.use(
      config => {
        if (!config.url.includes('/botInfo')) {
          const prefix = config.url.indexOf('?') > 0 ? '&' : '?'
          config.url = `${config.url}${prefix}__ts=${new Date().getTime()}`
        }
        return config
      },
      error => {
        return Promise.reject(error)
      }
    )

    this.axiosConfig = this.updateAxiosConfig()
  }

  updateUserId(userId: string) {
    this.userId = userId
  }

  updateAxiosConfig({ botId = undefined, externalAuthToken = undefined } = {}) {
    this.botId = botId
    this.axiosConfig = botId
      ? { baseURL: `${window.location.origin}${window.BOT_API_PATH}/mod/channel-web` }
      : { baseURL: `${window.BOT_API_PATH}/mod/channel-web` }

    if (externalAuthToken) {
      this.axiosConfig = {
        ...this.axiosConfig,
        headers: {
          ExternalAuth: `Bearer ${externalAuthToken}`,
          'X-BP-ExternalAuth': `Bearer ${externalAuthToken}`
        }
      }
    }
  }

  async fetchBotInfo() {
    try {
      const { data } = await this.axios.get('/botInfo', this.axiosConfig)
      return data
    } catch (err) {
      console.error('Error while loading bot info', err)
    }
  }

  async fetchPreferences() {
    try {
      const { data } = await this.axios.post('/preferences/get', { userId: this.userId }, this.axiosConfig)
      return data
    } catch (err) {
      console.error('Error while fetching preferences', err)
    }
  }

  async updateUserPreferredLanguage(language: string) {
    try {
      await this.axios.post('/preferences', { userId: this.userId, language }, this.axiosConfig)
    } catch (err) {
      console.error('Error in updating user preferred language', err)
    }
  }

  async fetchConversations() {
    try {
      const { data } = await this.axios.post('/conversations/list', { userId: this.userId }, this.axiosConfig)
      return data
    } catch (err) {
      console.error('Error while fetching convos', err)
    }
  }

<<<<<<< HEAD
  async fetchConversation(convoId: sdk.uuid) {
=======
  async fetchConversation(conversationId: number) {
>>>>>>> fe402fa6
    try {
      const { data } = await this.axios.post(
        '/conversations/get',
        { userId: this.userId, conversationId },
        this.axiosConfig
      )
      return data
    } catch (err) {
      await this.handleApiError(err)
    }
  }

<<<<<<< HEAD
  async resetSession(convoId: sdk.uuid) {
=======
  async resetSession(conversationId: number) {
>>>>>>> fe402fa6
    try {
      this.axios.post('/conversations/reset', { userId: this.userId, conversationId }, this.axiosConfig)
    } catch (err) {
      console.error('Error while resetting convo', err)
    }
  }

  async createConversation(): Promise<sdk.uuid> {
    try {
      const { data } = await this.axios.post('/conversations/new', { userId: this.userId }, this.axiosConfig)
      return data.conversationId
    } catch (err) {
      console.error('Error in create conversation', err)
    }
  }

<<<<<<< HEAD
  async downloadConversation(convoId: sdk.uuid): Promise<any> {
=======
  async downloadConversation(conversationId: number): Promise<any> {
>>>>>>> fe402fa6
    try {
      const { data } = await this.axios.post(
        '/conversations/download/txt',
        { userId: this.userId, conversationId },
        this.axiosConfig
      )
      return { name: data.name, txt: data.txt }
    } catch (err) {
      console.error('Error in download convo', err)
    }
  }

<<<<<<< HEAD
  async sendEvent(data: any, convoId: sdk.uuid): Promise<void> {
=======
  async sendEvent(payload: any, conversationId: number): Promise<void> {
>>>>>>> fe402fa6
    try {
      return this.axios.post('/events', { userId: this.userId, conversationId, payload }, this.axiosConfig)
    } catch (err) {
      await this.handleApiError(err)
    }
  }

<<<<<<< HEAD
  async sendMessage(data: any, convoId: sdk.uuid): Promise<void> {
=======
  async sendMessage(payload: any, conversationId: number): Promise<void> {
>>>>>>> fe402fa6
    try {
      return this.axios.post('/messages', { userId: this.userId, conversationId, payload }, this.axiosConfig)
    } catch (err) {
      await this.handleApiError(err)
    }
  }

<<<<<<< HEAD
  async deleteMessages(convoId: sdk.uuid) {
=======
  async deleteMessages(conversationId: number) {
>>>>>>> fe402fa6
    try {
      await this.axios.post('/conversations/messages/delete', { userId: this.userId, conversationId }, this.axiosConfig)
    } catch (err) {
      await this.handleApiError(err)
    }
  }

  async sendFeedback(feedback: number, eventId: string): Promise<void> {
    try {
      return this.axios.post('/saveFeedback', { eventId, target: this.userId, feedback }, this.axiosConfig)
    } catch (err) {
      await this.handleApiError(err)
    }
  }

  async getEventIdsFeedbackInfo(eventIds: string[]): Promise<EventFeedback[]> {
    try {
      const { data } = await this.axios.post('/feedbackInfo', { eventIds, target: this.userId }, this.axiosConfig)
      return data
    } catch (err) {
      await this.handleApiError(err)
    }
  }

<<<<<<< HEAD
  async uploadFile(data: any, convoId: sdk.uuid): Promise<void> {
=======
  async uploadFile(data: any, conversationId: number): Promise<void> {
>>>>>>> fe402fa6
    try {
      return this.axios.post('/messages/files', { userId: this.userId, conversationId, ...data }, this.axiosConfig)
    } catch (err) {
      await this.handleApiError(err)
    }
  }

<<<<<<< HEAD
  async setReference(reference: string, convoId: sdk.uuid): Promise<void> {
=======
  async setReference(reference: string, conversationId: number): Promise<void> {
>>>>>>> fe402fa6
    try {
      return this.axios.post(
        '/conversations/reference',
        { userId: this.userId, conversationId, reference },
        this.axiosConfig
      )
    } catch (err) {
      await this.handleApiError(err)
    }
  }

  handleApiError = async error => {
    // @deprecated 11.9 (replace with proper error management)
    const data = get(error, 'response.data', {})
    if (data && typeof data === 'string' && data.includes('BP_CONV_NOT_FOUND')) {
      console.error('Conversation not found, starting a new one...')
      await this.createConversation()
    }

    if (data.errorCode === 'BP_0401') {
      this.updateAxiosConfig({ botId: this.botId, externalAuthToken: undefined })
      console.error('External token expired or invalid. Removed from future requests')
    }
  }
}<|MERGE_RESOLUTION|>--- conflicted
+++ resolved
@@ -83,11 +83,7 @@
     }
   }
 
-<<<<<<< HEAD
-  async fetchConversation(convoId: sdk.uuid) {
-=======
-  async fetchConversation(conversationId: number) {
->>>>>>> fe402fa6
+  async fetchConversation(conversationId: sdk.uuid) {
     try {
       const { data } = await this.axios.post(
         '/conversations/get',
@@ -100,11 +96,7 @@
     }
   }
 
-<<<<<<< HEAD
-  async resetSession(convoId: sdk.uuid) {
-=======
-  async resetSession(conversationId: number) {
->>>>>>> fe402fa6
+  async resetSession(conversationId: sdk.uuid) {
     try {
       this.axios.post('/conversations/reset', { userId: this.userId, conversationId }, this.axiosConfig)
     } catch (err) {
@@ -121,11 +113,7 @@
     }
   }
 
-<<<<<<< HEAD
-  async downloadConversation(convoId: sdk.uuid): Promise<any> {
-=======
-  async downloadConversation(conversationId: number): Promise<any> {
->>>>>>> fe402fa6
+  async downloadConversation(conversationId: sdk.uuid): Promise<any> {
     try {
       const { data } = await this.axios.post(
         '/conversations/download/txt',
@@ -138,11 +126,7 @@
     }
   }
 
-<<<<<<< HEAD
-  async sendEvent(data: any, convoId: sdk.uuid): Promise<void> {
-=======
-  async sendEvent(payload: any, conversationId: number): Promise<void> {
->>>>>>> fe402fa6
+  async sendEvent(payload: any, conversationId: sdk.uuid): Promise<void> {
     try {
       return this.axios.post('/events', { userId: this.userId, conversationId, payload }, this.axiosConfig)
     } catch (err) {
@@ -150,11 +134,7 @@
     }
   }
 
-<<<<<<< HEAD
-  async sendMessage(data: any, convoId: sdk.uuid): Promise<void> {
-=======
-  async sendMessage(payload: any, conversationId: number): Promise<void> {
->>>>>>> fe402fa6
+  async sendMessage(payload: any, conversationId: sdk.uuid): Promise<void> {
     try {
       return this.axios.post('/messages', { userId: this.userId, conversationId, payload }, this.axiosConfig)
     } catch (err) {
@@ -162,11 +142,7 @@
     }
   }
 
-<<<<<<< HEAD
-  async deleteMessages(convoId: sdk.uuid) {
-=======
-  async deleteMessages(conversationId: number) {
->>>>>>> fe402fa6
+  async deleteMessages(conversationId: sdk.uuid) {
     try {
       await this.axios.post('/conversations/messages/delete', { userId: this.userId, conversationId }, this.axiosConfig)
     } catch (err) {
@@ -191,11 +167,7 @@
     }
   }
 
-<<<<<<< HEAD
-  async uploadFile(data: any, convoId: sdk.uuid): Promise<void> {
-=======
-  async uploadFile(data: any, conversationId: number): Promise<void> {
->>>>>>> fe402fa6
+  async uploadFile(data: any, conversationId: sdk.uuid): Promise<void> {
     try {
       return this.axios.post('/messages/files', { userId: this.userId, conversationId, ...data }, this.axiosConfig)
     } catch (err) {
@@ -203,11 +175,7 @@
     }
   }
 
-<<<<<<< HEAD
-  async setReference(reference: string, convoId: sdk.uuid): Promise<void> {
-=======
-  async setReference(reference: string, conversationId: number): Promise<void> {
->>>>>>> fe402fa6
+  async setReference(reference: string, conversationId: sdk.uuid): Promise<void> {
     try {
       return this.axios.post(
         '/conversations/reference',

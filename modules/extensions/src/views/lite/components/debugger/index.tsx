--- conflicted
+++ resolved
@@ -11,7 +11,6 @@
 import style from './style.scss'
 import { loadSettings } from './utils'
 import Dialog from './views/Dialog'
-import { Flow } from './views/Flow'
 import { Inspector } from './views/Inspector'
 import NLU from './views/NLU'
 import EventNotFound from './EventNotFound'
@@ -181,17 +180,12 @@
   renderSummary() {
     return (
       <div>
-<<<<<<< HEAD
         <Dialog
           suggestions={this.state.event.suggestions}
           decision={this.state.event.decision}
           stacktrace={this.state.event.state.__stacktrace}
         />
-        <NLU nluData={this.state.event.nlu} />
-=======
-        <Dialog suggestions={this.state.event.suggestions} decision={this.state.event.decision} />
         <NLU session={this.state.event.state.session} nluData={this.state.event.nlu} />
->>>>>>> 231f97c4
       </div>
     )
   }
@@ -222,12 +216,7 @@
           <div className={style.content}>
             <Tabs id="tabs" onChange={this.handleTabChange} selectedTabId={this.state.selectedTabId}>
               <Tab id="basic" title="Summary" panel={this.renderSummary()} />
-<<<<<<< HEAD
-              <Tab id="advanced" title="View JSON event" panel={<Inspector data={this.state.event} />} />
-=======
               <Tab id="advanced" title="Raw JSON" panel={<Inspector data={this.state.event} />} />
-              <Tab id="flow" title="Debug flow" panel={<Flow stacktrace={this.state.event.state.__stacktrace} />} />
->>>>>>> 231f97c4
             </Tabs>
           </div>
         )}

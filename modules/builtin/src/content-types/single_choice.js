const base = require('./_base')

function render(data) {
  const events = []

  if (data.typing) {
    events.push({
      type: 'typing',
      value: data.typing
    })
  }

  return [
    ...events,
    {
      text: data.text,
      quick_replies: data.choices.map(c => ({
        title: c.title,
        payload: c.value.toUpperCase()
      })),
      typing: data.typing,
      markdown: data.markdown
    }
  ]
}

function renderMessenger(data) {
  const events = []

  if (data.typing) {
    events.push({
      type: 'typing',
      value: data.typing
    })
  }

  return [
    ...events,
    {
      text: data.text,
      quick_replies: data.choices.map(c => ({
        content_type: 'text',
        title: c.title,
        payload: c.value.toUpperCase()
      }))
    }
  ]
}

function renderer(data) {
  const payload = base.renderer(data, 'text')
  return {
    ...payload,
    metadata: {
      ...payload.metadata,
      __buttons: data.choices
    }
  }
}

function renderElement(data, channel) {
  if (channel === 'web' || channel === 'slack') {
    return renderer(data)
  } else if (channel === 'messenger') {
    return renderMessenger(data)
  } else {
    return render(data)
  }
}

module.exports = {
  id: 'builtin_single-choice',
  group: 'Built-in Messages',
  title: 'module.builtin.types.suggestions.title',

  jsonSchema: {
    description: 'module.builtin.types.singleChoice.description',
    type: 'object',
    required: ['choices'],
    properties: {
      text: {
        type: 'string',
        title: 'message'
      },
      choices: {
        type: 'array',
        title: 'module.builtin.types.singleChoice.choice',
        minItems: 1,
        maxItems: 10,
        items: {
          type: 'object',
          required: ['title', 'value'],
          properties: {
            title: {
              description: 'module.builtin.types.singleChoice.itemTitle',
              type: 'string',
              title: 'Message'
            },
            value: {
              description: 'module.builtin.types.singleChoice.itemValue',
              type: 'string',
              title: 'Value'
            }
          }
        }
      },
      markdown: {
        type: 'boolean',
        title: 'module.builtin.useMarkdown',
        default: true
      },
      ...base.typingIndicators
    }
  },

  uiSchema: {
    text: {
      'ui:field': 'i18n_field'
    },
    choices: {
      'ui:field': 'i18n_array'
    }
  },

  newSchema: {
    displayedIn: [],
    advancedSettings: [
      {
        key: 'onTopOfKeyboard',
        defaultValue: true,
        type: 'checkbox',
        label: 'module.builtin.types.suggestions.displayOnTop'
      },
      {
        key: 'typing',
        defaultValue: true,
        type: 'checkbox',
        label: 'module.builtin.typingIndicator'
      },
      {
        key: 'canAdd',
        type: 'checkbox',
        label: 'module.builtin.types.suggestions.allowToAdd'
      },
      {
        key: 'multiple',
        type: 'checkbox',
        label: 'module.builtin.types.suggestions.allowMultiplePick'
      }
    ],
    fields: [
      {
        group: {
          addLabel: 'module.builtin.types.suggestions.add',
          minimum: 1,
          contextMenu: [
            {
              type: 'delete',
              label: 'module.builtin.types.suggestions.delete'
            }
          ]
        },
        type: 'group',
        key: 'choices',
        label: 'fields::title',
        fields: [
          {
            type: 'text',
            key: 'title',
<<<<<<< HEAD
            superInput: true,
=======
            translated: true,
>>>>>>> 83f27e09
            label: 'module.builtin.types.suggestions.label',
            placeholder: 'module.builtin.types.suggestions.labelPlaceholder'
          },
          {
            type: 'text',
            key: 'value',
<<<<<<< HEAD
            superInput: true,
=======
            translated: true,
>>>>>>> 83f27e09
            label: 'module.builtin.types.suggestions.value',
            placeholder: 'module.builtin.types.suggestions.valuePlaceholder'
          }
        ]
      }
    ]
  },
  computePreviewText: formData =>
    formData.choices && formData.text && `Choices (${formData.choices.length}) ${formData.text}`,
  renderElement: renderElement,
  hidden: true
}<|MERGE_RESOLUTION|>--- conflicted
+++ resolved
@@ -167,22 +167,16 @@
           {
             type: 'text',
             key: 'title',
-<<<<<<< HEAD
             superInput: true,
-=======
             translated: true,
->>>>>>> 83f27e09
             label: 'module.builtin.types.suggestions.label',
             placeholder: 'module.builtin.types.suggestions.labelPlaceholder'
           },
           {
             type: 'text',
             key: 'value',
-<<<<<<< HEAD
             superInput: true,
-=======
             translated: true,
->>>>>>> 83f27e09
             label: 'module.builtin.types.suggestions.value',
             placeholder: 'module.builtin.types.suggestions.valuePlaceholder'
           }

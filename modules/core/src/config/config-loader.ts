import { inject, injectable } from 'inversify'

import { FatalError } from '../errors'
import { TYPES } from '../misc/types'
import { GhostContentService } from '../services/ghost-content'

import { BotConfig } from './bot.config'
import { BotpressConfig } from './botpress.config'
import { ModulesConfig } from './modules.config'

export interface ConfigProvider {
  getBotpressConfig(): Promise<BotpressConfig>
  getModulesConfig(): Promise<ModulesConfig>
  getBotConfig(botId: string): Promise<BotConfig>
}

const ROOT_FOLDER = '/'
const FILES_GLOB = '*.config.json'

@injectable()
export class GhostConfigProvider implements ConfigProvider {
  constructor(
    @inject(TYPES.GhostService) private ghostService: GhostContentService,
    @inject(TYPES.ProjectLocation) private projectLocation: string
  ) {
    this.ghostService.addRootFolder('global', ROOT_FOLDER, { filesGlob: FILES_GLOB, isBinary: false })
  }

  async getBotpressConfig(): Promise<BotpressConfig> {
    const config = await this.getConfig<BotpressConfig>('botpress.config.json')

    config.httpServer.host = process.env.BP_HOST || config.httpServer.host
    config.httpServer.host = config.httpServer.host === 'localhost' ? undefined : config.httpServer.host

    return config
  }

  async getModulesConfig(): Promise<ModulesConfig> {
    return this.getConfig<ModulesConfig>('modules.config.json')
  }

<<<<<<< HEAD
  private async getConfig<T>(fileName: string): Promise<T> {
=======
  async getBotConfig(botId: string): Promise<BotConfig> {
    return this.getConfig<BotConfig>('bot.config.json', 'bots/' + botId)
  }

  private async getConfig<T>(fileName: string, directory?: string): Promise<T> {
    const filePath = directory
      ? path.join(this.getRootDir(), directory, fileName)
      : path.join(this.getRootDir(), fileName)

    return this.readFile(fileName, filePath)
  }

  private readFile<T>(fileName, filePath) {
    if (!fs.existsSync(filePath)) {
      throw new FatalError(`Configuration file "${fileName}" not found at "${filePath}"`)
    }

>>>>>>> a2d7a21c
    try {
      let content = <string>await this.ghostService.readFile('global', ROOT_FOLDER, fileName)

      if (!content) {
        throw new FatalError(`Modules configuration file "${fileName}" not found`)
      }

      // Variables substitution
      content = content.replace('%BOTPRESS_DIR%', this.projectLocation)

      return <T>JSON.parse(content)
    } catch (e) {
<<<<<<< HEAD
      throw new FatalError(e, `Error reading modules configuration "${fileName}"`)
=======
      throw new FatalError(e, `Error reading configuration "${fileName}" at "${filePath}"`)
>>>>>>> a2d7a21c
    }
  }

  private getRootDir(): string {
    return process.title === 'node' ? this.getDataConfigPath() : this.getBinaryDataConfigPath()
  }

  private getDataConfigPath() {
    return path.join(__dirname, '../../data')
  }

  private getBinaryDataConfigPath() {
    return path.join(path.dirname(process.execPath), 'data')
  }
}<|MERGE_RESOLUTION|>--- conflicted
+++ resolved
@@ -23,7 +23,7 @@
     @inject(TYPES.GhostService) private ghostService: GhostContentService,
     @inject(TYPES.ProjectLocation) private projectLocation: string
   ) {
-    this.ghostService.addRootFolder('global', ROOT_FOLDER, { filesGlob: FILES_GLOB, isBinary: false })
+    this.ghostService.addRootFolder(true, ROOT_FOLDER, { filesGlob: FILES_GLOB, isBinary: false })
   }
 
   async getBotpressConfig(): Promise<BotpressConfig> {
@@ -39,29 +39,13 @@
     return this.getConfig<ModulesConfig>('modules.config.json')
   }
 
-<<<<<<< HEAD
-  private async getConfig<T>(fileName: string): Promise<T> {
-=======
   async getBotConfig(botId: string): Promise<BotConfig> {
-    return this.getConfig<BotConfig>('bot.config.json', 'bots/' + botId)
+    return this.getConfig<BotConfig>('bot.config.json', botId)
   }
 
-  private async getConfig<T>(fileName: string, directory?: string): Promise<T> {
-    const filePath = directory
-      ? path.join(this.getRootDir(), directory, fileName)
-      : path.join(this.getRootDir(), fileName)
-
-    return this.readFile(fileName, filePath)
-  }
-
-  private readFile<T>(fileName, filePath) {
-    if (!fs.existsSync(filePath)) {
-      throw new FatalError(`Configuration file "${fileName}" not found at "${filePath}"`)
-    }
-
->>>>>>> a2d7a21c
+  private async getConfig<T>(fileName: string, botId: string = 'global'): Promise<T> {
     try {
-      let content = <string>await this.ghostService.readFile('global', ROOT_FOLDER, fileName)
+      let content = <string>await this.ghostService.readFile(botId, ROOT_FOLDER, fileName)
 
       if (!content) {
         throw new FatalError(`Modules configuration file "${fileName}" not found`)
@@ -72,23 +56,7 @@
 
       return <T>JSON.parse(content)
     } catch (e) {
-<<<<<<< HEAD
-      throw new FatalError(e, `Error reading modules configuration "${fileName}"`)
-=======
-      throw new FatalError(e, `Error reading configuration "${fileName}" at "${filePath}"`)
->>>>>>> a2d7a21c
+      throw new FatalError(e, `Error reading configuration file "${fileName}"`)
     }
   }
-
-  private getRootDir(): string {
-    return process.title === 'node' ? this.getDataConfigPath() : this.getBinaryDataConfigPath()
-  }
-
-  private getDataConfigPath() {
-    return path.join(__dirname, '../../data')
-  }
-
-  private getBinaryDataConfigPath() {
-    return path.join(path.dirname(process.execPath), 'data')
-  }
 }
import express from 'express'
<<<<<<< HEAD
import proxy from 'express-http-proxy'

const app = express()
const basePath = '/api/v1'

// TODO: Extract in shared module
const httpProxy = (originPath: string, targetPath: string, targetHost: string) => {
  app.use(
    originPath,
    proxy(targetHost, {
      proxyReqPathResolver: (req: any, res: any) => new Promise((resolve, reject) => resolve(targetPath))
    })
  )
}
=======
import { Botpress } from './botpress'
import * as indexRouter from './router/index'

const BASE_API_PATH = '/api/v1'
>>>>>>> b5f1bdca

const app = express()

app.use(BASE_API_PATH, indexRouter.default)

const botpress = new Botpress()
botpress.start()

export default app<|MERGE_RESOLUTION|>--- conflicted
+++ resolved
@@ -1,25 +1,9 @@
 import express from 'express'
-<<<<<<< HEAD
-import proxy from 'express-http-proxy'
 
-const app = express()
-const basePath = '/api/v1'
-
-// TODO: Extract in shared module
-const httpProxy = (originPath: string, targetPath: string, targetHost: string) => {
-  app.use(
-    originPath,
-    proxy(targetHost, {
-      proxyReqPathResolver: (req: any, res: any) => new Promise((resolve, reject) => resolve(targetPath))
-    })
-  )
-}
-=======
 import { Botpress } from './botpress'
 import * as indexRouter from './router/index'
 
 const BASE_API_PATH = '/api/v1'
->>>>>>> b5f1bdca
 
 const app = express()
 

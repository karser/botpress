--- conflicted
+++ resolved
@@ -30,16 +30,15 @@
       'BPDS are handcrafted datasets. Intents in each contexts are built with a specific distribution in mind, making intent classification hard to achieve.'
   },
   {
-<<<<<<< HEAD
     id: 'bp-nlu-entities-encoding',
     name: 'BPDS - NLU entities encoding ',
     desc: 'BP Dataset with really closed intents that differs almost only from their slots.'
-=======
+  },
+  {
     id: 'bp-nlu-slot-extraction',
     name: 'BPDS - NLU slot extraction testing ',
     desc:
       'BPDS are handcrafted datasets. There is exactly one intent per context. Slots of each intents are built with a specific distribution in mind, making slot extraction hard to achieve.'
->>>>>>> 33879282
   }
 ]
 

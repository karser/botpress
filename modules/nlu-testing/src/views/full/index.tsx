<<<<<<< HEAD
import { Button, Icon, Spinner } from '@blueprintjs/core'
import { AxiosInstance } from 'axios'
import P from 'bluebird'
=======
import { Button, HTMLTable, Icon, Position, Tooltip, ContextMenuTarget, Menu, MenuItem } from '@blueprintjs/core'
>>>>>>> 88d6311c
import { Container, SplashScreen } from 'botpress/ui'
import _ from 'lodash'
import React from 'react'

import { makeApi, Test, TestResult, XValidationResults } from './api'
import style from './style.scss'
import { CreateTestModal } from './CreateTestModal'
import { CrossValidationResults } from './F1Metrics'
import { TestTable } from './TestTable'

interface State {
  createModalVisible: boolean
  tests: Test[]
  testResults: _.Dictionary<TestResult>
  loading: boolean
  working: boolean
  f1Metrics: XValidationResults
}

interface Props {
  bp: { axios: AxiosInstance }
  contentLang: string
}

// TODO use ctx & useReducer instead of state
export default class NLUTests extends React.Component<Props, State> {
  private api = makeApi(this.props.bp)

  state: State = {
    createModalVisible: false,
    tests: [],
    testResults: {},
    loading: true,
    working: false,
    f1Metrics: null
  }

  setModalVisible(createModalVisible: boolean) {
    this.setState({ createModalVisible })
  }

  async componentDidMount() {
<<<<<<< HEAD
    await this.refreshTests()
  }

  refreshTests = async () => {
    this.api.fetchTests().then(tests => this.setState({ tests, loading: false }))
  }

  runTests = async () => {
    this.setState({ working: true })
    const testResults = (await P.mapSeries(this.state.tests, this.api.runTest)).reduce((resultsMap, result) => {
      return { ...resultsMap, [result.id]: result }
    }, {})
    this.setState({ testResults, working: false })
  }

  computeXValidation = async () => {
    this.setState({ working: true })
    const f1Metrics = await this.api.computeCrossValidation(this.props.contentLang)
    this.setState({ f1Metrics, working: false })
=======
    await this.refreshSessions()
  }

  refreshSessions = async () => {
    this.api.fetchTests().then(tests => this.setState({ tests }))
  }

  renderEmpty() {
    return (
      <SplashScreen
        icon={<Icon iconSize={100} icon="predictive-analysis" style={{ marginBottom: '3em' }} />}
        title="NLU Regression Testing"
        description="Utility module used by the Botpress team to perform regression testing on native NLU"
      />
    )
  }

  renderTable() {
    return (
      <HTMLTable bordered striped interactive>
        <thead>
          <tr>
            <th>Utterance</th>
            <th>Context</th>
            <th>Conditions</th>
            <th>Result</th>
          </tr>
        </thead>
        <tbody>
          {this.state.tests.map(test => (
            <TableRow
              test={test}
              testResults={this.state.testResults}
              onDelete={() => {
                this.api.deleteTest(test).then(() => this.refreshSessions())
              }}
            />
          ))}
        </tbody>
      </HTMLTable>
    )
  }

  runTests = async () => {
    await new Promise(resolve => this.setState({ testResults: {} }, resolve))
    for (let test of this.state.tests) {
      const result = await this.api.runTest(test)
      await new Promise(resolve =>
        this.setState({ testResults: { ...this.state.testResults, [result.id]: result } }, resolve)
      )
    }
>>>>>>> 88d6311c
  }

  render() {
    const shouldRenderSplash = !this.state.loading && !this.state.tests.length && !this.state.f1Metrics
    return (
      <Container sidePanelHidden={true} yOverflowScroll={true}>
        <div />
        <div className="bph-layout-main">
          <div className="bph-layout-middle">
<<<<<<< HEAD
            <div className={style.toolbar}>
              {!this.state.tests.length && (
                <Button
                  intent="success"
                  minimal
                  small
                  icon="add"
                  text="Create your first test"
                  onClick={this.setModalVisible.bind(this, true)}
                />
              )}
              {!!this.state.tests.length && (
                <Button intent="primary" minimal icon="play" text="Run tests" onClick={() => this.runTests()} />
              )}
              <Button
                intent="primary"
                minimal
                icon="function"
                onClick={() => this.computeXValidation()}
                text="Run Cross Validation"
              />
              {this.state.working && (
                <span className={style.working}>
                  <Spinner size={20} />
                  &nbsp; Working
                </span>
              )}
=======
            <div>
              <Button type="button" intent="primary" minimal icon="add" onClick={() => this.showModal()}>
                Create a test
              </Button>
              <Button
                disabled={this.state.tests.length === 0}
                type="button"
                intent="primary"
                minimal
                icon="play"
                onClick={() => this.runTests()}
              >
                Run all tests
              </Button>
>>>>>>> 88d6311c
            </div>
            <div className={style.container}>
              {shouldRenderSplash && (
                <SplashScreen
                  icon={<Icon iconSize={100} icon="predictive-analysis" style={{ marginBottom: '3em' }} />}
                  title="NLU Regression Testing"
                  description="Utility module used by the Botpress team to perform regression testing on native NLU"
                />
              )}
              {!!this.state.tests.length && (
                <TestTable
                  tests={this.state.tests}
                  testResults={this.state.testResults}
                  createTest={this.setModalVisible.bind(this, true)}
                />
              )}
              <CrossValidationResults f1Metrics={this.state.f1Metrics} />
              <CreateTestModal
                api={this.api}
                hide={this.setModalVisible.bind(this, false)}
                visible={this.state.createModalVisible}
                onTestCreated={() => this.refreshTests()}
              />
            </div>
          </div>
        </div>
      </Container>
    )
  }
}

@ContextMenuTarget
class TableRow extends React.Component<{ test: Test; testResults: any; onDelete: () => void }, {}> {
  render() {
    return (
      <tr>
        {/* TODO edit utterance in place */}
        <td>{this.props.test.utterance}</td>
        <td>{this.props.test.context}</td>
        <td>{this.props.test.conditions.map(c => c.join('-')).join(' | ')}</td>
        <td>{this.renderResult()}</td>
      </tr>
    )
  }

  renderDetails = (res: TestResult) => (
    <div>
      {res.details
        .filter(r => !r.success)
        .map(r => (
          <p>{r.reason}</p>
        ))}
    </div>
  )

  renderResult = () => {
    const result = this.props.testResults[this.props.test.id]
    if (result === undefined) {
      return <span>-</span>
    } else if (result.success) {
      return <Icon icon="tick-circle" intent="success" />
    } else {
      return (
        <Tooltip position={Position.LEFT} content={this.renderDetails(result)}>
          <Icon icon="warning-sign" intent="danger" />
        </Tooltip>
      )
    }
  }

  renderContextMenu = (e: React.MouseEvent<HTMLElement>) => {
    return (
      <Menu>
        <MenuItem onClick={this.props.onDelete} text="Delete" />
      </Menu>
    )
  }
}<|MERGE_RESOLUTION|>--- conflicted
+++ resolved
@@ -1,10 +1,6 @@
-<<<<<<< HEAD
-import { Button, Icon, Spinner } from '@blueprintjs/core'
+import { Button, ContextMenuTarget, Icon, Menu, MenuItem, Position, Spinner, Tooltip } from '@blueprintjs/core'
 import { AxiosInstance } from 'axios'
 import P from 'bluebird'
-=======
-import { Button, HTMLTable, Icon, Position, Tooltip, ContextMenuTarget, Menu, MenuItem } from '@blueprintjs/core'
->>>>>>> 88d6311c
 import { Container, SplashScreen } from 'botpress/ui'
 import _ from 'lodash'
 import React from 'react'
@@ -47,7 +43,6 @@
   }
 
   async componentDidMount() {
-<<<<<<< HEAD
     await this.refreshTests()
   }
 
@@ -67,59 +62,6 @@
     this.setState({ working: true })
     const f1Metrics = await this.api.computeCrossValidation(this.props.contentLang)
     this.setState({ f1Metrics, working: false })
-=======
-    await this.refreshSessions()
-  }
-
-  refreshSessions = async () => {
-    this.api.fetchTests().then(tests => this.setState({ tests }))
-  }
-
-  renderEmpty() {
-    return (
-      <SplashScreen
-        icon={<Icon iconSize={100} icon="predictive-analysis" style={{ marginBottom: '3em' }} />}
-        title="NLU Regression Testing"
-        description="Utility module used by the Botpress team to perform regression testing on native NLU"
-      />
-    )
-  }
-
-  renderTable() {
-    return (
-      <HTMLTable bordered striped interactive>
-        <thead>
-          <tr>
-            <th>Utterance</th>
-            <th>Context</th>
-            <th>Conditions</th>
-            <th>Result</th>
-          </tr>
-        </thead>
-        <tbody>
-          {this.state.tests.map(test => (
-            <TableRow
-              test={test}
-              testResults={this.state.testResults}
-              onDelete={() => {
-                this.api.deleteTest(test).then(() => this.refreshSessions())
-              }}
-            />
-          ))}
-        </tbody>
-      </HTMLTable>
-    )
-  }
-
-  runTests = async () => {
-    await new Promise(resolve => this.setState({ testResults: {} }, resolve))
-    for (let test of this.state.tests) {
-      const result = await this.api.runTest(test)
-      await new Promise(resolve =>
-        this.setState({ testResults: { ...this.state.testResults, [result.id]: result } }, resolve)
-      )
-    }
->>>>>>> 88d6311c
   }
 
   render() {
@@ -129,7 +71,6 @@
         <div />
         <div className="bph-layout-main">
           <div className="bph-layout-middle">
-<<<<<<< HEAD
             <div className={style.toolbar}>
               {!this.state.tests.length && (
                 <Button
@@ -157,22 +98,6 @@
                   &nbsp; Working
                 </span>
               )}
-=======
-            <div>
-              <Button type="button" intent="primary" minimal icon="add" onClick={() => this.showModal()}>
-                Create a test
-              </Button>
-              <Button
-                disabled={this.state.tests.length === 0}
-                type="button"
-                intent="primary"
-                minimal
-                icon="play"
-                onClick={() => this.runTests()}
-              >
-                Run all tests
-              </Button>
->>>>>>> 88d6311c
             </div>
             <div className={style.container}>
               {shouldRenderSplash && (

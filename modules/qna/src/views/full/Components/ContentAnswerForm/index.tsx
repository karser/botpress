--- conflicted
+++ resolved
@@ -13,12 +13,9 @@
   close: (closingKey: number) => void
   onUpdate: (data: any) => void
   formData: FormData
-<<<<<<< HEAD
   events: BotEvent[]
   isLite: boolean
-=======
   currentLang: string
->>>>>>> 83f27e09
 }
 
 const fetchReducer = (state, action) => {
@@ -40,20 +37,14 @@
 }
 
 const ContentAnswerForm: FC<Props> = ({
-<<<<<<< HEAD
   isLite,
-=======
   currentLang,
->>>>>>> 83f27e09
   editingContent,
   bp,
   close,
   formData,
   onUpdate,
-<<<<<<< HEAD
   events,
-=======
->>>>>>> 83f27e09
   deleteContent
 }) => {
   const [state, dispatch] = useReducer(fetchReducer, {
@@ -122,11 +113,8 @@
         </div>
         {contentFields && (
           <Contents.Form
-<<<<<<< HEAD
             superInputOptions={{ enabled: !isLite, eventsOnly: true }}
-=======
             currentLang={currentLang}
->>>>>>> 83f27e09
             fields={contentFields.fields}
             advancedSettings={contentFields.advancedSettings}
             axios={bp.axios}

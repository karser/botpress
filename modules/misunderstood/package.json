--- conflicted
+++ resolved
@@ -17,11 +17,8 @@
     "@types/classnames": "^2.2.9"
   },
   "dependencies": {
-<<<<<<< HEAD
     "@types/node": "^12.12.6",
-=======
     "@blueprintjs/datetime": "3.15.2",
->>>>>>> d79b398c
     "axios": "^0.19.2",
     "bluebird": "^3.7.0",
     "classnames": "^2.2.6",

--- conflicted
+++ resolved
@@ -129,11 +129,7 @@
             description="Use Botpress native Natural language understanding engine to make your bot smarter."
           />
         )}
-<<<<<<< HEAD
         {!!intents.length && currentItem && currentItem.type === 'intent' && (
-=======
-        {(intents.length && currentItem && currentItem.type === 'intent' && (
->>>>>>> 071be016
           <IntentEditor
             intent={currentItem.name}
             api={api}
@@ -141,14 +137,8 @@
             showSlotPanel
             axios={props.bp.axios} // to be removed for api, requires a lot of refactoring
           />
-<<<<<<< HEAD
         )}
-        {!!entities.length && currentItem && currentItem.type === 'entity' && (
-=======
-        )) ||
-          null}
-        {(entities.length && currentItem && currentItem.type === 'entity' && (
->>>>>>> 071be016
+        {(!!entities.length && currentItem && currentItem.type === 'entity' && (
           <EntityEditor entity={entities.find(ent => ent.name === currentItem.name)} onUpdate={updateEntity} />
         )) ||
           null}

--- conflicted
+++ resolved
@@ -131,15 +131,9 @@
             onChange={e => setNewOccurrence(e.target.value)}
           />
         </FormGroup>
-<<<<<<< HEAD
         {occurrences.length > 0 && (
           <FormGroup label={lang.tr('nlu.entities.occurrenceLabel')}>
             {occurrences.map((o, i) => (
-=======
-        {state.occurrences.length > 0 && (
-          <FormGroup label="Occurrences">
-            {state.occurrences.map((o, i) => (
->>>>>>> 12995419
               <Occurrence
                 key={o.name}
                 occurrence={o}
@@ -165,17 +159,10 @@
             </Tooltip>
           }
         />
-<<<<<<< HEAD
-        <RadioGroup onChange={handleFuzzyChange} selectedValue={fuzzy} inline>
+        <RadioGroup onChange={handleFuzzyChange} selectedValue={state.fuzzy} inline>
           <Radio label={lang.tr('nlu.entities.strict')} value={FuzzyTolerance.Strict} />
           <Radio label={lang.tr('nlu.entities.medium')} value={FuzzyTolerance.Medium} />
           <Radio label={lang.tr('nlu.entities.loose')} value={FuzzyTolerance.Loose} />
-=======
-        <RadioGroup onChange={handleFuzzyChange} selectedValue={state.fuzzy} inline>
-          <Radio label="Strict" value={FuzzyTolerance.Strict} />
-          <Radio label="Medium" value={FuzzyTolerance.Medium} />
-          <Radio label="Loose" value={FuzzyTolerance.Loose} />
->>>>>>> 12995419
         </RadioGroup>
       </div>
     </div>

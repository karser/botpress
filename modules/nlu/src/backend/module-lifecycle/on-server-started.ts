import retry from 'bluebird-retry'
import * as sdk from 'botpress/sdk'
import _ from 'lodash'
import semver from 'semver'

import nluInfo from '../../../package.json'
import { Config } from '../../config'
import Engine from '../engine'
import { DucklingEntityExtractor } from '../entities/duckling_extractor'
import LangProvider from '../language/language-provider'
import { getPOSTagger, tagSentence } from '../language/pos-tagger'
import legacyElectionPipeline from '../legacy-election'
import { getLatestModel } from '../model-service'
import { InvalidLanguagePredictorError } from '../predict-pipeline'
import { removeTrainingSession, setTrainingSession } from '../train-session-service'
import { NLUState, Token2Vec, Tools, TrainingSession, NLUProgressEvent } from '../typings'

export const initializeLanguageProvider = async (bp: typeof sdk, state: NLUState) => {
  const globalConfig = (await bp.config.getModuleConfig('nlu')) as Config

  try {
    const languageProvider = await LangProvider.initialize(globalConfig.languageSources, bp.logger, state)
    state.langServerInfo = languageProvider.langServerInfo

    const { validProvidersCount, validLanguages } = languageProvider.getHealth()
    const health = {
      isEnabled: validProvidersCount > 0 && validLanguages.length > 0,
      validProvidersCount,
      validLanguages
    }

    state.languageProvider = languageProvider
    state.health = health
  } catch (e) {
    if (e.failure && e.failure.code === 'ECONNREFUSED') {
      bp.logger.error(`Language server can't be reached at address ${e.failure.address}:${e.failure.port}`)
      if (!process.IS_FAILSAFE) {
        process.exit()
      }
    }
    throw e
  }
}

function initializeEngine(bp: typeof sdk, state: NLUState) {
  const tools: Tools = {
    partOfSpeechUtterances: (tokenUtterances: string[][], lang: string) => {
      const tagger = getPOSTagger(lang, bp.MLToolkit)
      return tokenUtterances.map(tagSentence.bind(this, tagger))
    },
    tokenize_utterances: (utterances: string[], lang: string, vocab?: Token2Vec) =>
      state.languageProvider.tokenize(utterances, lang, vocab),
    vectorize_tokens: async (tokens, lang) => {
      const a = await state.languageProvider.vectorize(tokens, lang)
      return a.map(x => Array.from(x.values()))
    },
    generateSimilarJunkWords: (vocab: string[], lang: string) =>
      state.languageProvider.generateSimilarJunkWords(vocab, lang),
    mlToolkit: bp.MLToolkit,
    duckling: new DucklingEntityExtractor(bp.logger),
    reportTrainingProgress: async (botId: string, message: string, trainSession: TrainingSession) => {
      await setTrainingSession(bp, botId, trainSession)

      const ev: NLUProgressEvent = {
        type: 'nlu',
        working: trainSession.status === 'training',
        botId,
        message,
        trainSession: _.omit(trainSession, 'lock')
      }
      bp.realtime.sendPayload(bp.RealTimePayload.forAdmins('statusbar.event', ev))
      if (trainSession.status === 'done') {
        setTimeout(() => removeTrainingSession(bp, botId, trainSession), 5000)
      }
    }
  }
  Engine.provideTools(tools)
}

async function initDucklingExtractor(bp: typeof sdk): Promise<void> {
  const globalConfig = (await bp.config.getModuleConfig('nlu')) as Config
  await DucklingEntityExtractor.configure(globalConfig.ducklingEnabled, globalConfig.ducklingURL, bp.logger)
}

const EVENTS_TO_IGNORE = ['session_reference', 'session_reset', 'bp_dialog_timeout', 'visit', 'say_something', '']

const ignoreEvent = (bp: typeof sdk, state: NLUState, event: sdk.IO.IncomingEvent) => {
  return (
    !state.nluByBot[event.botId] ||
    !state.health.isEnabled ||
    !event.preview ||
    EVENTS_TO_IGNORE.includes(event.type) ||
    event.hasFlag(bp.IO.WellKnownFlags.SKIP_NATIVE_NLU)
  )
}

const registerMiddleware = async (bp: typeof sdk, state: NLUState) => {
  bp.events.registerMiddleware({
    name: 'nlu-predict.incoming',
    direction: 'incoming',
    order: 100,
    description:
      'Process natural language in the form of text. Structured data with an action and parameters for that action is injected in the incoming message event.',
    handler: async (event: sdk.IO.IncomingEvent, next: sdk.IO.MiddlewareNextCallback) => {
<<<<<<< HEAD
      if (
        !state.nluByBot[event.botId] ||
        !state.health.isEnabled ||
        !event.preview ||
        EVENTS_TO_IGNORE.includes(event.type) ||
        event.hasFlag(bp.IO.WellKnownFlags.SKIP_NATIVE_NLU)
      ) {
        return next(undefined, false, true)
=======
      if (ignoreEvent(bp, state, event)) {
        return next()
>>>>>>> 324db9bb
      }

      let nluResults = {}
      const { engine } = state.nluByBot[event.botId]
      const extractEngine2 = async () => {
        try {
          // eventually if model not loaded for bot languages ==> train or load
          nluResults = await engine.predict(event.preview, event.nlu.includedContexts)
        } catch (err) {
          if (err instanceof InvalidLanguagePredictorError) {
            const model = await getLatestModel(bp.ghost.forBot(event.botId), err.languageCode)
            await engine.loadModel(model)
            // might throw again, thus usage of bluebird retry
            nluResults = await engine.predict(event.preview, event.nlu.includedContexts)
          }
        }
      }

      try {
        await retry(extractEngine2, { max_tries: 2, throw_original: true })
        _.merge(event, { nlu: nluResults })
        removeSensitiveText(event)
      } catch (err) {
        bp.logger.warn('Error extracting metadata for incoming text: ' + err.message)
      } finally {
        next()
      }
    }
  })

  function removeSensitiveText(event: sdk.IO.IncomingEvent) {
    if (!event.nlu.entities || !event.payload.text) {
      return
    }

    try {
      const sensitiveEntities = event.nlu.entities.filter(ent => ent.meta.sensitive)
      for (const entity of sensitiveEntities) {
        const stars = '*'.repeat(entity.data.value.length)
        event.payload.text = event.payload.text.replace(entity.data.value, stars)
      }
    } catch (err) {
      bp.logger.warn('Error removing sensitive information: ' + err.message)
    }
  }

  bp.events.registerMiddleware({
    name: 'nlu-elect.incoming',
    direction: 'incoming',
    order: 120,
    description: 'Perform intent election for the outputed NLU.',
    handler: async (event: sdk.IO.IncomingEvent, next: sdk.IO.MiddlewareNextCallback) => {
      if (ignoreEvent(bp, state, event) || !event.nlu) {
        return next()
      }

      try {
        // TODO: use the 'intent-is' condition logic when bot uses NDU
        const nlu = legacyElectionPipeline(event.nlu)
        _.merge(event, { nlu })
      } catch (err) {
        bp.logger.warn('Error making nlu election for incoming text: ' + err.message)
      } finally {
        next()
      }
    }
  })
}

function setNluVersion(bp: typeof sdk, state: NLUState) {
  if (!semver.valid(nluInfo.version)) {
    bp.logger.error('nlu package.json file has an incorrect version format')
    return
  }

  state.nluVersion = semver.clean(nluInfo.version)
}

export function getOnSeverStarted(state: NLUState) {
  return async (bp: typeof sdk) => {
    setNluVersion(bp, state)
    await initDucklingExtractor(bp)
    await initializeLanguageProvider(bp, state)
    initializeEngine(bp, state)
    await registerMiddleware(bp, state)
  }
}<|MERGE_RESOLUTION|>--- conflicted
+++ resolved
@@ -13,7 +13,7 @@
 import { getLatestModel } from '../model-service'
 import { InvalidLanguagePredictorError } from '../predict-pipeline'
 import { removeTrainingSession, setTrainingSession } from '../train-session-service'
-import { NLUState, Token2Vec, Tools, TrainingSession, NLUProgressEvent } from '../typings'
+import { NLUProgressEvent, NLUState, Token2Vec, Tools, TrainingSession } from '../typings'
 
 export const initializeLanguageProvider = async (bp: typeof sdk, state: NLUState) => {
   const globalConfig = (await bp.config.getModuleConfig('nlu')) as Config
@@ -102,19 +102,8 @@
     description:
       'Process natural language in the form of text. Structured data with an action and parameters for that action is injected in the incoming message event.',
     handler: async (event: sdk.IO.IncomingEvent, next: sdk.IO.MiddlewareNextCallback) => {
-<<<<<<< HEAD
-      if (
-        !state.nluByBot[event.botId] ||
-        !state.health.isEnabled ||
-        !event.preview ||
-        EVENTS_TO_IGNORE.includes(event.type) ||
-        event.hasFlag(bp.IO.WellKnownFlags.SKIP_NATIVE_NLU)
-      ) {
+      if (ignoreEvent(bp, state, event)) {
         return next(undefined, false, true)
-=======
-      if (ignoreEvent(bp, state, event)) {
-        return next()
->>>>>>> 324db9bb
       }
 
       let nluResults = {}

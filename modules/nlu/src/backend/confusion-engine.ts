--- conflicted
+++ resolved
@@ -29,19 +29,15 @@
     await super.init()
   }
 
-<<<<<<< HEAD
   public get confusionComputing() {
     return this._confusionComputing
   }
 
-  protected async trainModels(intentDefs: sdk.NLU.IntentDefinition[], modelHash: string) {
-=======
   protected async trainModels(
     intentDefs: sdk.NLU.IntentDefinition[],
     modelHash: string,
     confusionVersion: string = undefined
   ) {
->>>>>>> 2f79e47c
     for (const lang of this.languages) {
       await super.trainModels(intentDefs, modelHash)
 
@@ -58,13 +54,9 @@
 
       this._confusionComputing = true
       await folder.fold('intents', this._trainIntents.bind(this, lang), this._evaluateIntents.bind(this, lang))
-<<<<<<< HEAD
       this._confusionComputing = false
 
-      await this._processResults(folder.getResults())
-=======
       await this._processResults(folder.getResults(), lang, confusionVersion)
->>>>>>> 2f79e47c
     }
   }
 

import * as sdk from 'botpress/sdk'
import { Response } from 'express'
import Joi from 'joi'
import _ from 'lodash'
import yn from 'yn'

import { NLUApplication } from './application'
import { BotDoesntSpeakLanguageError, BotNotMountedError } from './application/errors'
import legacyElectionPipeline from './election/legacy-election'

const ROUTER_ID = 'nlu'

export const PredictSchema = Joi.object().keys({
  contexts: Joi.array()
    .items(Joi.string())
    .default(['global']),
  text: Joi.string().required()
})

const makeErrorMapper = (bp: typeof sdk) => (err: { botId: string; lang: string; error: Error }, res: Response) => {
  const { error, botId, lang } = err

  if (error instanceof BotNotMountedError) {
    return res.status(404).send(`Bot ${botId} doesn't exist`)
  }

  if (error instanceof BotDoesntSpeakLanguageError) {
    return res.status(422).send(`Language ${lang} is either not supported by bot or by language server`)
  }

  const msg = 'An unexpected error occured.'
  bp.logger
    .forBot(botId)
    .attachError(error)
    .error(msg)
  return res.status(500).send(msg)
}

export const registerRouter = async (bp: typeof sdk, app: NLUApplication) => {
  const router = bp.http.createRouterForBot(ROUTER_ID)

  const mapError = makeErrorMapper(bp)

  router.get('/health', async (req, res) => {
    // When the health is bad, we'll refresh the status in case it has changed (eg: user added languages)
    const health = app.getHealth()
    res.send(health)
  })

  router.get('/training/:language', async (req, res) => {
    const { language, botId } = req.params
    const session = await app.getTraining(botId, language)
    res.send(session)
  })

  router.post(['/predict', '/predict/:lang'], async (req, res) => {
    const { botId, lang } = req.params
    const { error, value } = PredictSchema.validate(req.body)
    if (error) {
      return res.status(400).send('Predict body is invalid')
    }

    try {
      const bot = app.getBot(botId)
      const nlu = await bot.predict(value.text, lang)
      const event: sdk.IO.EventUnderstanding = {
        ...nlu,
        includedContexts: value.contexts,
        detectedLanguage: nlu.detectedLanguage
      }
      res.send({ nlu: legacyElectionPipeline(event) })
    } catch (error) {
      return mapError({ botId, lang, error }, res)
    }
  })

  router.post('/train/:lang', async (req, res) => {
    const { botId, lang } = req.params
    try {
      const disableTraining = yn(process.env.BP_NLU_DISABLE_TRAINING)

      // to return as fast as possible
<<<<<<< HEAD
      // tslint:disable-next-line: no-floating-promises
      if (!disableTraining) {
        await app.queueTraining(botId, lang)
      }
=======
      // eslint-disable-next-line @typescript-eslint/no-floating-promises
      state.nluByBot[botId].trainOrLoad(lang, disableTraining)
>>>>>>> 04f04c9b
      res.sendStatus(200)
    } catch (error) {
      return mapError({ botId, lang, error }, res)
    }
  })

  router.post('/train/:lang/delete', async (req, res) => {
    const { botId, lang } = req.params
    try {
      await app.cancelTraining(botId, lang)
      res.sendStatus(200)
    } catch (error) {
      return mapError({ botId, lang, error }, res)
    }
  })
}

export const removeRouter = (bp: typeof sdk) => {
  bp.http.deleteRouterForBot(ROUTER_ID)
}<|MERGE_RESOLUTION|>--- conflicted
+++ resolved
@@ -80,15 +80,10 @@
       const disableTraining = yn(process.env.BP_NLU_DISABLE_TRAINING)
 
       // to return as fast as possible
-<<<<<<< HEAD
-      // tslint:disable-next-line: no-floating-promises
+      // eslint-disable-next-line @typescript-eslint/no-floating-promises
       if (!disableTraining) {
         await app.queueTraining(botId, lang)
       }
-=======
-      // eslint-disable-next-line @typescript-eslint/no-floating-promises
-      state.nluByBot[botId].trainOrLoad(lang, disableTraining)
->>>>>>> 04f04c9b
       res.sendStatus(200)
     } catch (error) {
       return mapError({ botId, lang, error }, res)

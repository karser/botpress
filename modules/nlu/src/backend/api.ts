import * as sdk from 'botpress/sdk'
import Joi, { validate } from 'joi'
import _ from 'lodash'

<<<<<<< HEAD
import EntityService from './entities/entities-service'
=======
import { isOn as isAutoTrainOn, set as setAutoTrain } from './autoTrain'
import {
  deleteEntity,
  getCustomEntities,
  getEntities,
  getEntity,
  saveEntity,
  updateEntity
} from './entities/entities-service'
>>>>>>> dd75af5b
import { EntityDefCreateSchema } from './entities/validation'
import {
  deleteIntent,
  getIntent,
  getIntents,
  saveIntent,
  updateContextsFromTopics,
  updateIntent
} from './intents/intent-service'
import recommendations from './intents/recommendations'
import { IntentDefCreateSchema } from './intents/validation'
import { initializeLanguageProvider } from './module-lifecycle/on-server-started'
import { crossValidate } from './tools/cross-validation'
import { getTrainingSession } from './train-session-service'
import { NLUState } from './typings'

export const PredictSchema = Joi.object().keys({
  contexts: Joi.array()
    .items(Joi.string())
    .default(['global']),
  text: Joi.string().required()
})

export default async (bp: typeof sdk, state: NLUState) => {
  const router = bp.http.createRouterForBot('nlu')

  router.get('/health', async (req, res) => {
    // When the health is bad, we'll refresh the status in case it changed (eg: user added languages)
    if (!state.health.isEnabled) {
      await initializeLanguageProvider(bp, state)
    }
    res.send(state.health)
  })

  router.post('/cross-validation/:lang', async (req, res) => {
    const { botId, lang } = req.params
    const ghost = bp.ghost.forBot(botId)
    const entityService = new EntityService(ghost, botId)

    const intentDefs = await getIntents(ghost)
    const entityDefs = await entityService.getCustomEntities()

    bp.logger.forBot(botId).info('Started cross validation')
    const xValidationRes = await crossValidate(botId, intentDefs, entityDefs, lang)
    bp.logger.forBot(botId).info('Finished cross validation')

    res.send(xValidationRes)
  })

  router.get('/training/:language', async (req, res) => {
    const { language, botId } = req.params
    const session = await getTrainingSession(bp, botId, language)
    res.send(session)
  })

  router.post('/predict', async (req, res) => {
    const { botId } = req.params
    const { error, value } = PredictSchema.validate(req.body)
    if (error) {
      return res.status(400).send('Predict body is invalid')
    }
    if (!state.nluByBot[botId]) {
      return res.status(404).send(`Bot ${botId} doesn't exist`)
    }

    try {
      const nlu = await state.nluByBot[botId].engine.predict(value.text, value.contexts)
      res.send({ nlu })
    } catch (err) {
      res.status(500).send('Could not extract nlu data')
    }
  })

  router.get('/intents', async (req, res) => {
    const { botId } = req.params
    const ghost = bp.ghost.forBot(botId)
    const intentDefs = await getIntents(ghost)
    res.send(intentDefs)
  })

  router.get('/intents/:intent', async (req, res) => {
    const { botId, intent } = req.params
    const ghost = bp.ghost.forBot(botId)
    const intentDef = await getIntent(ghost, intent)
    res.send(intentDef)
  })

  router.post('/intents/:intent/delete', async (req, res) => {
    const { botId, intent } = req.params
    const ghost = bp.ghost.forBot(botId)
    try {
      await deleteIntent(ghost, intent)
      res.sendStatus(204)
    } catch (err) {
      bp.logger
        .forBot(botId)
        .attachError(err)
        .error('Could not delete intent')
      res.status(400).send(err.message)
    }
  })

  router.post('/intents', async (req, res) => {
    const { botId } = req.params
    const ghost = bp.ghost.forBot(botId)
    const entityService = new EntityService(ghost, botId)
    try {
      const intentDef = await validate(req.body, IntentDefCreateSchema, {
        stripUnknown: true
      })

      await saveIntent(ghost, intentDef, entityService)

      res.sendStatus(200)
    } catch (err) {
      bp.logger
        .forBot(botId)
        .attachError(err)
        .warn('Cannot create intent')
      res.status(400).send(err.message)
    }
  })

  router.post('/intents/:intentName', async (req, res) => {
    const { botId, intentName } = req.params
    const ghost = bp.ghost.forBot(botId)
    const entityService = new EntityService(ghost, botId)
    try {
      await updateIntent(ghost, intentName, req.body, entityService)
      res.sendStatus(200)
    } catch (err) {
      bp.logger
        .forBot(botId)
        .attachError(err)
        .error('Could not update intent')
      res.sendStatus(400)
    }
  })

  router.post('/condition/intentChanged', async (req, res) => {
    const { action } = req.body
    const condition = req.body.condition as sdk.DecisionTriggerCondition

    if (action === 'delete' || action === 'create') {
      try {
        const ghost = bp.ghost.forBot(req.params.botId)
        await updateContextsFromTopics(ghost, [condition.params.intentName])
        return res.sendStatus(200)
      } catch (err) {
        return res.status(400).send(err.message)
      }
    }

    res.sendStatus(200)
  })

  router.post('/sync/intents/topics', async (req, res) => {
    const { botId } = req.params
    const { intentNames } = req.body
    const ghost = bp.ghost.forBot(botId)

    try {
      await updateContextsFromTopics(ghost, intentNames)
      res.sendStatus(200)
    } catch (err) {
      bp.logger
        .forBot(botId)
        .attachError(err)
        .error('Could not update intent topics')
      res.status(400).send(err.message)
    }
  })

  router.get('/contexts', async (req, res) => {
    const botId = req.params.botId
    const ghost = bp.ghost.forBot(botId)
    const intents = await getIntents(ghost)
    const ctxs = _.chain(intents)
      .flatMap(i => i.contexts)
      .uniq()
      .value()

    res.send(ctxs)
  })

  router.get('/entities', async (req, res) => {
    const { botId } = req.params
    const ghost = bp.ghost.forBot(botId)
    const entityService = new EntityService(ghost, botId)
    const entities = await entityService.getEntities()
    res.json(entities)
  })

  router.get('/entities/:entityName', async (req, res) => {
    const { botId, entityName } = req.params
    const ghost = bp.ghost.forBot(botId)
    try {
      const entityService = new EntityService(ghost, botId)
      const entity = await entityService.getEntity(entityName)
      res.send(entity)
    } catch (err) {
      bp.logger
        .forBot(botId)
        .attachError(err)
        .error(`Could not get entity ${entityName}`)
      res.send(400)
    }
  })

  router.post('/entities', async (req, res) => {
    const { botId } = req.params
    try {
      const entityDef = (await validate(req.body, EntityDefCreateSchema, {
        stripUnknown: true
      })) as sdk.NLU.EntityDefinition
      const ghost = bp.ghost.forBot(botId)
      const entityService = new EntityService(ghost, botId)
      await entityService.saveEntity(entityDef)

      res.sendStatus(200)
    } catch (err) {
      bp.logger
        .forBot(botId)
        .attachError(err)
        .warn('Cannot create entity')
      res.status(400).send(err.message)
    }
  })

  router.post('/entities/:id', async (req, res) => {
    const { botId, id } = req.params
    try {
      const entityDef = (await validate(req.body, EntityDefCreateSchema, {
        stripUnknown: true
      })) as sdk.NLU.EntityDefinition
      const ghost = bp.ghost.forBot(botId)
      const entityService = new EntityService(ghost, botId)
      await entityService.updateEntity(id, entityDef)
      res.sendStatus(200)
    } catch (err) {
      bp.logger
        .forBot(botId)
        .attachError(err)
        .error('Could not update entity')
      res.status(400).send(err.message)
    }
  })

  router.post('/entities/:id/delete', async (req, res) => {
    const { botId, id } = req.params
    const ghost = bp.ghost.forBot(botId)
    const entityService = new EntityService(ghost, botId)
    try {
      await entityService.deleteEntity(id)
      res.sendStatus(204)
    } catch (err) {
      bp.logger
        .forBot(botId)
        .attachError(err)
        .error('Could not delete entity')
      res.status(404).send(err.message)
    }
  })

  router.get('/train', async (req, res) => {
    try {
      const { botId } = req.params
      const isTraining = await state.nluByBot[botId].isTraining()
      res.send({ isTraining })
    } catch {
      res.sendStatus(500)
    }
  })

  router.post('/train', async (req, res) => {
    try {
      const { botId } = req.params
      await state.nluByBot[botId].trainOrLoad(true)
      res.sendStatus(200)
    } catch {
      res.sendStatus(500)
    }
  })

  router.post('/train/delete', async (req, res) => {
    try {
      const { botId } = req.params
      await state.nluByBot[botId].cancelTraining()
      res.sendStatus(200)
    } catch {
      res.sendStatus(500)
    }
  })

  router.get('/ml-recommendations', async (req, res) => {
    res.send(recommendations)
  })

  router.post('/autoTrain', async (req, res) => {
    const { botId } = req.params
    const { autoTrain } = req.body

    await setAutoTrain(bp, botId, autoTrain)

    res.sendStatus(200)
  })

  router.get('/autoTrain', async (req, res) => {
    const { botId } = req.params

    const isOn = await isAutoTrainOn(bp, botId)

    res.send({ isOn })
  })
}<|MERGE_RESOLUTION|>--- conflicted
+++ resolved
@@ -2,19 +2,8 @@
 import Joi, { validate } from 'joi'
 import _ from 'lodash'
 
-<<<<<<< HEAD
+import { isOn as isAutoTrainOn, set as setAutoTrain } from './autoTrain'
 import EntityService from './entities/entities-service'
-=======
-import { isOn as isAutoTrainOn, set as setAutoTrain } from './autoTrain'
-import {
-  deleteEntity,
-  getCustomEntities,
-  getEntities,
-  getEntity,
-  saveEntity,
-  updateEntity
-} from './entities/entities-service'
->>>>>>> dd75af5b
 import { EntityDefCreateSchema } from './entities/validation'
 import {
   deleteIntent,
@@ -155,13 +144,16 @@
   })
 
   router.post('/condition/intentChanged', async (req, res) => {
+    const { botId } = req.params
     const { action } = req.body
     const condition = req.body.condition as sdk.DecisionTriggerCondition
 
     if (action === 'delete' || action === 'create') {
       try {
-        const ghost = bp.ghost.forBot(req.params.botId)
-        await updateContextsFromTopics(ghost, [condition.params.intentName])
+        const ghost = bp.ghost.forBot(botId)
+        const entityService = new EntityService(ghost, botId)
+
+        await updateContextsFromTopics(ghost, entityService, [condition.params.intentName])
         return res.sendStatus(200)
       } catch (err) {
         return res.status(400).send(err.message)
@@ -175,9 +167,10 @@
     const { botId } = req.params
     const { intentNames } = req.body
     const ghost = bp.ghost.forBot(botId)
-
-    try {
-      await updateContextsFromTopics(ghost, intentNames)
+    const entityService = new EntityService(ghost, botId)
+
+    try {
+      await updateContextsFromTopics(ghost, entityService, intentNames)
       res.sendStatus(200)
     } catch (err) {
       bp.logger

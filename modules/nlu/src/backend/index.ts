import 'bluebird-global'
import * as sdk from 'botpress/sdk'
import _ from 'lodash'
import yn from 'yn'

import api from './api'
import { E2ByBot } from './engine2/engine2'
import { registerOnBotMount as getOnBotMount } from './module-lifecycle/on-bot-mount'
import { registerOnServerStarted as getOnSeverStarted } from './module-lifecycle/on-server-started'
import { EngineByBot, LanguageProvider, NLUHealth } from './typings'

const USE_E1 = yn(process.env.USE_LEGACY_NLU)
<<<<<<< HEAD
=======
const nluByBot: EngineByBot = {}
// TODO rethink this for an immutable bot state instead
const e2ByBot: E2ByBot = {}
const watchersByBot = {} as _.Dictionary<sdk.ListenHandle>

let langProvider: LanguageProvider
let distributedLoadModel: Function

export let nluHealth: NLUHealth

export const initializeLangServer = async (bp: typeof sdk) => {
  const globalConfig = (await bp.config.getModuleConfig('nlu')) as Config
>>>>>>> 257fa3e1

// TODO group the "by bot" stuff
export interface NLUState {
  nluByBot: EngineByBot // deprecated
  e2ByBot: E2ByBot
  watchersByBot: _.Dictionary<sdk.ListenHandle>
  trainIntervalByBot: _.Dictionary<NodeJS.Timer>
  languageProvider?: LanguageProvider
  health?: NLUHealth
}

const state: NLUState = {
  nluByBot: {},
  e2ByBot: {},
  trainIntervalByBot: {},
  watchersByBot: {}
}

const onServerStarted = getOnSeverStarted(state)

const onServerReady = async (bp: typeof sdk) => {
<<<<<<< HEAD
  await api(bp, state)
}

const onBotMount = getOnBotMount(state)
=======
  const loadModel = async (botId: string, hash: string, language: string) => {
    const ghost = bp.ghost.forBot(botId)
    const model = await getModel(ghost, hash, language)
    if (model) {
      await e2ByBot[botId].loadModel(model)
    }
  }

  distributedLoadModel = await bp.distributed.broadcast(loadModel)
  await api(bp, nluByBot)
}

const onBotMount = async (bp: typeof sdk, botId: string) => {
  const moduleBotConfig = (await bp.config.getModuleConfigForBot('nlu', botId)) as Config
  const bot = await bp.bots.getBotById(botId)

  const languages = _.intersection(bot.languages, langProvider.languages)
  if (bot.languages.length !== languages.length) {
    const diff = _.difference(bot.languages, languages)
    bp.logger.warn(
      `Bot ${
        bot.id
      } has configured languages that are not supported by language sources. Configure a before incoming hook to call an external NLU provider for those languages.`,
      { notSupported: diff }
    )
  }

  const scoped = new ConfusionEngine(
    bp.logger,
    botId,
    moduleBotConfig,
    bp.MLToolkit,
    languages,
    bot.defaultLanguage,
    langProvider,
    bp.realtime,
    bp.RealTimePayload
  )

  nluByBot[botId] = scoped
  if (USE_E1) {
    await scoped.init()
    return
  }

  const e2 = new Engine2(bot.defaultLanguage, bp.logger)
  const ghost = bp.ghost.forBot(botId)

  const trainOrLoad = _.debounce(
    async () => {
      const intents = await scoped.storage.getIntents() // todo replace this with intent service when implemented
      const entities = await scoped.storage.getCustomEntities() // TODO: replace this wit entities service once implemented
      const hash = computeModelHash(intents, entities)
      // we could just feed intents and entities to E2.train() ==> and make .train implement the mapping logic
      const list_entities = entities
        .filter(ent => ent.type === 'list')
        .map(e => {
          return {
            name: e.name,
            fuzzyMatching: e.fuzzy,
            sensitive: e.sensitive,
            synonyms: _.chain(e.occurences)
              .keyBy('name')
              .mapValues('synonyms')
              .value()
          }
        })

      const pattern_entities = entities
        .filter(ent => ent.type === 'pattern' && isPatternValid(ent.pattern))
        .map(ent => ({
          name: ent.name,
          pattern: ent.pattern,
          examples: [], // TODO add this to entityDef
          ignoreCase: true, // TODO add this entityDef
          sensitive: ent.sensitive
        }))

      const contexts = _.chain(intents)
        .flatMap(i => i.contexts)
        .uniq()
        .value()

      await Promise.mapSeries(languages, async languageCode => {
        const model = await getModel(ghost, hash, languageCode)
        if (model) {
          await e2.loadModel(model)
        } else {
          const trainLock = await bp.distributed.acquireLock(`train:${botId}:${languageCode}`, ms('5m'))
          if (!trainLock) {
            return
          }
          const input: TrainInput = {
            languageCode,
            list_entities,
            pattern_entities,
            contexts,
            intents: intents.map(x => ({
              name: x.name,
              contexts: x.contexts,
              utterances: x.utterances[languageCode],
              slot_definitions: x.slots
            }))
          }
          const model = await e2.train(input)
          await trainLock.unlock()
          if (model.success) {
            await saveModel(ghost, model, hash)
            await distributedLoadModel(botId, hash, languageCode)
          }
        }
      })
    },
    4000,
    { leading: true }
  )

  if (moduleBotConfig.preloadModels) {
    trainOrLoad() // floating promise on purpose
  }

  e2ByBot[botId] = e2
  watchersByBot[botId] = bp.ghost.forBot(botId).onFileChanged(async f => {
    if (f.includes('intents') || f.includes('entities')) {
      await trainOrLoad() // train
    }
  })
}
>>>>>>> 257fa3e1

const onBotUnmount = async (bp: typeof sdk, botId: string) => {
  delete state.nluByBot[botId]
  if (USE_E1) {
    return
  }

<<<<<<< HEAD
  delete state.e2ByBot[botId]
  state.watchersByBot[botId].remove()
  delete state.watchersByBot[botId]
  clearInterval(state.trainIntervalByBot[botId])
  delete state.trainIntervalByBot[botId]
=======
  delete e2ByBot[botId]
  watchersByBot[botId].remove()
  delete watchersByBot[botId]
>>>>>>> 257fa3e1
}

const onModuleUnmount = async (bp: typeof sdk) => {
  bp.events.removeMiddleware('nlu.incoming')
  bp.http.deleteRouterForBot('nlu')
  // if module gets deactivated but server keeps running, we want to destroy bot state
  if (!USE_E1) {
    Object.keys(state.e2ByBot).forEach(botID => () => onBotUnmount(bp, botID))
  }
}

const entryPoint: sdk.ModuleEntryPoint = {
  onServerStarted,
  onServerReady,
  onBotMount,
  onBotUnmount,
  onModuleUnmount,
  definition: {
    name: 'nlu',
    moduleView: {
      stretched: true
    },
    menuIcon: 'translate',
    menuText: 'NLU',
    fullName: 'NLU',
    homepage: 'https://botpress.io'
  }
}

export default entryPoint<|MERGE_RESOLUTION|>--- conflicted
+++ resolved
@@ -10,21 +10,6 @@
 import { EngineByBot, LanguageProvider, NLUHealth } from './typings'
 
 const USE_E1 = yn(process.env.USE_LEGACY_NLU)
-<<<<<<< HEAD
-=======
-const nluByBot: EngineByBot = {}
-// TODO rethink this for an immutable bot state instead
-const e2ByBot: E2ByBot = {}
-const watchersByBot = {} as _.Dictionary<sdk.ListenHandle>
-
-let langProvider: LanguageProvider
-let distributedLoadModel: Function
-
-export let nluHealth: NLUHealth
-
-export const initializeLangServer = async (bp: typeof sdk) => {
-  const globalConfig = (await bp.config.getModuleConfig('nlu')) as Config
->>>>>>> 257fa3e1
 
 // TODO group the "by bot" stuff
 export interface NLUState {
@@ -43,162 +28,67 @@
   watchersByBot: {}
 }
 
+// let distributedLoadModel: Function
+
+// const loadModel = async (botId: string, hash: string, language: string) => {
+//   const ghost = bp.ghost.forBot(botId)
+//   const model = await getModel(ghost, hash, language)
+//   if (model) {
+//     await e2ByBot[botId].loadModel(model)
+//   }
+// }
+
+// distributedLoadModel = await bp.distributed.broadcast(loadModel)
+// await api(bp, nluByBot)
+// }
+
+// await Promise.mapSeries(languages, async languageCode => {
+//   const model = await getModel(ghost, hash, languageCode)
+//   if (model) {
+//     await e2.loadModel(model)
+//   } else {
+//     const trainLock = await bp.distributed.acquireLock(`train:${botId}:${languageCode}`, ms('5m'))
+//     if (!trainLock) {
+//       return
+//     }
+//     const input: TrainInput = {
+//       languageCode,
+//       list_entities,
+//       pattern_entities,
+//       contexts,
+//       intents: intents.map(x => ({
+//         name: x.name,
+//         contexts: x.contexts,
+//         utterances: x.utterances[languageCode],
+//         slot_definitions: x.slots
+//       }))
+//     }
+//     const model = await e2.train(input)
+//     await trainLock.unlock()
+//     if (model.success) {
+//       await saveModel(ghost, model, hash)
+//       await distributedLoadModel(botId, hash, languageCode)
+//     }
+//   }
+// })
+
 const onServerStarted = getOnSeverStarted(state)
 
 const onServerReady = async (bp: typeof sdk) => {
-<<<<<<< HEAD
   await api(bp, state)
 }
 
 const onBotMount = getOnBotMount(state)
-=======
-  const loadModel = async (botId: string, hash: string, language: string) => {
-    const ghost = bp.ghost.forBot(botId)
-    const model = await getModel(ghost, hash, language)
-    if (model) {
-      await e2ByBot[botId].loadModel(model)
-    }
-  }
-
-  distributedLoadModel = await bp.distributed.broadcast(loadModel)
-  await api(bp, nluByBot)
-}
-
-const onBotMount = async (bp: typeof sdk, botId: string) => {
-  const moduleBotConfig = (await bp.config.getModuleConfigForBot('nlu', botId)) as Config
-  const bot = await bp.bots.getBotById(botId)
-
-  const languages = _.intersection(bot.languages, langProvider.languages)
-  if (bot.languages.length !== languages.length) {
-    const diff = _.difference(bot.languages, languages)
-    bp.logger.warn(
-      `Bot ${
-        bot.id
-      } has configured languages that are not supported by language sources. Configure a before incoming hook to call an external NLU provider for those languages.`,
-      { notSupported: diff }
-    )
-  }
-
-  const scoped = new ConfusionEngine(
-    bp.logger,
-    botId,
-    moduleBotConfig,
-    bp.MLToolkit,
-    languages,
-    bot.defaultLanguage,
-    langProvider,
-    bp.realtime,
-    bp.RealTimePayload
-  )
-
-  nluByBot[botId] = scoped
-  if (USE_E1) {
-    await scoped.init()
-    return
-  }
-
-  const e2 = new Engine2(bot.defaultLanguage, bp.logger)
-  const ghost = bp.ghost.forBot(botId)
-
-  const trainOrLoad = _.debounce(
-    async () => {
-      const intents = await scoped.storage.getIntents() // todo replace this with intent service when implemented
-      const entities = await scoped.storage.getCustomEntities() // TODO: replace this wit entities service once implemented
-      const hash = computeModelHash(intents, entities)
-      // we could just feed intents and entities to E2.train() ==> and make .train implement the mapping logic
-      const list_entities = entities
-        .filter(ent => ent.type === 'list')
-        .map(e => {
-          return {
-            name: e.name,
-            fuzzyMatching: e.fuzzy,
-            sensitive: e.sensitive,
-            synonyms: _.chain(e.occurences)
-              .keyBy('name')
-              .mapValues('synonyms')
-              .value()
-          }
-        })
-
-      const pattern_entities = entities
-        .filter(ent => ent.type === 'pattern' && isPatternValid(ent.pattern))
-        .map(ent => ({
-          name: ent.name,
-          pattern: ent.pattern,
-          examples: [], // TODO add this to entityDef
-          ignoreCase: true, // TODO add this entityDef
-          sensitive: ent.sensitive
-        }))
-
-      const contexts = _.chain(intents)
-        .flatMap(i => i.contexts)
-        .uniq()
-        .value()
-
-      await Promise.mapSeries(languages, async languageCode => {
-        const model = await getModel(ghost, hash, languageCode)
-        if (model) {
-          await e2.loadModel(model)
-        } else {
-          const trainLock = await bp.distributed.acquireLock(`train:${botId}:${languageCode}`, ms('5m'))
-          if (!trainLock) {
-            return
-          }
-          const input: TrainInput = {
-            languageCode,
-            list_entities,
-            pattern_entities,
-            contexts,
-            intents: intents.map(x => ({
-              name: x.name,
-              contexts: x.contexts,
-              utterances: x.utterances[languageCode],
-              slot_definitions: x.slots
-            }))
-          }
-          const model = await e2.train(input)
-          await trainLock.unlock()
-          if (model.success) {
-            await saveModel(ghost, model, hash)
-            await distributedLoadModel(botId, hash, languageCode)
-          }
-        }
-      })
-    },
-    4000,
-    { leading: true }
-  )
-
-  if (moduleBotConfig.preloadModels) {
-    trainOrLoad() // floating promise on purpose
-  }
-
-  e2ByBot[botId] = e2
-  watchersByBot[botId] = bp.ghost.forBot(botId).onFileChanged(async f => {
-    if (f.includes('intents') || f.includes('entities')) {
-      await trainOrLoad() // train
-    }
-  })
-}
->>>>>>> 257fa3e1
 
 const onBotUnmount = async (bp: typeof sdk, botId: string) => {
   delete state.nluByBot[botId]
   if (USE_E1) {
     return
   }
-
-<<<<<<< HEAD
-  delete state.e2ByBot[botId]
-  state.watchersByBot[botId].remove()
-  delete state.watchersByBot[botId]
-  clearInterval(state.trainIntervalByBot[botId])
-  delete state.trainIntervalByBot[botId]
-=======
-  delete e2ByBot[botId]
-  watchersByBot[botId].remove()
-  delete watchersByBot[botId]
->>>>>>> 257fa3e1
+  //  TODOD use state instead
+  // delete e2ByBot[botId]
+  // watchersByBot[botId].remove()
+  // delete watchersByBot[botId]
 }
 
 const onModuleUnmount = async (bp: typeof sdk) => {

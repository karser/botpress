--- conflicted
+++ resolved
@@ -97,14 +97,11 @@
   }
 
   private modelAlreadyLoaded(model: Model) {
-<<<<<<< HEAD
-    const lang = model.languageCode
-=======
     if (!model?.languageCode) {
       return false
     }
+    const lang = model.languageCode
 
->>>>>>> 669d53da
     return (
       !!this.predictorsByLang[lang] &&
       !!this.modelsByLang[lang] &&

import retry from 'bluebird-retry'
import * as sdk from 'botpress/sdk'
import crypto from 'crypto'
import { memoize } from 'lodash'
import _ from 'lodash'
import ms from 'ms'

import { Config } from '../config'

import { PipelineManager } from './pipeline-manager'
import { DucklingEntityExtractor } from './pipelines/entities/duckling_extractor'
import PatternExtractor from './pipelines/entities/pattern_extractor'
import { getTextWithoutEntities } from './pipelines/entities/util'
import ExactMatcher from './pipelines/intents/exact_matcher'
import SVMClassifier from './pipelines/intents/svm_classifier'
import { FastTextLanguageId } from './pipelines/language/ft_lid'
import { sanitize } from './pipelines/language/sanitizer'
import CRFExtractor from './pipelines/slots/crf_extractor'
import { generateTrainingSequence } from './pipelines/slots/pre-processor'
import Storage from './storage'
import { makeTokens } from './tools/token-utils'
import { allInRange } from './tools/math'
import { LanguageProvider, NluMlRecommendations, TrainingSequence } from './typings'
import {
  Engine,
  EntityExtractor,
  LanguageIdentifier,
  Model,
  MODEL_TYPES,
  NLUStructure,
  Sequence,
  SlotExtractor
} from './typings'

const debug = DEBUG('nlu')
const debugExtract = debug.sub('extract')
const debugIntents = debugExtract.sub('intents')
const debugEntities = debugExtract.sub('entities')
const debugSlots = debugExtract.sub('slots')
const debugLang = debugExtract.sub('lang')
const MIN_NB_UTTERANCES = 3
const GOOD_NB_UTTERANCES = 10
const AMBIGUITY_RANGE = 0.1 // +- 10% away from perfect median leads to ambiguity

export default class ScopedEngine implements Engine {
  public readonly storage: Storage
  public confidenceTreshold: number = 0.7

  private _preloaded: boolean = false

  private _currentModelHash: string
  private _exactIntentMatchers: { [lang: string]: ExactMatcher } = {}
  private readonly intentClassifiers: { [lang: string]: SVMClassifier } = {}
  private readonly langIdentifier: LanguageIdentifier
  private readonly systemEntityExtractor: EntityExtractor
  private readonly slotExtractors: { [lang: string]: SlotExtractor } = {}
  private readonly entityExtractor: PatternExtractor
  private readonly pipelineManager: PipelineManager
  private scopedGenerateTrainingSequence: (
    input: string,
    lang: string,
    slotDefinitions: sdk.NLU.SlotDefinition[],
    intentName: string,
    contexts: string[]
  ) => Promise<TrainingSequence>

  // move this in a functionnal util file?
  private readonly flatMapIdendity = (a, b) => a.concat(b)

  private retryPolicy = {
    interval: 100,
    max_interval: 500,
    timeout: 5000,
    max_tries: 3
  }

  private _isSyncing: boolean
  private _isSyncingTwice: boolean
  private _autoTrainInterval: number = 0
  private _autoTrainTimer: NodeJS.Timer

  constructor(
    protected logger: sdk.Logger,
    protected botId: string,
    protected readonly config: Config,
    readonly toolkit: typeof sdk.MLToolkit,
    protected readonly languages: string[],
    private readonly defaultLanguage: string,
    private readonly languageProvider: LanguageProvider,
    private realtime: typeof sdk.realtime,
    private realtimePayload: typeof sdk.RealTimePayload
  ) {
    this.scopedGenerateTrainingSequence = generateTrainingSequence(languageProvider)
    this.pipelineManager = new PipelineManager()
    this.storage = new Storage(config, this.botId, defaultLanguage, languages)
    this.langIdentifier = new FastTextLanguageId(toolkit, this.logger)
    this.systemEntityExtractor = new DucklingEntityExtractor(this.logger)
    this.entityExtractor = new PatternExtractor(toolkit, languageProvider)
    this._autoTrainInterval = ms(config.autoTrainInterval || '0')
    for (const lang of this.languages) {
      this.intentClassifiers[lang] = new SVMClassifier(toolkit, lang, languageProvider, realtime, realtimePayload)
      this.slotExtractors[lang] = new CRFExtractor(toolkit, realtime, realtimePayload)
    }
  }

  static loadingWarn = memoize((logger: sdk.Logger, model: string) => {
    logger.info(`Waiting for language model "${model}" to load, this may take some time ...`)
  })

  async init(): Promise<void> {
    this.confidenceTreshold = this.config.confidenceTreshold

    if (isNaN(this.confidenceTreshold) || this.confidenceTreshold < 0 || this.confidenceTreshold > 1) {
      this.confidenceTreshold = 0.7
    }

    if (this.config.preloadModels) {
      this.trainOrLoad()
    }

    if (!isNaN(this._autoTrainInterval) && this._autoTrainInterval >= 5000) {
      if (this._autoTrainTimer) {
        clearInterval(this._autoTrainTimer)
      }
      this._autoTrainTimer = setInterval(async () => {
        if (this._preloaded && (await this.checkSyncNeeded())) {
          // Sync only if the model has been already loaded
          this.trainOrLoad()
        }
      }, this._autoTrainInterval)
    }
  }

  protected async getIntents(): Promise<sdk.NLU.IntentDefinition[]> {
    return this.storage.getIntents()
  }

  public getMLRecommendations(): NluMlRecommendations {
    return {
      minUtterancesForML: MIN_NB_UTTERANCES,
      goodUtterancesForML: GOOD_NB_UTTERANCES
    }
  }

  /**
   * @return The trained model hash
   */
  async trainOrLoad(forceRetrain: boolean = false, confusionVersion = undefined): Promise<string> {
    if (this._isSyncing) {
      this._isSyncingTwice = true
      return
    }

    try {
      this._isSyncing = true
      const intents = await this.getIntents()
      const modelHash = this.computeModelHash(intents)
      let loaded = false

      const modelsExists = (await Promise.all(
        this.languages.map(async lang => await this.storage.modelExists(modelHash, lang))
      )).every(_.identity)

      if (!forceRetrain && modelsExists) {
        try {
          await this.loadModels(intents, modelHash)
          loaded = true
        } catch (e) {
          this.logger.attachError(e).warn('Could not load models from storage')
        }
      }

      if (!loaded) {
        this.logger.debug('Retraining model')
        await this.trainModels(intents, modelHash, confusionVersion)

        this.logger.debug('Reloading models')
        await this.loadModels(intents, modelHash)
      }

      this._currentModelHash = modelHash
      this._preloaded = true
    } catch (e) {
      this.logger.attachError(e).error('Could not sync model')
    } finally {
      this._isSyncing = false
      if (this._isSyncingTwice) {
        this._isSyncingTwice = false
        return this.trainOrLoad() // This floating promise is voluntary
      }
    }

    return this._currentModelHash
  }

  async extract(text: string, lastMessages: string[], includedContexts: string[]): Promise<sdk.IO.EventUnderstanding> {
    if (!this._preloaded) {
      await this.trainOrLoad()
      const trainingComplete = { type: 'nlu', name: 'done', working: false, message: 'Model is up-to-date' }
      this.realtime.sendPayload(this.realtimePayload.forAdmins('statusbar.event', trainingComplete))
    }

    const t0 = Date.now()
    let res: any = { errored: true }

    try {
      const runner = this.pipelineManager
        .withPipeline(this._pipeline)
        .initFromText(text, lastMessages, includedContexts)

      const nluResults = (await retry(runner.run, this.retryPolicy)) as NLUStructure

      res = _.pick(
        nluResults,
        'intent',
        'intents',
        'ambiguous',
        'language',
        'detectedLanguage',
        'entities',
        'slots',
        'errored',
        'includedContexts'
      )

      res.errored = false
    } catch (error) {
      this.logger.attachError(error).error(`Could not extract whole NLU data, ${error}`)
    } finally {
      res.ms = Date.now() - t0
      return res as sdk.IO.EventUnderstanding
    }
  }

  async checkSyncNeeded(): Promise<boolean> {
    const intents = await this.storage.getIntents()
    const modelHash = this.computeModelHash(intents)

    return intents.length && this._currentModelHash !== modelHash && !this._isSyncing
  }

  getTrainingLanguages = (intents: sdk.NLU.IntentDefinition[]) =>
    _.chain(intents)
      .flatMap(intent =>
        Object.keys(intent.utterances).filter(lang => (intent.utterances[lang] || []).length >= MIN_NB_UTTERANCES)
      )
      .uniq()
      .value()

  private getTrainingSets = async (intentDefs: sdk.NLU.IntentDefinition[], lang: string): Promise<TrainingSequence[]> =>
    await Promise.all(
      _.chain(intentDefs)
        .flatMap(await this.generateTrainingSequenceFromIntent(lang))
        .value()
    ).reduce(this.flatMapIdendity, [])

  private generateTrainingSequenceFromIntent = (lang: string) => async (
    intent: sdk.NLU.IntentDefinition
  ): Promise<TrainingSequence[]> =>
    Promise.all(
      (intent.utterances[lang] || []).map(
        async utterance =>
          await this.scopedGenerateTrainingSequence(utterance, lang, intent.slots, intent.name, intent.contexts)
      )
    )

  protected async loadModels(intents: sdk.NLU.IntentDefinition[], modelHash: string) {
    this.logger.debug(`Restoring models '${modelHash}' from storage`)
    const trainableLangs = _.intersection(this.getTrainingLanguages(intents), this.languages)

    for (const lang of this.languages) {
      const trainingSet = await this.getTrainingSets(intents, lang)
      this._exactIntentMatchers[lang] = new ExactMatcher(trainingSet)

      if (!trainableLangs.includes(lang)) {
        return
      }

      const models = await this.storage.getModelsFromHash(modelHash, lang)

      const intentModels = _.chain(models)
        .filter(model => MODEL_TYPES.INTENT.includes(model.meta.type))
        .orderBy(model => model.meta.created_on, 'desc')
        .uniqBy(model => model.meta.hash + ' ' + model.meta.type + ' ' + model.meta.context)
        .value()

      const skipgramModel = models.find(model => model.meta.type === MODEL_TYPES.SLOT_LANG)
      const crfModel = models.find(model => model.meta.type === MODEL_TYPES.SLOT_CRF)

      if (!models.length) {
        return
      }

      if (_.isEmpty(skipgramModel)) {
        throw new Error(`Could not find skipgram model for slot tagging. Hash = "${modelHash}"`)
      }

      if (_.isEmpty(crfModel)) {
        throw new Error(`Could not find CRF model for slot tagging. Hash = "${modelHash}"`)
      }

      if (_.isEmpty(intentModels)) {
        throw new Error(`Could not find intent models. Hash = "${modelHash}"`)
      }

      await this.intentClassifiers[lang].load(intentModels)
      await this.slotExtractors[lang].load(trainingSet, skipgramModel.model, crfModel.model)
    }

    this.logger.debug(`Done restoring models '${modelHash}' from storage`)
  }

  private _makeModel(context: string, hash: string, model: Buffer, type: string): Model {
    return {
      meta: {
        context,
        created_on: Date.now(),
        hash,
        type,
        scope: 'bot'
      },
      model
    }
  }

  private async _trainSlotTagger(
    intentDefs: sdk.NLU.IntentDefinition[],
    modelHash: string,
    lang: string
  ): Promise<Model[]> {
    this.logger.debug('Training slot tagger')

    try {
      const trainingSet = await this.getTrainingSets(intentDefs, lang)
      const { language, crf } = await this.slotExtractors[lang].train(trainingSet)

      this.logger.debug('Done training slot tagger')

      return language && crf
        ? [
            this._makeModel('global', modelHash, language, MODEL_TYPES.SLOT_LANG),
            this._makeModel('global', modelHash, crf, MODEL_TYPES.SLOT_CRF)
          ]
        : []
    } catch (err) {
      this.logger.attachError(err).error('Error training slot tagger')
      throw Error('Unable to train model')
    }
  }

  protected async trainModels(intentDefs: sdk.NLU.IntentDefinition[], modelHash: string, confusionVersion = undefined) {
    // TODO use the same data structure to train intent and slot models
    // TODO generate single training set here and filter

    for (const lang of this.languages) {
      try {
        const trainableIntents = intentDefs.filter(i => (i.utterances[lang] || []).length >= MIN_NB_UTTERANCES)

        if (trainableIntents.length) {
          const ctx_intent_models = await this.intentClassifiers[lang].train(trainableIntents, modelHash)
          const slotTaggerModels = await this._trainSlotTagger(trainableIntents, modelHash, lang)
          await this.storage.persistModels([...slotTaggerModels, ...ctx_intent_models], lang)
        }
      } catch (err) {
        this.logger.attachError(err).error('Error training NLU model')
      }
    }
  }

  public get modelHash() {
    return this._currentModelHash
  }

  public computeModelHash(intents: sdk.NLU.IntentDefinition[]) {
    return crypto
      .createHash('md5')
      .update(JSON.stringify(intents))
      .digest('hex')
  }

  private _extractEntities = async (ds: NLUStructure): Promise<NLUStructure> => {
    const customEntityDefs = await this.storage.getCustomEntities()

    const patternEntities = await this.entityExtractor.extractPatterns(
      ds.rawText,
      customEntityDefs.filter(ent => ent.type === 'pattern')
    )

    const listEntities = await this.entityExtractor.extractLists(
      ds,
      customEntityDefs.filter(ent => ent.type === 'list')
    )

    const systemEntities = await this.systemEntityExtractor.extract(ds.rawText, ds.language)

    debugEntities.forBot(this.botId, ds.rawText, { systemEntities, patternEntities, listEntities })

    ds.entities = [...systemEntities, ...patternEntities, ...listEntities]
    return ds
  }

  // returns a promise to comply with PipelineStep
  private _setAmbiguity = (ds: NLUStructure): Promise<NLUStructure> => {
    const perfectConfusion = 1 / ds.intents.length
    const lower = perfectConfusion - AMBIGUITY_RANGE
    const upper = perfectConfusion + AMBIGUITY_RANGE

    ds.ambiguous = ds.intents.length > 1 && allInRange(ds.intents.map(i => i.confidence), lower, upper)

    return Promise.resolve(ds)
  }

  private _extractIntents = async (ds: NLUStructure): Promise<NLUStructure> => {
    const exactMatcher = this._exactIntentMatchers[ds.language]
<<<<<<< HEAD
    const exactIntent = exactMatcher && exactMatcher.exactMatch(ds.sanitizedText, ds.includedContexts)

=======
    const exactIntent = exactMatcher && exactMatcher.exactMatch(ds)
>>>>>>> 7880ccba
    if (exactIntent) {
      ds.intent = exactIntent
      ds.intents = [exactIntent]
      return ds
    }

    const allIntents = (await this.getIntents()) || []
    const shouldPredict = allIntents.length && this.intentClassifiers[ds.language].isLoaded

    if (!shouldPredict) {
      return ds
    }

    const intents = await this.intentClassifiers[ds.language].predict(
      ds.tokens.map(t => t.cannonical),
      ds.includedContexts
    )

    // alter ctx with the given predictions in case where no ctx were provided
    ds.includedContexts = _.chain(intents)
      .map(p => p.context)
      .uniq()
      .value()

    ds.intents = intents
    ds.intent = intents[0]

    debugIntents.forBot(this.botId, ds.sanitizedText, { intents })

    return ds
  }

  private _setTextWithoutEntities = async (ds: NLUStructure): Promise<NLUStructure> => {
    ds.sanitizedText = getTextWithoutEntities(ds.entities, ds.rawText)
    ds.sanitizedLowerText = ds.sanitizedText.toLowerCase()
    return ds
  }

  private _tokenize = async (ds: NLUStructure): Promise<NLUStructure> => {
    const [rawTokens] = await this.languageProvider.tokenize([ds.sanitizedLowerText], ds.language)
    ds.tokens = makeTokens(rawTokens, ds.sanitizedText)
    return ds
  }

  private _extractSlots = async (ds: NLUStructure): Promise<NLUStructure> => {
    if (!ds.intent.name || ds.intent.name === 'none') {
      return ds
    }

    const intentDef = await this.storage.getIntent(ds.intent.name)

    if (!(intentDef.slots && intentDef.slots.length)) {
      return ds
    }

    ds.slots = await this.slotExtractors[ds.language].extract(ds, intentDef)

    debugSlots.forBot(this.botId, 'slots', { rawText: ds.rawText, slots: ds.slots })
    return ds
  }

  private _detectLang = async (ds: NLUStructure): Promise<NLUStructure> => {
    const lastMessages = _(ds.lastMessages)
      .reverse()
      .take(3)
      .concat(ds.rawText)
      .join(' ')

    const results = await this.langIdentifier.identify(lastMessages)

    const elected = _(results)
      .filter(score => this.languages.includes(score.label))
      .orderBy(lang => lang.value, 'desc')
      .first()

    if (_.isEmpty(elected)) {
      debugLang.forBot(this.botId, `Detected language is not supported, fallback to ${this.defaultLanguage}`)
    }

    ds.detectedLanguage = _.get(elected, 'label', 'n/a')
    ds.language = _.isEmpty(elected) || elected.value < 0.5 ? this.defaultLanguage : ds.detectedLanguage

    return ds
  }

  private _processText = (ds: NLUStructure): Promise<NLUStructure> => {
    const sanitized = sanitize(ds.rawText)
    ds.sanitizedText = sanitized
    ds.sanitizedLowerText = sanitized.toLowerCase()
    return Promise.resolve(ds)
  }

  private readonly _pipeline = [
    this._processText,
    this._detectLang,
    this._tokenize,
    this._extractEntities,
    this._setTextWithoutEntities,
    this._extractIntents,
    this._setAmbiguity,
    this._extractSlots
  ]
}<|MERGE_RESOLUTION|>--- conflicted
+++ resolved
@@ -412,12 +412,7 @@
 
   private _extractIntents = async (ds: NLUStructure): Promise<NLUStructure> => {
     const exactMatcher = this._exactIntentMatchers[ds.language]
-<<<<<<< HEAD
-    const exactIntent = exactMatcher && exactMatcher.exactMatch(ds.sanitizedText, ds.includedContexts)
-
-=======
     const exactIntent = exactMatcher && exactMatcher.exactMatch(ds)
->>>>>>> 7880ccba
     if (exactIntent) {
       ds.intent = exactIntent
       ds.intents = [exactIntent]

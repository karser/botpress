import retry from 'bluebird-retry'
import * as sdk from 'botpress/sdk'
import crypto from 'crypto'
import { memoize } from 'lodash'
import _ from 'lodash'
import ms from 'ms'

import { Config } from '../config'

import {
  DefaultHashAlgorithm,
  NoneHashAlgorithm,
  PipelineManager,
  PipelineStep2,
  runPipeline
} from './pipeline-manager'
import { DucklingEntityExtractor } from './pipelines/entities/duckling_extractor'
import PatternExtractor from './pipelines/entities/pattern_extractor'
import { getTextWithoutEntities } from './pipelines/entities/util'
import ExactMatcher from './pipelines/intents/exact_matcher'
import SVMClassifier from './pipelines/intents/svm_classifier'
import { getHighlightedIntentEntities } from './pipelines/intents/utils'
import { FastTextLanguageId } from './pipelines/language/ft_lid'
import { sanitize } from './pipelines/language/sanitizer'
import CRFExtractor from './pipelines/slots/crf_extractor'
import { assignMatchedEntitiesToTokens, generateTrainingSequence } from './pipelines/slots/pre-processor'
import Storage from './storage'
import { allInRange } from './tools/math'
import { makeTokens } from './tools/token-utils'
import { LanguageProvider, NluMlRecommendations, TrainingSequence } from './typings'
import {
  Engine,
  EntityExtractor,
  LanguageIdentifier,
  Model,
  MODEL_TYPES,
  NLUStructure,
  Sequence,
  SlotExtractor
} from './typings'

const debug = DEBUG('nlu')
const debugExtract = debug.sub('extract')
const debugIntents = debugExtract.sub('intents')
const debugEntities = debugExtract.sub('entities')
const debugSlots = debugExtract.sub('slots')
const debugLang = debugExtract.sub('lang')
const MIN_NB_UTTERANCES = 3
const GOOD_NB_UTTERANCES = 10
const AMBIGUITY_RANGE = 0.1 // +- 10% away from perfect median leads to ambiguity

export default class ScopedEngine implements Engine {
  public readonly storage: Storage
  public confidenceTreshold: number = 0.7

  private _preloaded: boolean = false

  private _currentModelHash: string
  private _exactIntentMatchers: { [lang: string]: ExactMatcher } = {}
  private readonly intentClassifiers: { [lang: string]: SVMClassifier } = {}
  private readonly langIdentifier: LanguageIdentifier
  private readonly systemEntityExtractor: EntityExtractor
  private readonly slotExtractors: { [lang: string]: CRFExtractor } = {}
  private readonly entityExtractor: PatternExtractor
  private readonly pipelineManager: PipelineManager
  private scopedGenerateTrainingSequence: (
    input: string,
    lang: string,
    slotDefinitions: sdk.NLU.SlotDefinition[],
    intentName: string,
    contexts: string[]
  ) => Promise<TrainingSequence>

  // move this in a functionnal util file?
  private readonly flatMapIdendity = (a, b) => a.concat(b)

  private retryPolicy = {
    interval: 100,
    max_interval: 500,
    timeout: 5000,
    max_tries: 3
  }

  private _isSyncing: boolean
  private _isSyncingTwice: boolean
  private _autoTrainInterval: number = 0
  private _autoTrainTimer: NodeJS.Timer

  constructor(
    protected logger: sdk.Logger,
    protected botId: string,
    protected readonly config: Config,
    readonly toolkit: typeof sdk.MLToolkit,
    protected readonly languages: string[],
    private readonly defaultLanguage: string,
    private readonly languageProvider: LanguageProvider,
    private realtime: typeof sdk.realtime,
    private realtimePayload: typeof sdk.RealTimePayload
  ) {
    this.scopedGenerateTrainingSequence = generateTrainingSequence(languageProvider, this.logger)
    this.pipelineManager = new PipelineManager()
    this.storage = new Storage(config, this.botId, defaultLanguage, languages, this.logger)
    this.langIdentifier = new FastTextLanguageId(toolkit, this.logger)
    this.systemEntityExtractor = new DucklingEntityExtractor(this.logger)
    this.entityExtractor = new PatternExtractor(toolkit, languageProvider)
    this._autoTrainInterval = ms(config.autoTrainInterval || '0')
    for (const lang of this.languages) {
      this.intentClassifiers[lang] = new SVMClassifier(toolkit, lang, languageProvider, realtime, realtimePayload)
      this.slotExtractors[lang] = new CRFExtractor(toolkit, realtime, realtimePayload)
    }
  }

  static loadingWarn = memoize((logger: sdk.Logger, model: string) => {
    logger.info(`Waiting for language model "${model}" to load, this may take some time ...`)
  })

  async init(): Promise<void> {
    this.confidenceTreshold = this.config.confidenceTreshold

    if (isNaN(this.confidenceTreshold) || this.confidenceTreshold < 0 || this.confidenceTreshold > 1) {
      this.confidenceTreshold = 0.7
    }

    if (this.config.preloadModels) {
      this.trainOrLoad()
    }

    if (!isNaN(this._autoTrainInterval) && this._autoTrainInterval >= 5000) {
      if (this._autoTrainTimer) {
        clearInterval(this._autoTrainTimer)
      }
      this._autoTrainTimer = setInterval(async () => {
        if (this._preloaded && (await this.checkSyncNeeded())) {
          // Sync only if the model has been already loaded
          this.trainOrLoad()
        }
      }, this._autoTrainInterval)
    }
  }

  protected async getIntents(): Promise<sdk.NLU.IntentDefinition[]> {
    return this.storage.getIntents()
  }

  public getMLRecommendations(): NluMlRecommendations {
    return {
      minUtterancesForML: MIN_NB_UTTERANCES,
      goodUtterancesForML: GOOD_NB_UTTERANCES
    }
  }

  /**
   * @return The trained model hash
   */
  async trainOrLoad(forceRetrain: boolean = false, confusionVersion = undefined): Promise<string> {
    if (this._isSyncing) {
      this._isSyncingTwice = true
      return
    }

    try {
      this._isSyncing = true
      const intents = await this.getIntents()
      const modelHash = this.computeModelHash(intents)
      let loaded = false

      const modelsExists = (await Promise.all(
        this.languages.map(async lang => await this.storage.modelExists(modelHash, lang))
      )).every(_.identity)

      if (!forceRetrain && modelsExists) {
        try {
          await this.loadModels(intents, modelHash)
          loaded = true
        } catch (e) {
          this.logger.attachError(e).warn('Could not load models from storage')
        }
      }

      if (!loaded) {
        this.logger.debug('Retraining model')
        await this.trainModels(intents, modelHash, confusionVersion)

        this.logger.debug('Reloading models')
        await this.loadModels(intents, modelHash)
      }

      this._currentModelHash = modelHash
      this._preloaded = true
    } catch (e) {
      this.logger.attachError(e).error('Could not sync model')
    } finally {
      this._isSyncing = false
      if (this._isSyncingTwice) {
        this._isSyncingTwice = false
        return this.trainOrLoad() // This floating promise is voluntary
      }
    }

    return this._currentModelHash
  }

  async extract(text: string, lastMessages: string[], includedContexts: string[]): Promise<sdk.IO.EventUnderstanding> {
    if (!this._preloaded) {
      await this.trainOrLoad()
      const trainingComplete = { type: 'nlu', name: 'done', working: false, message: 'Model is up-to-date' }
      this.realtime.sendPayload(this.realtimePayload.forAdmins('statusbar.event', trainingComplete))
    }

    const t0 = Date.now()
    let res: any = { errored: true }

    try {
      const runner = this.pipelineManager
        .withPipeline(this._predictPipeline)
        .initFromText(text, lastMessages, includedContexts)

      const nluResults = (await retry(runner.run, this.retryPolicy)) as NLUStructure

      res = _.pick(
        nluResults,
        'intent',
        'intents',
        'ambiguous',
        'language',
        'detectedLanguage',
        'entities',
        'slots',
        'errored',
        'includedContexts'
      )

      res.errored = false
    } catch (error) {
      this.logger.attachError(error).error(`Could not extract whole NLU data, ${error}`)
    } finally {
      res.ms = Date.now() - t0
      return res as sdk.IO.EventUnderstanding
    }
  }

  async checkSyncNeeded(): Promise<boolean> {
    const intents = await this.storage.getIntents()
    const modelHash = this.computeModelHash(intents)

    return intents.length && this._currentModelHash !== modelHash && !this._isSyncing
  }

  getTrainingLanguages = (intents: sdk.NLU.IntentDefinition[]) =>
    _.chain(intents)
      .flatMap(intent =>
        Object.keys(intent.utterances).filter(lang => (intent.utterances[lang] || []).length >= MIN_NB_UTTERANCES)
      )
      .uniq()
      .value()

  private getTrainingSets = async (intentDefs: sdk.NLU.IntentDefinition[], lang: string): Promise<TrainingSequence[]> =>
    _.flatten(await Promise.map(intentDefs, intentDef => this.generateTrainingSequenceFromIntent(lang, intentDef)))

  private generateTrainingSequenceFromIntent = async (
    lang: string,
    intent: sdk.NLU.IntentDefinition
  ): Promise<TrainingSequence[]> =>
    await Promise.map(intent.utterances[lang] || [], utterance =>
      this.scopedGenerateTrainingSequence(utterance, lang, intent.slots, intent.name, intent.contexts)
    )

  protected async loadModels(intents: sdk.NLU.IntentDefinition[], modelHash: string) {
    this.logger.debug(`Restoring models '${modelHash}' from storage`)
    const trainableLangs = _.intersection(this.getTrainingLanguages(intents), this.languages)

    for (const lang of this.languages) {
      const trainingSet = await this.getTrainingSets(intents, lang)
      this._exactIntentMatchers[lang] = new ExactMatcher(trainingSet)

      if (!trainableLangs.includes(lang)) {
        return
      }

      const models = await this.storage.getModelsFromHash(modelHash, lang)

      const intentModels = _.chain(models)
        .filter(model => MODEL_TYPES.INTENT.includes(model.meta.type))
        .orderBy(model => model.meta.created_on, 'desc')
        .uniqBy(model => model.meta.hash + ' ' + model.meta.type + ' ' + model.meta.context)
        .value()

      const skipgramModel = models.find(model => model.meta.type === MODEL_TYPES.SLOT_LANG)
      const crfModel = models.find(model => model.meta.type === MODEL_TYPES.SLOT_CRF)

      if (!models.length) {
        return
      }

      if (_.isEmpty(skipgramModel)) {
        throw new Error(`Could not find skipgram model for slot tagging. Hash = "${modelHash}"`)
      }

      if (_.isEmpty(crfModel)) {
        throw new Error(`Could not find CRF model for slot tagging. Hash = "${modelHash}"`)
      }

      if (_.isEmpty(intentModels)) {
        throw new Error(`Could not find intent models. Hash = "${modelHash}"`)
      }

      await this.intentClassifiers[lang].load(intentModels)
      await this.slotExtractors[lang].load(trainingSet, skipgramModel.model, crfModel.model)
    }

    this.logger.debug(`Done restoring models '${modelHash}' from storage`)
  }

  private _makeModel(context: string, hash: string, model: Buffer, type: string): Model {
    return {
      meta: {
        context,
        created_on: Date.now(),
        hash,
        type,
        scope: 'bot'
      },
      model
    }
  }

  // TODO memoize this
  private async _buildIntentVocabs(intentDefs: sdk.NLU.IntentDefinition[]): Promise<{ [token: string]: string[] }> {
    const entities = await this.storage.getCustomEntities()
    const vocab = {}

    intentDefs.forEach(intent => {
      const intentEntities = getHighlightedIntentEntities(intent)
      _.chain(entities)
        .filter(ent => ent.type === 'list')
        .intersectionWith(intentEntities, (entity, name) => entity.name === name)
        .flatMap(ent => ent.occurences)
        .flatMap(occ => [occ.name, ...occ.synonyms])
        .forEach(word => {
          word = word.toLowerCase()
          if (vocab[word]) {
            vocab[word].push(intent.name)
          } else {
            vocab[word] = [intent.name]
          }
        })
        .commit()
    })

    return vocab
  }

  private async _trainSlotTagger(
    intentDefs: sdk.NLU.IntentDefinition[],
    modelHash: string,
    lang: string
  ): Promise<Model[]> {
    this.logger.debug('Training slot tagger')

    try {
<<<<<<< HEAD
      const trainingSet = await this.getTrainingSets(intentDefs, lang)
      const intentsVocab = await this._buildIntentVocabs(intentDefs)

      const { language, crf } = await this.slotExtractors[lang].train(trainingSet, intentsVocab)
=======
      let trainingSet = await this.getTrainingSets(intentDefs, lang)
      // TODO: Refactor this to use trainPipeline from A to Z instead of generating training sequences

      trainingSet = await Promise.mapSeries(trainingSet, async sequence => {
        const pipeline = this._buildTrainPipeline(lang)
        const output = await runPipeline(
          pipeline,
          { text: sequence.cannonical, lastMessages: [], includedContexts: sequence.contexts },
          { caching: false }
        )

        if (sequence.tokens.length === output.result.tokens.length) {
          // TODO: make this step part of the trainPipeline
          const toks = assignMatchedEntitiesToTokens(output.result.tokens, output.result.entities)
          sequence.tokens = sequence.tokens.map((token, idx) => ({
            ...token,
            matchedEntities: toks[idx].matchedEntities
          }))
        } else {
          debug('[slots] could not provide entities to tokens because token sizes did not match', {
            pipelineLength: output.result.tokens.length,
            sequenceLength: sequence.tokens.length
          })
        }
        return sequence
      })

      const { language, crf } = await this.slotExtractors[lang].train(trainingSet)
>>>>>>> 97644cc2

      this.logger.debug('Done training slot tagger')

      return language && crf
        ? [
            this._makeModel('global', modelHash, language, MODEL_TYPES.SLOT_LANG),
            this._makeModel('global', modelHash, crf, MODEL_TYPES.SLOT_CRF)
          ]
        : []
    } catch (err) {
      this.logger.attachError(err).error('Error training slot tagger')
      throw Error('Unable to train model')
    }
  }

  protected async trainModels(intentDefs: sdk.NLU.IntentDefinition[], modelHash: string, confusionVersion = undefined) {
    // TODO use the same data structure to train intent and slot models
    // TODO generate single training set here and filter

    for (const lang of this.languages) {
      try {
        const trainableIntents = intentDefs.filter(i => (i.utterances[lang] || []).length >= MIN_NB_UTTERANCES)

        if (trainableIntents.length) {
          const ctx_intent_models = await this.intentClassifiers[lang].train(trainableIntents, modelHash)
          const slotTaggerModels = await this._trainSlotTagger(trainableIntents, modelHash, lang)
          await this.storage.persistModels([...slotTaggerModels, ...ctx_intent_models], lang)
        }
      } catch (err) {
        this.logger.attachError(err).error('Error training NLU model')
      }
    }
  }

  public get modelHash() {
    return this._currentModelHash
  }

  public computeModelHash(intents: sdk.NLU.IntentDefinition[]) {
    return crypto
      .createHash('md5')
      .update(JSON.stringify(intents))
      .digest('hex')
  }

  private _extractEntities = async (ds: NLUStructure): Promise<NLUStructure> => {
    const customEntityDefs = await this.storage.getCustomEntities()

    const patternEntities = await this.entityExtractor.extractPatterns(
      ds.rawText,
      customEntityDefs.filter(ent => ent.type === 'pattern')
    )

    const listEntities = await this.entityExtractor.extractLists(
      ds,
      customEntityDefs.filter(ent => ent.type === 'list')
    )

    const systemEntities = await this.systemEntityExtractor.extract(ds.rawText, ds.language)

    debugEntities.forBot(this.botId, ds.rawText, { systemEntities, patternEntities, listEntities })

    ds.entities = [...systemEntities, ...patternEntities, ...listEntities]
    return ds
  }

  // returns a promise to comply with PipelineStep
  private _setAmbiguity = (ds: NLUStructure): Promise<NLUStructure> => {
    const perfectConfusion = 1 / ds.intents.length
    const lower = perfectConfusion - AMBIGUITY_RANGE
    const upper = perfectConfusion + AMBIGUITY_RANGE

    ds.ambiguous = ds.intents.length > 1 && allInRange(ds.intents.map(i => i.confidence), lower, upper)

    return Promise.resolve(ds)
  }

  private _extractIntents = async (ds: NLUStructure): Promise<NLUStructure> => {
    const exactMatcher = this._exactIntentMatchers[ds.language]
    const exactIntent = exactMatcher && exactMatcher.exactMatch(ds)
    if (exactIntent) {
      ds.intent = exactIntent
      ds.intents = [exactIntent]
      return ds
    }

    const allIntents = (await this.getIntents()) || []
    const shouldPredict = allIntents.length && this.intentClassifiers[ds.language].isLoaded

    if (!shouldPredict) {
      return ds
    }

    const intents = await this.intentClassifiers[ds.language].predict(
      ds.tokens.map(t => t.cannonical),
      ds.includedContexts
    )

    // alter ctx with the given predictions in case where no ctx were provided
    ds.includedContexts = _.chain(intents)
      .map(p => p.context)
      .uniq()
      .value()

    ds.intents = intents
    ds.intent = intents[0]

    debugIntents.forBot(this.botId, ds.sanitizedText, { intents })

    return ds
  }

  private _setTextWithoutEntities = async (ds: NLUStructure): Promise<NLUStructure> => {
    ds.sanitizedText = getTextWithoutEntities(ds.entities, ds.rawText)
    ds.sanitizedLowerText = ds.sanitizedText.toLowerCase()
    return ds
  }

  private _tokenize = async (ds: NLUStructure): Promise<NLUStructure> => {
    const [rawTokens] = await this.languageProvider.tokenize([ds.sanitizedLowerText], ds.language)
    ds.tokens = makeTokens(rawTokens, ds.sanitizedText)
    return ds
  }

  private _extractSlots = async (ds: NLUStructure): Promise<NLUStructure> => {
    if (!ds.intent.name || ds.intent.name === 'none') {
      return ds
    }

    const intentDef = await this.storage.getIntent(ds.intent.name)

    if (!(intentDef.slots && intentDef.slots.length)) {
      return ds
    }

    // use prebuilt, kept in memory
    const intentVocab = await this._buildIntentVocabs([intentDef])
    ds.slots = await this.slotExtractors[ds.language].extract(ds, intentDef, intentVocab)

    debugSlots.forBot(this.botId, 'slots', { rawText: ds.rawText, slots: ds.slots })
    return ds
  }

  private _detectLang = async (ds: NLUStructure): Promise<NLUStructure> => {
    const lastMessages = _(ds.lastMessages)
      .reverse()
      .take(3)
      .concat(ds.rawText)
      .join(' ')

    const results = await this.langIdentifier.identify(lastMessages)

    const elected = _(results)
      .filter(score => this.languages.includes(score.label))
      .orderBy(lang => lang.value, 'desc')
      .first()

    if (_.isEmpty(elected)) {
      debugLang.forBot(this.botId, `Detected language is not supported, fallback to ${this.defaultLanguage}`)
    }

    ds.detectedLanguage = _.get(elected, 'label', 'n/a')
    ds.language = _.isEmpty(elected) || elected.value < 0.5 ? this.defaultLanguage : ds.detectedLanguage

    return ds
  }

  private _processText = (ds: NLUStructure): Promise<NLUStructure> => {
    const sanitized = sanitize(ds.rawText)
    ds.sanitizedText = sanitized
    ds.sanitizedLowerText = sanitized.toLowerCase()
    return Promise.resolve(ds)
  }

  private readonly _predictPipeline = [
    this._processText,
    this._detectLang,
    this._tokenize,
    this._extractEntities,
    this._setTextWithoutEntities,
    this._extractIntents,
    this._setAmbiguity,
    this._extractSlots
  ]

  private _buildTrainPipeline = (language: string): PipelineStep2[] => [
    {
      cacheHashAlgorithm: NoneHashAlgorithm,
      execute: this._processText,
      inputProps: ['rawText'],
      outputProps: ['entities']
    },
    {
      cacheHashAlgorithm: NoneHashAlgorithm,
      execute: ds => {
        ds.language = language
        return Promise.resolve(ds)
      },
      inputProps: [],
      outputProps: []
    },
    {
      cacheHashAlgorithm: NoneHashAlgorithm,
      execute: this._tokenize,
      inputProps: ['rawText', 'language', 'tokens'],
      outputProps: ['entities']
    },
    {
      cacheHashAlgorithm: DefaultHashAlgorithm,
      execute: this._extractEntities,
      inputProps: ['rawText', 'language', 'tokens'],
      outputProps: ['entities']
    }
  ]
}<|MERGE_RESOLUTION|>--- conflicted
+++ resolved
@@ -358,15 +358,16 @@
     this.logger.debug('Training slot tagger')
 
     try {
-<<<<<<< HEAD
-      const trainingSet = await this.getTrainingSets(intentDefs, lang)
+      let trainingSet = await this.getTrainingSets(intentDefs, lang)
       const intentsVocab = await this._buildIntentVocabs(intentDefs)
-
-      const { language, crf } = await this.slotExtractors[lang].train(trainingSet, intentsVocab)
-=======
-      let trainingSet = await this.getTrainingSets(intentDefs, lang)
+      const allowedEntitiesPerIntents = intentDefs
+        .map(intent => ({
+          name: intent.name,
+          allowedEntities: getHighlightedIntentEntities(intent)
+        }))
+        .reduce((acc, next) => (acc[next.name] = next.allowedEntities), {})
+
       // TODO: Refactor this to use trainPipeline from A to Z instead of generating training sequences
-
       trainingSet = await Promise.mapSeries(trainingSet, async sequence => {
         const pipeline = this._buildTrainPipeline(lang)
         const output = await runPipeline(
@@ -391,8 +392,11 @@
         return sequence
       })
 
-      const { language, crf } = await this.slotExtractors[lang].train(trainingSet)
->>>>>>> 97644cc2
+      const { language, crf } = await this.slotExtractors[lang].train(
+        trainingSet,
+        intentsVocab,
+        allowedEntitiesPerIntents
+      )
 
       this.logger.debug('Done training slot tagger')
 
@@ -530,7 +534,8 @@
 
     // use prebuilt, kept in memory
     const intentVocab = await this._buildIntentVocabs([intentDef])
-    ds.slots = await this.slotExtractors[ds.language].extract(ds, intentDef, intentVocab)
+    const allowedEntities = { [intentDef.name]: getHighlightedIntentEntities(intentDef) }
+    ds.slots = await this.slotExtractors[ds.language].extract(ds, intentDef, intentVocab, allowedEntities)
 
     debugSlots.forBot(this.botId, 'slots', { rawText: ds.rawText, slots: ds.slots })
     return ds

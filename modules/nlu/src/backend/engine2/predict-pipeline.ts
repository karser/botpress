--- conflicted
+++ resolved
@@ -7,11 +7,7 @@
 import { Intent, PatternEntity, Tools } from '../typings'
 
 import CRFExtractor2 from './crf-extractor2'
-<<<<<<< HEAD
 import { extractListEntities, extractPatternEntities, mapE1toE2Entity } from './entity-extractor'
-=======
-import { extractUtteranceEntities } from './entity-extractor'
->>>>>>> 88d6311c
 import { EXACT_MATCH_STR_OPTIONS, ExactMatchIndex, TrainArtefacts } from './training-pipeline'
 import Utterance, { buildUtteranceBatch } from './utterance'
 

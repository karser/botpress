--- conflicted
+++ resolved
@@ -394,919 +394,4 @@
     },
     type: ent.name
   }))
-<<<<<<< HEAD
-=======
-}
-
-export class Utterance {
-  public slots: ReadonlyArray<UtteranceRange & UtteranceSlot> = []
-  public entities: ReadonlyArray<UtteranceRange & UtteranceEntity> = []
-  private _tokens: ReadonlyArray<UtteranceToken> = []
-  private _globalTfidf?: TFIDF
-  private _kmeans?: sdk.MLToolkit.KMeans.KmeansResult
-
-  constructor(tokens: string[], vectors: number[][]) {
-    if (tokens.length !== vectors.length) {
-      throw Error('Tokens and vectors must match')
-    }
-
-    const arr = []
-    for (let i = 0, offset = 0; i < tokens.length; i++) {
-      const that = this
-      const value = tokens[i]
-      arr.push(
-        Object.freeze({
-          index: i,
-          isBOS: i === 0,
-          isEOS: i === tokens.length - 1,
-          isWord: isWord(value),
-          offset: offset,
-          isSpace: isSpace(value),
-          get slots(): ReadonlyArray<UtteranceRange & ExtractedSlot> {
-            return that.slots.filter(x => x.startTokenIdx <= i && x.endTokenIdx >= i)
-          },
-          get entities(): ReadonlyArray<UtteranceRange & ExtractedEntity> {
-            return that.entities.filter(x => x.startTokenIdx <= i && x.endTokenIdx >= i)
-          },
-          get tfidf(): number {
-            return (that._globalTfidf && that._globalTfidf[value]) || 1
-          },
-          get cluster(): number {
-            const wordVec = vectors[i]
-            return (that._kmeans && that._kmeans.nearest([wordVec])[0]) || 1
-          },
-          value: value,
-          vectors: vectors[i],
-          toString: (opts: TokenToStringOptions) => {
-            const options = { ...DefaultTokenToStringOptions, ...opts }
-            let result = value
-            if (options.lowerCase) {
-              result = result.toLowerCase()
-            }
-            if (options.realSpaces) {
-              result = result.replace(new RegExp(SPACE, 'g'), ' ')
-            }
-            if (options.trim) {
-              result = result.trim()
-            }
-            return result
-          }
-        } as UtteranceToken)
-      )
-      offset += value.length
-    }
-    this._tokens = arr
-  }
-
-  get tokens(): ReadonlyArray<UtteranceToken> {
-    return this._tokens
-  }
-
-  setGlobalTfidf(tfidf: TFIDF) {
-    this._globalTfidf = tfidf
-  }
-
-  setKmeans(kmeans: sdk.MLToolkit.KMeans.KmeansResult) {
-    this._kmeans = kmeans
-  }
-
-  // TODO memoize this for better perf
-  toString(options?: UtteranceToStringOptions): string {
-    options = _.defaultsDeep({}, options, { lowerCase: false, slots: 'keep-value' })
-
-    let final = ''
-    let ret = [...this.tokens]
-    if (options.onlyWords) {
-      ret = ret.filter(tok => tok.slots.length || tok.isWord)
-    }
-
-    for (const tok of ret) {
-      let toAdd = ''
-      if (!tok.slots.length && !tok.entities.length) {
-        toAdd = tok.value
-      }
-
-      // case ignore is handled implicitely
-      if (tok.slots.length && options.slots === 'keep-name') {
-        toAdd = tok.slots[0].name
-      } else if (tok.slots.length && options.slots === 'keep-value') {
-        toAdd = tok.value
-      } else if (tok.entities.length && options.entities === 'keep-name') {
-        toAdd = tok.entities[0].type
-      } else if (tok.entities.length && options.entities === 'keep-value') {
-        toAdd = tok.entities[0].value.toString()
-      } else if (tok.entities.length && options.entities === 'keep-default') {
-        toAdd = tok.value
-      }
-
-      final += toAdd
-    }
-
-    if (options.lowerCase) {
-      final = final.toLowerCase()
-    }
-
-    return final.replace(new RegExp(SPACE, 'g'), ' ')
-  }
-
-  clone(copyEntities: boolean, copySlots: boolean): Utterance {
-    const tokens = this.tokens.map(x => x.value)
-    const vectors = this.tokens.map(x => <number[]>x.vectors)
-    const utterance = new Utterance(tokens, vectors)
-    utterance.setGlobalTfidf({ ...this._globalTfidf })
-
-    if (copyEntities) {
-      this.entities.forEach(entity => utterance.tagEntity(entity, entity.startPos, entity.endPos))
-    }
-
-    if (copySlots) {
-      this.slots.forEach(slot => utterance.tagSlot(slot, slot.startPos, slot.endPos))
-    }
-
-    return utterance
-  }
-
-  private _validateRange(start: number, end: number) {
-    const lastTok = _.last(this._tokens)
-    const maxEnd = _.get(lastTok, 'offset', 0) + _.get(lastTok, 'value.length', 0)
-
-    if (start < 0 || start > end || start > maxEnd || end > maxEnd) {
-      throw new Error('Invalid range')
-    }
-  }
-
-  tagEntity(entity: ExtractedEntity, start: number, end: number) {
-    this._validateRange(start, end)
-    const range = this.tokens.filter(x => x.offset >= start && x.offset + x.value.length <= end)
-    if (_.isEmpty(range)) {
-      return
-    }
-    const entityWithPos = {
-      ...entity,
-      startPos: start,
-      endPos: end,
-      startTokenIdx: _.first(range).index,
-      endTokenIdx: _.last(range).index
-    }
-
-    this.entities = [...this.entities, entityWithPos]
-  }
-
-  tagSlot(slot: ExtractedSlot, start: number, end: number) {
-    this._validateRange(start, end)
-    const range = this.tokens.filter(x => x.offset >= start && x.offset + x.value.length <= end)
-    if (_.isEmpty(range)) {
-      return
-    }
-
-    const taggedSlot = {
-      ...slot,
-      startPos: start,
-      endPos: end,
-      startTokenIdx: _.first(range).index,
-      endTokenIdx: _.last(range).index
-    }
-
-    this.slots = [...this.slots, taggedSlot]
-  }
-}
-
-export type UtteranceToStringOptions = {
-  lowerCase: boolean
-  onlyWords: boolean
-  slots: 'keep-value' | 'keep-name' | 'ignore'
-  entities: 'keep-default' | 'keep-value' | 'keep-name' | 'ignore'
-}
-
-export type TokenToStringOptions = {
-  lowerCase?: boolean
-  trim?: boolean
-  realSpaces?: boolean
-}
-
-export type UtteranceRange = { startTokenIdx: number; endTokenIdx: number; startPos: number; endPos: number }
-export type ExtractedEntity = { confidence: number; type: string; metadata: any; value: string }
-export type ExtractedSlot = { confidence: number; name: string; source: any }
-export type UtteranceEntity = Readonly<UtteranceRange & ExtractedEntity>
-export type UtteranceSlot = Readonly<UtteranceRange & ExtractedSlot>
-export type UtteranceToken = Readonly<{
-  index: number
-  value: string
-  isWord: boolean
-  isSpace: boolean
-  isBOS: boolean
-  isEOS: boolean
-  vectors: ReadonlyArray<number>
-  tfidf: number
-  cluster: number
-  offset: number
-  entities: ReadonlyArray<UtteranceRange & ExtractedEntity>
-  slots: ReadonlyArray<UtteranceRange & ExtractedSlot>
-  toString(options?: TokenToStringOptions): string
-}>
-
-export const DefaultTokenToStringOptions: TokenToStringOptions = { lowerCase: false, realSpaces: true, trim: false }
-
-export type Trainer = (input: TrainInput, tools: Tools, cancelToken: CancellationToken) => Promise<Model>
-
-export interface TrainArtefacts {
-  list_entities: ListEntityModel[]
-  tfidf: TFIDF
-  vocabVectors: Token2Vec
-  // kmeans: KmeansResult
-  ctx_model: string
-  intent_model_by_ctx: _.Dictionary<string>
-  slots_model: Buffer
-  exact_match_index: ExactMatchIndex
-}
-
-export interface CancellationToken {
-  readonly uid: string
-  isCancelled(): boolean
-  cancelledAt: Date
-  cancel(): Promise<void>
-}
-
-export interface Tools {
-  tokenize_utterances(utterances: string[], languageCode: string): Promise<string[][]>
-  vectorize_tokens(tokens: string[], languageCode: string): Promise<number[][]>
-  generateSimilarJunkWords(vocabulary: string[], languageCode: string): Promise<string[]>
-  ducklingExtractor: EntityExtractor
-  mlToolkit: typeof sdk.MLToolkit
-}
-
-export interface Model {
-  languageCode: string
-  startedAt: Date
-  finishedAt: Date
-  success: boolean
-  data: {
-    input: TrainInput
-    output?: TrainOutput
-    artefacts?: TrainArtefacts
-  }
-}
-
-export const Trainer: Trainer = async (
-  input: TrainInput,
-  tools: Tools,
-  cancelToken: CancellationToken
-): Promise<Model> => {
-  const model: Partial<Model> = {
-    startedAt: new Date(),
-    languageCode: input.languageCode,
-    data: {
-      input
-    }
-  }
-
-  try {
-    // TODO: Cancellation token effect
-
-    let output = await preprocessInput(input, tools)
-    output = await TfidfTokens(output)
-    output = ClusterTokens(output, tools)
-    output = await ExtractEntities(output, tools)
-    output = await AppendNoneIntents(output, tools)
-
-    const exact_match_index = buildExactMatchIndex(output)
-    const ctx_model = await trainContextClassifier(output, tools)
-    const intent_model_by_ctx = await trainIntentClassifer(output, tools)
-    const slots_model = await trainSlotTagger(output, tools)
-
-    const artefacts: TrainArtefacts = {
-      list_entities: output.list_entities,
-      tfidf: output.tfIdf,
-      ctx_model,
-      intent_model_by_ctx,
-      slots_model,
-      vocabVectors: vectorsVocab(output.intents),
-      exact_match_index
-      // kmeans: {} add this when mlKmeans supports loading from serialized data,
-    }
-
-    _.merge(model, { success: true, data: { artefacts, output } })
-  } catch (err) {
-    console.log('could not train nlu model', err)
-    _.merge(model, { success: false })
-  } finally {
-    model.finishedAt = new Date()
-    return model as Model
-  }
-}
-
-const preprocessInput = async (input: TrainInput, tools: Tools): Promise<TrainOutput> => {
-  input = cloneDeep(input)
-  const list_entities = await Promise.map(input.list_entities, list =>
-    makeListEntityModel(list, input.languageCode, tools)
-  )
-
-  const intents = await ProcessIntents(input.intents, input.languageCode, list_entities, tools)
-
-  return {
-    ..._.omit(input, 'list_entities', 'intents'),
-    list_entities,
-    intents
-  } as TrainOutput
-}
-
-export const computeKmeans = (intents: Intent<Utterance>[], tools: Tools): sdk.MLToolkit.KMeans.KmeansResult => {
-  const data = _.chain(intents)
-    .filter(i => i.name !== NONE_INTENT)
-    .flatMapDeep(i => i.utterances.map(u => u.tokens))
-    // @ts-ignore
-    .uniqBy((t: UtteranceToken) => t.value)
-    .map((t: UtteranceToken) => t.vectors)
-    .value() as number[][]
-
-  if (_.isEmpty(data) || data.length < 2) {
-    return
-  }
-
-  const k = data.length > NUM_CLUSTERS ? NUM_CLUSTERS : 2
-
-  return tools.mlToolkit.KMeans.kmeans(data, k, KMEANS_OPTIONS)
-}
-
-export const ClusterTokens = (input: TrainOutput, tools: Tools): TrainOutput => {
-  const kmeans = computeKmeans(input.intents, tools)
-  const copy = { ...input, kmeans }
-  copy.intents.forEach(x => x.utterances.forEach(u => u.setKmeans(kmeans)))
-
-  return copy
-}
-
-export const buildIntentVocab = (utterances: Utterance[], intentEntities: ListEntityModel[]): _.Dictionary<boolean> => {
-  // @ts-ignore
-  const entitiesTokens: string[] = _.chain(intentEntities)
-    .flatMapDeep(e => Object.values(e.mappingsTokens))
-    .map((t: string) => t.toLowerCase().replace(SPACE, ' '))
-    .value()
-
-  return _.chain(utterances)
-    .flatMap(u => u.tokens.filter(t => _.isEmpty(t.slots)).map(t => t.toString({ lowerCase: true })))
-    .concat(entitiesTokens)
-    .reduce((vocab: _.Dictionary<boolean>, tok) => ({ ...vocab, [tok]: true }), {})
-    .value()
-}
-
-const vectorsVocab = (intents: Intent<Utterance>[]): _.Dictionary<number[]> => {
-  return _.chain(intents)
-    .filter(i => i.name !== NONE_INTENT)
-    .flatMapDeep((intent: Intent<Utterance>) => intent.utterances.map(u => u.tokens))
-    .reduce(
-      // @ts-ignore
-      (vocab, tok: UtteranceToken) => ({ ...vocab, [tok.toString({ lowerCase: true })]: tok.vectors }),
-      {} as Token2Vec
-    )
-    .value()
-}
-
-type ExactMatchIndex = _.Dictionary<{ intent: string; contexts: string[] }>
-
-export const buildExactMatchIndex = (input: TrainOutput): ExactMatchIndex => {
-  return _.chain(input.intents)
-    .filter(i => i.name !== NONE_INTENT)
-    .flatMap(i =>
-      i.utterances.map(u => ({
-        utterance: u.toString(EXACT_MATCH_STR_OPTIONS),
-        contexts: i.contexts,
-        intent: i.name
-      }))
-    )
-    .reduce(
-      (index, { utterance, contexts, intent }) => ({ ...index, [utterance]: { intent, contexts } }),
-      {} as ExactMatchIndex
-    )
-    .value()
-}
-
-// TODO vectorized implementation of this
-// Taken from https://github.com/facebookresearch/fastText/blob/26bcbfc6b288396bd189691768b8c29086c0dab7/src/fasttext.cc#L486s
-const computeSentenceEmbedding = (utterance: Utterance): number[] => {
-  let totalWeight = 0
-  let sentenceEmbedding = new Array(utterance.tokens[0].vectors.length).fill(0)
-
-  for (const token of utterance.tokens) {
-    const norm = computeNorm(token.vectors as number[])
-    if (norm <= 0) {
-      continue
-    }
-    totalWeight += token.tfidf
-    const weightedVec = scalarDivide(token.vectors as number[], norm / token.tfidf)
-    sentenceEmbedding = vectorAdd(sentenceEmbedding, weightedVec)
-  }
-
-  return scalarDivide(sentenceEmbedding, totalWeight)
-}
-
-export const trainIntentClassifer = async (
-  input: TrainOutput,
-  tools: Tools
-): Promise<_.Dictionary<string> | undefined> => {
-  if (input.intents.length === 0) {
-    return
-  }
-  const svmPerCtx: _.Dictionary<string> = {}
-  for (const ctx of input.contexts) {
-    const points = _.chain(input.intents)
-      .filter(i => i.contexts.includes(ctx) && i.utterances.length > 3) // min utterances
-      .flatMap(i =>
-        i.utterances.map(utt => ({
-          label: i.name,
-          coordinates: computeSentenceEmbedding(utt)
-        }))
-      )
-      .value()
-
-    if (points.length === 0) {
-      continue
-    }
-    const svm = new tools.mlToolkit.SVM.Trainer()
-    svmPerCtx[ctx] = await svm.train(points, SVM_OPTIONS, p => debugIntentsTrain('svm progress ==> %d', p))
-  }
-
-  return svmPerCtx
-}
-
-export const trainContextClassifier = async (input: TrainOutput, tools: Tools): Promise<string | undefined> => {
-  const points = _.flatMapDeep(input.contexts, ctx => {
-    return input.intents
-      .filter(intent => intent.contexts.includes(ctx) && intent.name !== NONE_INTENT)
-      .map(intent =>
-        intent.utterances.map(utt => ({
-          label: ctx,
-          coordinates: computeSentenceEmbedding(utt)
-        }))
-      )
-  })
-
-  if (points.length === 0) {
-    return
-  }
-  const svm = new tools.mlToolkit.SVM.Trainer()
-  return svm.train(points, SVM_OPTIONS, p => debugIntentsTrain('SVM => progress for CTX %d', p))
-}
-
-export const ProcessIntents = async (
-  intents: Intent<string>[],
-  languageCode: string,
-  list_entities: ListEntityModel[],
-  tools: Tools
-): Promise<Intent<Utterance>[]> => {
-  return Promise.map(intents, async intent => {
-    const cleaned = intent.utterances.map(replaceConsecutiveSpaces)
-    const utterances = await Utterances(cleaned, languageCode, tools)
-
-    const allowedEntities = _.chain(intent.slot_definitions)
-      .flatMap(s => s.entities)
-      .filter(e => e !== 'any')
-      .uniq()
-      .value() as string[]
-
-    const entityModels = _.intersectionWith(list_entities, allowedEntities, (entity, name) => {
-      return entity.entityName === name
-    })
-
-    const vocab = buildIntentVocab(utterances, entityModels)
-
-    return { ...intent, utterances: utterances, vocab, slot_entities: allowedEntities }
-  })
-}
-
-export const ExtractEntities = async (input: TrainOutput, tools: Tools): Promise<TrainOutput> => {
-  const copy = { ...input }
-
-  for (const intent of copy.intents.filter(i => (i.slot_definitions || []).length > 0)) {
-    intent.utterances.forEach(async utterance => await extractUtteranceEntities(utterance, input, tools))
-  }
-
-  return copy
-}
-
-const extractUtteranceEntities = async (utterance: Utterance, input: TrainOutput | PredictStep, tools: Tools) => {
-  const extractedEntities = [
-    ...extractListEntities(utterance, input.list_entities),
-    ...extractPatternEntities(utterance, input.pattern_entities),
-    ...(await extractSystemEntities(utterance, input.languageCode, tools))
-  ] as EntityExtractionResult[]
-
-  extractedEntities.forEach(entityRes => {
-    utterance.tagEntity(_.omit(entityRes, ['start, end']), entityRes.start, entityRes.end)
-  })
-}
-
-export const AppendNoneIntents = async (input: TrainOutput, tools: Tools): Promise<TrainOutput> => {
-  if (input.intents.length === 0) {
-    return input
-  }
-
-  const allUtterances = _.flatten(input.intents.map(x => x.utterances))
-  const vocabulary = _.chain(allUtterances)
-    .map(x => x.tokens.map(x => x.value))
-    .flattenDeep<string>()
-    .uniq()
-    .value()
-
-  const junkWords = await tools.generateSimilarJunkWords(vocabulary, input.languageCode)
-  const avgUtterances = _.meanBy(input.intents, x => x.utterances.length)
-  const avgTokens = _.meanBy(allUtterances, x => x.tokens.length)
-  const nbOfNoneUtterances = Math.max(5, avgUtterances)
-
-  // If 50% of words start with a space, we know this language is probably space-separated, and so we'll join tokens using spaces
-  const joinChar = vocabulary.filter(x => x.startsWith(SPACE)).length >= vocabulary.length * 0.5 ? SPACE : ''
-
-  const noneUtterances = _.range(0, nbOfNoneUtterances).map(() => {
-    const nbWords = Math.round(_.random(avgTokens / 2, avgTokens * 2, false))
-    return _.sampleSize(junkWords, nbWords).join(joinChar)
-  })
-
-  const intent: Intent<Utterance> = {
-    name: NONE_INTENT,
-    slot_definitions: [],
-    utterances: await Utterances(noneUtterances, input.languageCode, tools),
-    contexts: [...input.contexts],
-    vocab: {},
-    slot_entities: []
-  }
-
-  return { ...input, intents: [...input.intents, intent] }
-}
-
-export const TfidfTokens = async (input: TrainOutput): Promise<TrainOutput> => {
-  const tfidfInput = input.intents.reduce(
-    (tfidfInput, intent) => ({
-      ...tfidfInput,
-      [intent.name]: _.flatMapDeep(intent.utterances.map(u => u.tokens.map(t => t.toString({ lowerCase: true }))))
-    }),
-    {} as _.Dictionary<string[]>
-  )
-
-  const { __avg__: avg_tfidf } = tfidf(tfidfInput)
-  const copy = { ...input, tfIdf: avg_tfidf }
-  copy.intents.forEach(x => x.utterances.forEach(u => u.setGlobalTfidf(avg_tfidf)))
-  return copy
-}
-
-const Utterances = async (raw_utterances: string[], languageCode: string, tools: Tools): Promise<Utterance[]> => {
-  const parsed = raw_utterances.map(u => parseUtterance(replaceConsecutiveSpaces(u)))
-  const tokens = await tools.tokenize_utterances(parsed.map(p => p.utterance), languageCode)
-  const uniqTokens = _.uniq(_.flatten(tokens))
-  const vectors = await tools.vectorize_tokens(uniqTokens, languageCode)
-  const vectorMap = _.zipObject(uniqTokens, vectors)
-
-  return _.zip(tokens, parsed)
-    .map(([tokUtt, { utterance: utt, parsedSlots }]) => {
-      if (tokUtt.length === 0) {
-        return
-      }
-      const vectors = tokUtt.map(t => vectorMap[t])
-      const utterance = new Utterance(tokUtt, vectors)
-
-      // TODO: temporary work-around
-      // covers a corner case where tokenization returns tokens that are not identical to `parsed` utterance
-      // the corner case is when there's a trailing space inside a slot at the end of the utterance, e.g. `my name is [Sylvain ](any)`
-      if (utterance.toString().length === utt.length) {
-        parsedSlots.forEach(s => {
-          utterance.tagSlot(
-            { name: s.name, source: s.value, confidence: 1 },
-            s.cleanPosition.start,
-            s.cleanPosition.end
-          )
-        })
-      } // else we skip the slot
-
-      return utterance
-    })
-    .filter(Boolean)
-}
-
-const trainSlotTagger = async (input: TrainOutput, tools: Tools): Promise<Buffer> => {
-  if (input.intents.length === 0) {
-    return Buffer.from('')
-  }
-  const crfExtractor = new CRFExtractor2(tools.mlToolkit)
-  await crfExtractor.train(input.intents)
-
-  return crfExtractor.serialized
-}
-
-export interface PredictInput {
-  defaultLanguage: string
-  includedContexts: string[]
-  sentence: string
-}
-
-// only to comply with E1
-type E1IntentPred = {
-  name: string
-  context: string
-  confidence: number
-}
-
-export type PredictStep = TrainArtefacts & {
-  readonly rawText: string
-  includedContexts: string[]
-  detectedLanguage: string
-  languageCode: string
-  intents: Intent<Utterance>[]
-  pattern_entities: PatternEntity[]
-  predictors: Predictors
-  tools: Tools
-  utterance?: Utterance
-  ctx_predictions?: sdk.MLToolkit.SVM.Prediction[]
-  intent_predictions?: {
-    per_ctx?: _.Dictionary<sdk.MLToolkit.SVM.Prediction[]>
-    combined?: E1IntentPred[] // only to comply with E1
-    elected?: E1IntentPred // only to comply with E1
-    ambiguous?: boolean
-  }
-  // TODO slots predictions per intent
-}
-
-export function findExactIntentForCtx(
-  exactMatchIndex: ExactMatchIndex,
-  utterance: Utterance,
-  ctx: string
-): sdk.MLToolkit.SVM.Prediction | undefined {
-  // TODO add some levinstein logic here
-  const candidateKey = utterance.toString(EXACT_MATCH_STR_OPTIONS)
-
-  const maybeMatch = exactMatchIndex[candidateKey]
-  if (_.get(maybeMatch, 'contexts', []).includes(ctx)) {
-    return { label: maybeMatch.intent, confidence: 1 }
-  }
-}
-
-const predict = {
-  DetectLanguage: async (
-    input: PredictInput,
-    supportedLanguages: string[],
-    tools: Tools
-  ): Promise<{ detectedLanguage: string; usedLanguage: string }> => {
-    const langIdentifier = LanguageIdentifierProvider.getLanguageIdentifier(tools.mlToolkit)
-    const lidRes = await langIdentifier.identify(input.sentence)
-    const elected = lidRes.filter(pred => supportedLanguages.includes(pred.label))[0]
-
-    // because with single-worded sentences, confidence is always very low
-    // we assume that a input of 20 chars is more than a single word
-    const threshold = input.sentence.length > 20 ? 0.5 : 0.3
-
-    let detectedLanguage = _.get(elected, 'label', NA_LANG)
-    if (detectedLanguage !== NA_LANG && !supportedLanguages.includes(detectedLanguage)) {
-      detectedLanguage = NA_LANG
-    }
-
-    const usedLanguage =
-      detectedLanguage !== NA_LANG && elected.value > threshold ? detectedLanguage : input.defaultLanguage
-
-    return { usedLanguage, detectedLanguage }
-  },
-  PrepareInput: async (
-    input: PredictInput,
-    tools: Tools,
-    modelsByLang: _.Dictionary<Model>,
-    predictorsBylang: _.Dictionary<Predictors>
-  ): Promise<PredictStep> => {
-    const { detectedLanguage, usedLanguage } = await predict.DetectLanguage(input, Object.keys(modelsByLang), tools)
-    const model = modelsByLang[usedLanguage]
-
-    const intents = model.data.output
-      ? model.data.output.intents
-      : await ProcessIntents(model.data.input.intents, model.languageCode, model.data.artefacts.list_entities, tools)
-
-    return {
-      ...model.data.artefacts,
-      pattern_entities: model.data.input.pattern_entities,
-      includedContexts: input.includedContexts,
-      rawText: input.sentence,
-      detectedLanguage,
-      languageCode: usedLanguage,
-      intents,
-      predictors: predictorsBylang[usedLanguage],
-      tools: tools
-    }
-  },
-  PredictionUtterance: async (input: PredictStep): Promise<PredictStep> => {
-    const [utterance] = await Utterances([input.rawText], input.languageCode, input.tools)
-
-    const { tfidf, vocabVectors, predictors } = input
-    utterance.tokens.forEach(token => {
-      const t = token.toString({ lowerCase: true })
-      if (!tfidf[t]) {
-        const closestToken = getClosestToken(t, <number[]>token.vectors, vocabVectors)
-        tfidf[t] = tfidf[closestToken]
-      }
-    })
-
-    utterance.setGlobalTfidf(tfidf)
-    utterance.setKmeans(predictors.kmeans)
-
-    return {
-      ...input,
-      utterance
-    }
-  },
-  ExtractEntities: async (input: PredictStep): Promise<PredictStep> => {
-    await extractUtteranceEntities(input.utterance!, input, input.tools)
-    return { ...input }
-  },
-  PredictContext: async (input: PredictStep): Promise<PredictStep> => {
-    if (input.intents.length === 0) {
-      return { ...input, ctx_predictions: [{ label: DEFAULT_CTX, confidence: 1 }] }
-    }
-
-    const features = computeSentenceEmbedding(input.utterance)
-    const predictions = await input.predictors.ctx_classifer.predict(features)
-
-    return {
-      ...input,
-      ctx_predictions: predictions
-    }
-  },
-  PredictIntent: async (input: PredictStep) => {
-    if (input.intents.length === 0) {
-      return { ...input, intent_predictions: { per_ctx: { [DEFAULT_CTX]: [{ label: NONE_INTENT, confidence: 1 }] } } }
-    }
-
-    const ctxToPredict = input.ctx_predictions.map(p => p.label)
-    const predictions = (await Promise.map(ctxToPredict, async ctx => {
-      const predictor = input.predictors.intent_classifier_per_ctx[ctx]
-      if (!predictor) {
-        return
-      }
-      const features = [...computeSentenceEmbedding(input.utterance), input.utterance.tokens.length]
-      const preds = await predictor.predict(features)
-      const exactPred = findExactIntentForCtx(input.exact_match_index, input.utterance, ctx)
-      if (exactPred) {
-        preds.unshift(exactPred)
-      }
-
-      return preds
-    })).filter(_.identity)
-
-    return {
-      ...input,
-      intent_predictions: { per_ctx: _.zipObject(ctxToPredict, predictions) }
-    }
-  },
-  // TODO implement this algorithm properly / improve it
-  // currently taken as is from svm classifier (engine 1) and does't make much sens
-  ElectIntent: (input: PredictStep) => {
-    const totalConfidence = Math.min(1, _.sumBy(input.ctx_predictions, 'confidence'))
-    const ctxPreds = input.ctx_predictions.map(x => ({ ...x, confidence: x.confidence / totalConfidence }))
-
-    // taken from svm classifier #295
-    // this means that the 3 best predictions are really close, do not change magic numbers
-    const predictionsReallyConfused = (predictions: sdk.MLToolkit.SVM.Prediction[]): boolean => {
-      const intentsPreds = predictions.filter(x => x.label !== 'none')
-      if (intentsPreds.length <= 2) {
-        return false
-      }
-      const std = math.std(intentsPreds.map(p => p.confidence))
-      const diff = (intentsPreds[0].confidence - intentsPreds[1].confidence) / std
-      if (diff >= 2.5) {
-        return false
-      }
-      const bestOf3STD = math.std(predictions.slice(0, 3).map(p => p.confidence))
-      return bestOf3STD <= 0.03
-    }
-
-    // taken from svm classifier #349
-    const predictions = _.chain(ctxPreds)
-      .flatMap(({ label: ctx, confidence: ctxConf }) => {
-        const intentPreds = _.orderBy(input.intent_predictions.per_ctx[ctx], 'confidence', 'desc')
-        if (intentPreds.length === 1 || intentPreds[0].confidence === 1) {
-          return [{ label: intentPreds[0].label, l0Confidence: ctxConf, context: ctx, confidence: 1 }]
-        }
-
-        if (predictionsReallyConfused(intentPreds)) {
-          const others = _.take(intentPreds, 4).map(x => ({
-            label: x.label,
-            l0Confidence: ctxConf,
-            confidence: ctxConf * x.confidence,
-            context: ctx
-          }))
-          return [{ label: 'none', l0Confidence: ctxConf, context: ctx, confidence: 1 }, ...others] // refine confidence
-        }
-
-        const lnstd = math.std(intentPreds.map(x => Math.log(x.confidence))) // because we want a lognormal distribution
-        let p1Conf = GetZPercent((Math.log(intentPreds[0].confidence) - Math.log(intentPreds[1].confidence)) / lnstd)
-        if (isNaN(p1Conf)) {
-          p1Conf = 0.5
-        }
-
-        return [
-          { label: intentPreds[0].label, l0Confidence: ctxConf, context: ctx, confidence: ctxConf * p1Conf },
-          { label: intentPreds[1].label, l0Confidence: ctxConf, context: ctx, confidence: ctxConf * (1 - p1Conf) }
-        ]
-      })
-      .orderBy('confidence', 'desc')
-      .uniqBy(p => p.label)
-      .map(p => ({ name: p.label, context: p.context, confidence: p.confidence }))
-      .value()
-
-    return _.merge(_.cloneDeep(input), {
-      intent_predictions: { combined: predictions, elected: _.maxBy(predictions, 'confidence') }
-    })
-  },
-  AmbiguityDetection: (input: PredictStep) => {
-    // +- 10% away from perfect median leads to ambiguity
-    const preds = input.intent_predictions.combined
-    const perfectConfusion = 1 / preds.length
-    const low = perfectConfusion - 0.1
-    const up = perfectConfusion + 0.1
-    const confidenceVec = preds.map(p => p.confidence)
-
-    const ambiguous = preds.length > 1 && allInRange(confidenceVec, low, up)
-
-    return _.merge(_.cloneDeep(input), { intent_predictions: { ambiguous } })
-  },
-  ExtractSlots: async (input: PredictStep) => {
-    const intent =
-      !input.intent_predictions.ambiguous && input.intents.find(i => i.name === input.intent_predictions.elected.name)
-    if (intent && intent.slot_definitions.length > 0) {
-      // TODO try to extract for each intent predictions and then rank this in the election step
-      const slots = await input.predictors.slot_tagger.extract(input.utterance, intent)
-      slots.forEach(({ slot, start, end }) => {
-        input.utterance.tagSlot(slot, start, end)
-      })
-    }
-
-    return { ...input }
-  }
-}
-
-type PredictOutput = sdk.IO.EventUnderstanding // temporary fully compliant with engine1
-function MapStepToOutput(step: PredictStep, startTime: number): PredictOutput {
-  const entities = step.utterance.entities.map(
-    e =>
-      ({
-        name: e.type,
-        type: e.metadata.entityId,
-        data: {
-          unit: e.metadata.unit,
-          value: e.value
-        },
-        meta: {
-          confidence: e.confidence,
-          end: e.endPos,
-          source: e.metadata.source,
-          start: e.startPos
-        }
-      } as sdk.NLU.Entity)
-  )
-
-  const slots = step.utterance.slots.reduce(
-    (slots, s) => {
-      return {
-        ...slots,
-        [s.name]: {
-          confidence: s.confidence,
-          name: s.name,
-          source: s.source,
-          value: s.source // TODO replace by value once added in the slot
-          // TODO add entity ?
-        } as sdk.NLU.Slot
-      }
-    },
-    {} as sdk.NLU.SlotCollection
-  )
-  return {
-    ambiguous: step.intent_predictions.ambiguous,
-    detectedLanguage: step.detectedLanguage,
-    entities,
-    errored: false,
-    includedContexts: step.includedContexts,
-    intent: step.intent_predictions.elected,
-    intents: step.intent_predictions.combined,
-    language: step.languageCode,
-    slots,
-    ms: Date.now() - startTime
-  }
-}
-
-export const Predict = async (
-  input: PredictInput,
-  trainTools: Tools,
-  modelsByLang: _.Dictionary<Model>,
-  predictorsByLang: _.Dictionary<Predictors>
-): Promise<PredictOutput> => {
-  try {
-    const t0 = Date.now()
-    let stepOutput = await predict.PrepareInput(input, trainTools, modelsByLang, predictorsByLang)
-
-    stepOutput = await predict.PredictionUtterance(stepOutput)
-    stepOutput = await predict.ExtractEntities(stepOutput)
-    stepOutput = await predict.PredictContext(stepOutput)
-    stepOutput = await predict.PredictIntent(stepOutput)
-    stepOutput = predict.ElectIntent(stepOutput)
-    stepOutput = predict.AmbiguityDetection(stepOutput)
-    stepOutput = await predict.ExtractSlots(stepOutput)
-    return MapStepToOutput(stepOutput, t0)
-  } catch (err) {
-    console.log('Could not perform predict predict data', err)
-    return { errored: true } as sdk.IO.EventUnderstanding
-  }
->>>>>>> afc7b62f
 }
import bodyParser from 'body-parser'
import { BadRequestError, NotReadyError, UnauthorizedError } from 'core/routers/errors'
import cors from 'cors'
import express, { Application, RequestHandler } from 'express'
import rateLimit from 'express-rate-limit'
import { createServer } from 'http'
import _ from 'lodash'
import ms from 'ms'

import LanguageService from './service'
import DownloadManager from './service/download-manager'

export type APIOptions = {
  host: string
  port: number
  authToken?: string
  limitWindow: string
  limit: number
  languageService: LanguageService
  downloadManager: DownloadManager
  readOnly: boolean
}

const debug = DEBUG('api')
const debugAuth = debug.sub('auth')
const debugRequest = debug.sub('request')

const authMiddleware: (token: string) => RequestHandler = (token: string) => (req, _res, next) => {
  const header = (req.header('authorization') || '').trim()
  const split = header.indexOf(' ')

  if (split < 0) {
    debugAuth('no authentication', { ip: req.ip })
    throw new UnauthorizedError('You must authenticate to use this API')
  }

  const schema = header.slice(0, split)
  const value = header.slice(split + 1)

  if (schema.toLowerCase() !== 'bearer') {
    debugAuth('invalid schema', { ip: req.ip })
    throw new UnauthorizedError('Unsupported authentication schema (expected `bearer <token>`)')
  }

  if (value !== token) {
    debugAuth('invalid token', { ip: req.ip })
    throw new UnauthorizedError('Invalid Bearer token')
  }

  next()
}

const ServiceLoadingMiddleware = (service: LanguageService) => (_req, _res, next) => {
  if (!service.isReady()) {
    throw new NotReadyError('language')
  }
  next()
}

const assertValidLanguage = (service: LanguageService) => (req, _res, next) => {
  const language = req.body.lang

  if (!language) {
    throw new BadRequestError(`Param 'lang' is mandatory`)
  }
  if (!_.isString(language)) {
    throw new BadRequestError(`Param 'lang': ${language} must be a string`)
  }

  const availableLanguages = service.getModels().map(x => x.lang)
  if (!availableLanguages.includes(language)) {
    throw new BadRequestError(`Param 'lang': ${language} is not element of the available languages`)
  }

  next()
}

const DisabledReadonlyMiddleware = (readonly: boolean) => (_req, _res, next) => {
  if (readonly) {
    throw new UnauthorizedError('API server is running in read-only mode')
  }
  next()
}

function createExpressApp(options: APIOptions): Application {
  const app = express()

  app.use(
    bodyParser.json({
      limit: '1kb'
    })
  )

  app.use((req, res, next) => {
    res.header('X-Powered-By', 'Botpress')
    debugRequest('incoming ' + req.path, { ip: req.ip })
    next()
  })

  app.use(function handleErrors(err, req, res, next) {
    const statusCode = err.statusCode || 500
    const errorCode = err.errorCode || 'BP_000'
    const message = (err.errorCode && err.message) || 'Unexpected error'
    res.status(statusCode).json({
      statusCode,
      errorCode,
      type: err.type || Object.getPrototypeOf(err).name || 'Exception',
      message
    })
  })

  if (process.core_env.REVERSE_PROXY) {
    app.set('trust proxy', process.core_env.REVERSE_PROXY)
  }

  if (options.limit > 0) {
    const windowMs = ms(options.limitWindow)
    app.use(
      rateLimit({
        windowMs,
        max: options.limit,
        message: 'Too many requests, please slow down'
      })
    )
  }

  if (options.authToken && options.authToken.length) {
    app.use(authMiddleware(options.authToken))
  }

  return app
}

export default async function(options: APIOptions) {
  const app = createExpressApp(options)

  // TODO we might want to set a special cors policy here ?
  app.use(cors())

  const waitForServiceMw = ServiceLoadingMiddleware(options.languageService)
  const validateLanguageMw = assertValidLanguage(options.languageService)

  app.get('/info', (req, res, next) => {
    res.send({
      version: '1',
      ready: options.languageService.isReady(),
      dimentions: options.languageService.dim,
      domain: options.languageService.domain,
      readOnly: options.readOnly
    })
  })

  app.post('/tokenize', waitForServiceMw, validateLanguageMw, async (req, res, next) => {
    try {
      const input = req.body.input
      const language = req.body.lang

      if (!input || !_.isString(input)) {
        throw new BadRequestError('Param `input` is mandatory (must be a string)')
      }

      const tokens = await options.languageService.tokenize(input, language)

      res.json({ input, language, tokens })
    } catch (err) {
      next(err)
    }
  })

  app.post('/vectorize', waitForServiceMw, validateLanguageMw, async (req, res, next) => {
    try {
      const tokens = req.body.tokens
      const lang = req.body.lang

      if (!tokens || !tokens.length || !_.isArray(tokens)) {
        throw new BadRequestError('Param `tokens` is mandatory (must be an array of strings)')
      }

      const result = await options.languageService.vectorize(tokens, lang)
      res.json({ language: lang, vectors: result })
    } catch (err) {
      next(err)
    }
  })

  const router = express.Router({ mergeParams: true })
<<<<<<< HEAD
  router.get('/', (req, res, next) => {
    const downloading = options.downloadManager.inProgress.map(x => ({
=======

  router.get('/list', (req, res, next) => {
    const items = options.manager.inProgress.map(x => ({
      status: x.getStatus(),
>>>>>>> 80439b51
      lang: x.lang,
      progress: {
        status: x.getStatus(),
        downloadId: x.id,
        size: x.downloadSizeProgress
      }
    }))

    res.send({
      available: options.downloadManager.downloadableLanguages,
      installed: options.languageService.getModels(),
      downloading
    })
  })

<<<<<<< HEAD
  router.post('/:lang', async (req, res, next) => {
    const { lang } = req.params
    try {
      const downloadId = await options.downloadManager.download(lang)
      res.status(200).send({ success: true, downloadId })
=======
  router.post('/install/:lang', (req, res, next) => {
    const { lang } = req.params
    try {
      options.manager.download(lang)
      res.sendStatus(200)
>>>>>>> 80439b51
    } catch (err) {
      res.status(404).send({ success: false, error: err.message })
    }
  })

<<<<<<< HEAD
  router.delete('/:lang', async (req, res, next) => {
=======
  router.post('/remove/:lang', (req, res, next) => {
>>>>>>> 80439b51
    const { lang } = req.params
    if (!lang || !options.languageService.getModels().find(x => x.lang === lang)) {
      throw new BadRequestError('Parameter `lang` is mandatory and must be part of the available languages')
    }

    await options.languageService.remove(lang)
    res.end()
  })

<<<<<<< HEAD
  router.post('/:lang/load', async (req, res) => {
=======
  router.post('/load/:lang', (req, res, next) => {
>>>>>>> 80439b51
    const { lang } = req.params

    if (!lang || !options.languageService.getModels().find(x => x.lang === lang)) {
      throw new BadRequestError('Parameter `lang` is mandatory and must be part of the available languages')
    }

    try {
      await options.languageService.loadModel(lang)
    } catch (err) {
      res.status(500).send({ success: false, message: err.message })
    }
  })

  router.post('/cancel/:id', (req, res, next) => {
    const { id } = req.params
<<<<<<< HEAD
    options.downloadManager.cancelAndRemove(id)
    res.status(200).send({ success: true })
  })

  app.use('/languages', DisabledReadonlyMiddleware(options.readOnly), router)
=======
    options.manager.cancelAndRemove(id)
    res.sendStatus(200)
  })

  app.use('/models', DisabledReadonlyMiddleware(options.readOnly), router)
>>>>>>> 80439b51

  const httpServer = createServer(app)

  await Promise.fromCallback(callback => {
    httpServer.listen(options.port, options.host, undefined, callback)
  })

  console.log(`Language server ready on '${options.host}' port ${options.port}`)
}<|MERGE_RESOLUTION|>--- conflicted
+++ resolved
@@ -184,15 +184,8 @@
   })
 
   const router = express.Router({ mergeParams: true })
-<<<<<<< HEAD
   router.get('/', (req, res, next) => {
     const downloading = options.downloadManager.inProgress.map(x => ({
-=======
-
-  router.get('/list', (req, res, next) => {
-    const items = options.manager.inProgress.map(x => ({
-      status: x.getStatus(),
->>>>>>> 80439b51
       lang: x.lang,
       progress: {
         status: x.getStatus(),
@@ -208,29 +201,17 @@
     })
   })
 
-<<<<<<< HEAD
   router.post('/:lang', async (req, res, next) => {
     const { lang } = req.params
     try {
       const downloadId = await options.downloadManager.download(lang)
       res.status(200).send({ success: true, downloadId })
-=======
-  router.post('/install/:lang', (req, res, next) => {
-    const { lang } = req.params
-    try {
-      options.manager.download(lang)
-      res.sendStatus(200)
->>>>>>> 80439b51
     } catch (err) {
       res.status(404).send({ success: false, error: err.message })
     }
   })
 
-<<<<<<< HEAD
   router.delete('/:lang', async (req, res, next) => {
-=======
-  router.post('/remove/:lang', (req, res, next) => {
->>>>>>> 80439b51
     const { lang } = req.params
     if (!lang || !options.languageService.getModels().find(x => x.lang === lang)) {
       throw new BadRequestError('Parameter `lang` is mandatory and must be part of the available languages')
@@ -240,11 +221,7 @@
     res.end()
   })
 
-<<<<<<< HEAD
   router.post('/:lang/load', async (req, res) => {
-=======
-  router.post('/load/:lang', (req, res, next) => {
->>>>>>> 80439b51
     const { lang } = req.params
 
     if (!lang || !options.languageService.getModels().find(x => x.lang === lang)) {
@@ -260,19 +237,11 @@
 
   router.post('/cancel/:id', (req, res, next) => {
     const { id } = req.params
-<<<<<<< HEAD
     options.downloadManager.cancelAndRemove(id)
     res.status(200).send({ success: true })
   })
 
   app.use('/languages', DisabledReadonlyMiddleware(options.readOnly), router)
-=======
-    options.manager.cancelAndRemove(id)
-    res.sendStatus(200)
-  })
-
-  app.use('/models', DisabledReadonlyMiddleware(options.readOnly), router)
->>>>>>> 80439b51
 
   const httpServer = createServer(app)
 

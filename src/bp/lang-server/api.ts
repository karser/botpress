import bodyParser from 'body-parser'
import { BadRequestError, NotReadyError, UnauthorizedError } from 'core/routers/errors'
import cors from 'cors'
import express, { Application, RequestHandler } from 'express'
import rateLimit from 'express-rate-limit'
import { createServer } from 'http'
import _ from 'lodash'
import ms from 'ms'

import LanguageService from './service'
import DownloadManager from './service/download-manager'

export type APIOptions = {
  host: string
  port: number
  authToken?: string
  limitWindow: string
  limit: number
  languageService: LanguageService
  readOnly: boolean
  downloadManager: DownloadManager
}

const debug = DEBUG('api')
const debugAuth = debug.sub('auth')
const debugRequest = debug.sub('request')

const AuthMiddleware: (token: string) => RequestHandler = (token: string) => (req, _res, next) => {
  const header = (req.header('authorization') || '').trim()
  const split = header.indexOf(' ')

  if (split < 0) {
    debugAuth('no authentication', { ip: req.ip })
    throw new UnauthorizedError('You must authenticate to use this API')
  }

  const schema = header.slice(0, split)
  const value = header.slice(split + 1)

  if (schema.toLowerCase() !== 'bearer') {
    debugAuth('invalid schema', { ip: req.ip })
    throw new UnauthorizedError('Unsupported authentication schema (expected `bearer <token>`)')
  }

  if (value !== token) {
    debugAuth('invalid token', { ip: req.ip })
    throw new UnauthorizedError('Invalid Bearer token')
  }

  next()
}

const ServiceLoadingMiddleware = (service: LanguageService) => (_req, _res, next) => {
  if (!service.isReady()) {
    throw new NotReadyError('language')
  }
  next()
}

const assertValidLanguage = (service: LanguageService) => (req, _res, next) => {
  const language = req.body.lang

  if (!language) {
    throw new BadRequestError(`Param 'lang' is mandatory`)
  }
  if (!_.isString(language)) {
    throw new BadRequestError(`Param 'lang': ${language} must be a string`)
  }

  const availableLanguages = service.listFastTextModels().map(x => x.name)
  if (!availableLanguages.includes(language)) {
    throw new BadRequestError(`Param 'lang': ${language} is not element of the available languages`)
  }

  next()
}

const DisabledReadonlyMiddleware = (readonly: boolean) => (_req, _res, next) => {
  if (readonly) {
    throw new UnauthorizedError('API server is running in read-only mode')
  }
  next()
}

function createExpressApp(options: APIOptions): Application {
  const app = express()

  app.use(
    bodyParser.json({
      limit: '1kb'
    })
  )

  app.use((req, res, next) => {
    res.header('X-Powered-By', 'Botpress')
    debugRequest('incoming ' + req.path, { ip: req.ip })
    next()
  })

  app.use(function handleErrors(err, req, res, next) {
    const statusCode = err.statusCode || 500
    const errorCode = err.errorCode || 'BP_000'
    const message = (err.errorCode && err.message) || 'Unexpected error'
    res.status(statusCode).json({
      statusCode,
      errorCode,
      type: err.type || Object.getPrototypeOf(err).name || 'Exception',
      message
    })
  })

  if (process.core_env.REVERSE_PROXY) {
    app.set('trust proxy', process.core_env.REVERSE_PROXY)
  }

  if (options.limit > 0) {
    const windowMs = ms(options.limitWindow)
    app.use(
      rateLimit({
        windowMs,
        max: options.limit,
        message: 'Too many requests, please slow down'
      })
    )
  }

  if (options.authToken && options.authToken.length >= 1) {
    app.use(AuthMiddleware(options.authToken))
  }

  return app
}

export default async function(options: APIOptions) {
  const app = createExpressApp(options)

  // TODO we might want to set a special cors policy here ?
  app.use(cors())

  const waitForServiceMw = ServiceLoadingMiddleware(options.languageService)
  const validateLanguageMw = assertValidLanguage(options.languageService)

  app.get('/info', (req, res, next) => {
    res.send({
      version: '1',
      ready: options.languageService.isReady(),
      dimentions: options.languageService.dim,
      domain: options.languageService.domain,
      readOnly: options.readOnly,
      languages: options.languageService
        .listFastTextModels()
        .filter(x => x.loaded)
        .map(x => x.name)
    })
  })

  app.post('/tokenize', waitForServiceMw, validateLanguageMw, async (req, res, next) => {
    try {
      const input = req.body.input
      const language = req.body.lang

      if (!input || !_.isString(input)) {
        throw new BadRequestError('Param `input` is mandatory (must be a string)')
      }

<<<<<<< HEAD
      const tokens = await options.languageService.tokenize(input, language)
      const vectors = await options.languageService.vectorize(tokens, language)
      res.json({ input, language, vectors, tokens })
=======
      const tokens = await options.service.tokenize(input, language)

      res.json({ input, language, tokens })
>>>>>>> b77e4412
    } catch (err) {
      next(err)
    }
  })

  app.post('/vectorize', waitForServiceMw, validateLanguageMw, async (req, res, next) => {
    try {
      const tokens = req.body.tokens
      const lang = req.body.lang

      if (!tokens || !tokens.length || !_.isArray(tokens)) {
        throw new BadRequestError('Param `tokens` is mandatory (must be an array of strings)')
      }

<<<<<<< HEAD
      const result = await options.languageService.vectorize(tokens, lang)
      res.json({ input: tokens, language: lang, vectors: result })
=======
      const result = await options.service.vectorize(tokens, lang)
      res.json({ language: lang, vectors: result })
>>>>>>> b77e4412
    } catch (err) {
      next(err)
    }
  })

  const router = express.Router({ mergeParams: true })
  router.get('/', (req, res, next) => {
    const downloading = options.downloadManager.inProgress.map(x => ({
      lang: x.lang,
      progress: {
        status: x.getStatus(),
        downloadId: x.id,
        size: x.downloadSizeProgress
      }
    }))

    res.send({
      available: options.downloadManager.downloadableLanguages,
      // double check this one
      installed: options.languageService.listFastTextModels().map(x => ({
        lang: x.name,
        loaded: x.loaded
        // TODO add fileSize
      })),
      downloading
    })
  })

  router.post('/:lang', async (req, res, next) => {
    const { lang } = req.params
    try {
      const downloadId = await options.downloadManager.download(lang)
      res.status(200).send({ success: true, downloadId })
    } catch (err) {
      res.status(404).send({ success: false, error: err.message })
    }
  })

  router.delete('/:lang', async (req, res, next) => {
    const { lang } = req.params
    if (!lang || !options.languageService.listFastTextModels().find(x => x.name === lang)) {
      throw new BadRequestError('Parameter `lang` is mandatory and must be part of the available languages')
    }

    await options.languageService.remove(lang)
    res.end()
  })

  router.post('/load/:lang', (req, res, next) => {
    const { lang } = req.params
    if (!lang || !options.languageService.listFastTextModels().find(x => x.name === lang)) {
      throw new BadRequestError('Parameter `lang` is mandatory and must be part of the available languages')
    }
    // TODO Load in memory here
  })

  router.post('/cancel/:id', (req, res, next) => {
    const { id } = req.params
    options.downloadManager.cancelAndRemove(id)
    res.status(200).send({ success: true })
  })

  app.use('/languages', DisabledReadonlyMiddleware(options.readOnly), router)

  const httpServer = createServer(app)
  await Promise.fromCallback(callback => {
    httpServer.listen(options.port, options.host, undefined, callback)
  })

  console.log(`Language server ready on '${options.host}' port ${options.port}`)
}<|MERGE_RESOLUTION|>--- conflicted
+++ resolved
@@ -163,15 +163,9 @@
         throw new BadRequestError('Param `input` is mandatory (must be a string)')
       }
 
-<<<<<<< HEAD
       const tokens = await options.languageService.tokenize(input, language)
-      const vectors = await options.languageService.vectorize(tokens, language)
-      res.json({ input, language, vectors, tokens })
-=======
-      const tokens = await options.service.tokenize(input, language)
 
       res.json({ input, language, tokens })
->>>>>>> b77e4412
     } catch (err) {
       next(err)
     }
@@ -186,13 +180,8 @@
         throw new BadRequestError('Param `tokens` is mandatory (must be an array of strings)')
       }
 
-<<<<<<< HEAD
       const result = await options.languageService.vectorize(tokens, lang)
-      res.json({ input: tokens, language: lang, vectors: result })
-=======
-      const result = await options.service.vectorize(tokens, lang)
       res.json({ language: lang, vectors: result })
->>>>>>> b77e4412
     } catch (err) {
       next(err)
     }

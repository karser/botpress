--- conflicted
+++ resolved
@@ -133,16 +133,12 @@
 
 export default async function(options: APIOptions) {
   const app = createExpressApp(options)
-<<<<<<< HEAD
-
-  // TODO we might want to set a cors policy here
+
+  // TODO we might want to set a special cors policy here ?
   app.use(cors())
 
   const waitForServiceMw = ServiceLoadingMiddleware(options.languageService)
-=======
-  const waitForServiceMw = ServiceLoadingMiddleware(options.service)
-  const validateLanguageMw = assertValidLanguage(options.service)
->>>>>>> 2163c744
+  const validateLanguageMw = assertValidLanguage(options.languageService)
 
   app.get('/info', (req, res, next) => {
     res.send({
@@ -167,12 +163,8 @@
         throw new BadRequestError('Param `input` is mandatory (must be a string)')
       }
 
-<<<<<<< HEAD
-      const [vectors, tokens] = await options.languageService.vectorize(input, language)
-=======
-      const tokens = await options.service.tokenize(input, language)
-      const vectors = await options.service.vectorize(tokens, language)
->>>>>>> 2163c744
+      const tokens = await options.languageService.tokenize(input, language)
+      const vectors = await options.languageService.vectorize(tokens, language)
       res.json({ input, language, vectors, tokens })
     } catch (err) {
       next(err)
@@ -188,11 +180,7 @@
         throw new BadRequestError('Param `tokens` is mandatory (must be an array of strings)')
       }
 
-<<<<<<< HEAD
-      const result = await options.languageService.vectorizeTokens(tokens, lang)
-=======
-      const result = await options.service.vectorize(tokens, lang)
->>>>>>> 2163c744
+      const result = await options.languageService.vectorize(tokens, lang)
       res.json({ input: tokens, language: lang, vectors: result })
     } catch (err) {
       next(err)
@@ -202,29 +190,31 @@
   const router = express.Router({ mergeParams: true })
   router.get('/', (req, res, next) => {
     const downloading = options.downloadManager.inProgress.map(x => ({
-      status: x.getStatus(),
       lang: x.lang,
-      id: x.id,
-      downloadedSize: x.downloadedSize,
-      fileSize: x.fileSize
+      progress: {
+        status: x.getStatus(),
+        downloadId: x.id,
+        size: x.downloadSizeProgress
+      }
     }))
 
-    // TODO change this so we can send only the ones in the appropriate dimensions, simple .filter on   dim: number & domain: string
     res.send({
-      available: options.downloadManager.available,
+      available: options.downloadManager.downloadableLanguages,
+      // double check this one
       installed: options.languageService.listFastTextModels().map(x => ({
         lang: x.name,
         loaded: x.loaded
+        // TODO add fileSize
       })),
       downloading
     })
   })
 
-  router.post('/install/:lang', (req, res, next) => {
+  router.post('/:lang', async (req, res, next) => {
     const { lang } = req.params
     try {
-      options.downloadManager.download(lang)
-      res.status(200).send({ success: true })
+      const downloadId = await options.downloadManager.download(lang)
+      res.status(200).send({ success: true, downloadId })
     } catch (err) {
       res.status(404).send({ success: false, error: err.message })
     }

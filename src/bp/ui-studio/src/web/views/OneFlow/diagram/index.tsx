--- conflicted
+++ resolved
@@ -11,12 +11,8 @@
   Tag,
   Toaster
 } from '@blueprintjs/core'
-<<<<<<< HEAD
 import { FlowVariable } from 'botpress/sdk'
-import { lang, MainContent } from 'botpress/shared'
-=======
 import { Contents, Icons, lang, MainContent } from 'botpress/shared'
->>>>>>> 83f27e09
 import cx from 'classnames'
 import _ from 'lodash'
 import React, { Component, Fragment } from 'react'
@@ -931,12 +927,9 @@
                 type.schema.newJson?.displayedIn.includes('sayNode')
               )}
               deleteContent={() => this.deleteNodeContent()}
-<<<<<<< HEAD
               variables={this.props.currentFlow?.variables || []}
               events={this.props.hints || []}
-=======
               contentLang={this.state.currentLang}
->>>>>>> 83f27e09
               editingContent={this.state.editingNodeItem.index}
               formData={editingNodeItem || this.getEmptyContent(editingNodeItem)}
               onUpdate={this.updateNodeContent.bind(this)}

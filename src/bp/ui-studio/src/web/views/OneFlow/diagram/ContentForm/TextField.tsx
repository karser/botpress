--- conflicted
+++ resolved
@@ -8,20 +8,22 @@
   data: any
   label: string
   onChange: (value: FormData) => void
-<<<<<<< HEAD
   onUpdateVariables?: (variable: FlowVariable) => void
   variables?: FlowVariable[]
   events?: BotEvent[]
-}
-
-const TextAreaList: FC<Props> = props => {
-  const { label, onChange, field, data, variables, events, onUpdateVariables } = props
-=======
   currentLang
 }
 
-const TextAreaList: FC<Props> = ({ label, onChange, field, data, currentLang }) => {
->>>>>>> 83f27e09
+const TextAreaList: FC<Props> = ({
+  label,
+  onChange,
+  field,
+  data,
+  variables,
+  events,
+  onUpdateVariables,
+  currentLang
+}) => {
   const [forceUpdateHeight, setForceUpdateHeight] = useState(false)
 
   useEffect(() => {
@@ -46,11 +48,7 @@
       onUpdateVariables={onUpdateVariables}
       key={`${field.key}${forceUpdateHeight}`}
       label={label}
-<<<<<<< HEAD
-      items={[data.text || '', ...(data.variations || [])]}
-=======
       items={[...([data.text?.[currentLang]] || []), ...(data.variations?.[currentLang] || [])]}
->>>>>>> 83f27e09
       onChange={handleChange}
       addBtnLabel={lang.tr('module.builtin.types.text.add')}
       getPlaceholder={index => (index === 0 ? lang.tr('module.builtin.types.actionButton.sayPlaceholder') : '')}

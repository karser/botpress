--- conflicted
+++ resolved
@@ -249,11 +249,8 @@
     this.prompt = data.prompt
     this.contents = data.contents
     this.subflow = data.subflow
-<<<<<<< HEAD
     this.execute = data.execute
-=======
     this.isReadOnly = data.isReadOnly
->>>>>>> 2557323d
   }
 }
 

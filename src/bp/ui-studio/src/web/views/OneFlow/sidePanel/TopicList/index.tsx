import { Button, Intent, Menu, MenuDivider, MenuItem, Position, Tooltip } from '@blueprintjs/core'
import axios from 'axios'
import { Flow, Topic } from 'botpress/sdk'
import { confirmDialog, TreeView } from 'botpress/shared'
import _ from 'lodash'
import React, { FC, Fragment, useEffect, useState } from 'react'

import style from '../style.scss'

const lockedFlows = ['main.flow.json', 'error.flow.json']

export const TYPE_TOPIC = 'topic'
export const TYPES = {
  Topic: 'topic',
  Workflow: 'workflow',
  Folder: 'folder'
}

export interface CountByTopic {
  [topicName: string]: number
}

interface Props {
  filter: string
  readOnly: boolean
  currentFlow: Flow
  topics: Topic[]
  qnaCountByTopic: CountByTopic[]

  canDelete: boolean
  goToFlow: Function
  flows: IFlow[]

  duplicateFlow: Function
  deleteFlow: Function
  exportWorkflow: Function
  fetchTopics: () => void

  importWorkflow: (topicId: string) => void
  createWorkflow: (topicId: string) => void
  editQnA: (topicName: string) => void
  editWorkflow: (wfId: any, data: any) => void
  editTopic: (topicName: string | NodeData) => void
  exportTopic: (topicName: string | NodeData) => void
}

interface NodeData {
  name: string
  type?: NodeType
  label?: string
  id?: any
  icon?: string
  triggerCount?: number
  /** List of workflows which have a reference to it */
  referencedIn?: string[]
  countByTopic?: CountByTopic
}

type NodeType = 'workflow' | 'folder' | 'topic' | 'qna'

interface IFlow {
  name: string
  label: string
}

const TopicList: FC<Props> = props => {
  const [flows, setFlows] = useState<NodeData[]>([])

  useEffect(() => {
    const qna = props.topics.map(topic => ({
      name: `${topic.name}/qna`,
      label: 'Q&A',
      type: 'qna' as NodeType,
      icon: 'chat',
      countByTopic: props.qnaCountByTopic?.[topic.name] || 0
    }))

    setFlows([...qna, ...props.flows])
  }, [props.flows, props.topics, props.qnaCountByTopic])

  const deleteFlow = async (name: string) => {
    if (await confirmDialog(`Are you sure you want to delete the flow ${name}?`, {})) {
      props.deleteFlow(name)
    }
  }

  const deleteTopic = async (name: string) => {
    const matcher = new RegExp(`^${name}/`)
    const flowsToDelete = props.flows.filter(x => matcher.test(x.name))

    if (
      await confirmDialog(
        <span>
          Are you sure you want to delete the topic {name}?<br />
          <br />
          {!!flowsToDelete.length && (
            <>
              <strong>WARNING:</strong> {flowsToDelete.length} flows associated with the topic will be deleted
            </>
          )}
        </span>,
        {}
      )
    ) {
      await axios.post(`${window.BOT_API_PATH}/deleteTopic/${name}`)
      flowsToDelete.forEach(flow => props.deleteFlow(flow.name))
      props.fetchTopics()
    }
  }

  const folderRenderer = (folder: string) => {
    const createWorkflow = e => {
      e.stopPropagation()
      props.createWorkflow(folder)
    }

    const editTopic = e => {
      e.stopPropagation()
      props.editTopic(folder)
    }

    return {
      label: (
        <div className={style.treeNode}>
          <span>{folder}</span>
          <div className={style.overhidden} id="actions">
            <Tooltip content={<span>Edit topic</span>} hoverOpenDelay={500} position={Position.BOTTOM}>
              <Button icon="edit" minimal onClick={editTopic} />
            </Tooltip>
            <Tooltip content={<span>Create new workflow</span>} hoverOpenDelay={500} position={Position.BOTTOM}>
              <Button icon="insert" minimal onClick={createWorkflow} />
            </Tooltip>
          </div>
        </div>
      )
    }
  }

  const handleContextMenu = (element: NodeData | string, elementType) => {
    if (elementType === 'folder') {
      const folder = element as string
      return (
        <Menu>
          <MenuItem id="btn-edit" icon="edit" text="Edit Topic" onClick={() => props.editTopic(folder)} />
          <MenuItem
            id="btn-export"
            disabled={props.readOnly}
            icon="upload"
            text="Export Topic"
            onClick={() => props.exportTopic(folder)}
          />
          <MenuItem
            id="btn-delete"
            icon="trash"
            text="Delete Topic"
            intent={Intent.DANGER}
            onClick={() => deleteTopic(folder)}
          />
          <MenuDivider />
          <MenuItem
            id="btn-create"
            disabled={props.readOnly}
            icon="add"
            text="Create new workflow"
            onClick={() => props.createWorkflow(name)}
          />
          <MenuItem
            id="btn-import"
            disabled={props.readOnly}
            icon="download"
            text="Import existing workflow"
            onClick={() => props.importWorkflow(name)}
          />
        </Menu>
      )
    } else if (_.isObject(element) && (element as NodeData).type === 'qna') {
      const { name } = element as NodeData

      return (
        <Menu>
          <MenuItem
            id="btn-edit"
            disabled={props.readOnly}
            icon="edit"
            text="Edit Q&A"
            onClick={() => props.editQnA(name.replace('/qna', ''))}
          />
        </Menu>
      )
    } else {
      const { name } = element as NodeData

      return (
        <Menu>
          <MenuItem
            id="btn-edit"
            disabled={props.readOnly}
            icon="edit"
            text="Edit Workflow"
            onClick={() => props.editWorkflow(name, element)}
          />
          <MenuItem
            id="btn-duplicate"
            disabled={props.readOnly}
            icon="duplicate"
            text="Duplicate"
            onClick={() => props.duplicateFlow(name)}
          />
          <MenuItem
            id="btn-export"
            disabled={props.readOnly}
            icon="export"
            text="Export"
            onClick={() => props.exportWorkflow(name)}
          />
          <MenuDivider />
          <MenuItem
            id="btn-delete"
            disabled={lockedFlows.includes(name) || !props.canDelete || props.readOnly}
            icon="delete"
            text="Delete"
            onClick={() => deleteFlow(name)}
          />
        </Menu>
      )
    }
  }

  const nodeRenderer = (el: NodeData) => {
<<<<<<< HEAD
    const { name, label, icon, type, triggerCount, referencedIn } = el
    const editWorkflow = e => {
=======
    const { name, label, icon, type, triggerCount, referencedIn, countByTopic } = el
    const editGoal = e => {
>>>>>>> c6d5b50c
      e.stopPropagation()
      props.editWorkflow(name, el)
    }
    const deleteWorkflow = async e => {
      e.stopPropagation()
      await deleteFlow(name)
    }
    const editQnA = e => {
      e.stopPropagation()
      props.editQnA(name.replace('/qna', ''))
    }

    const displayName = label || name.substr(name.lastIndexOf('/') + 1).replace(/\.flow\.json$/, '')

    const qnaTooltip = (
      <Tooltip content="Number of questions in that topic" hoverOpenDelay={500}>
        <small>({countByTopic})</small>
      </Tooltip>
    )

    const tooltip = (
      <>
        <Tooltip content="Number of NLU triggers on that workflow" hoverOpenDelay={500}>
          <small>({triggerCount})</small>
        </Tooltip>
        &nbsp;&nbsp;
        {!!referencedIn?.length && (
          <Tooltip
            content={
              <div>
                Workflows referencing this workflow:{' '}
                <ul>
                  {referencedIn.map(x => (
                    <li>{x}</li>
                  ))}
                </ul>
              </div>
            }
            hoverOpenDelay={500}
          >
            <small>
              <span className={style.referencedWorkflows}>({referencedIn?.length})</span>
            </small>
          </Tooltip>
        )}
      </>
    )

    return {
      label: (
        <div className={style.treeNode}>
          <span>
            {displayName} {type !== 'qna' ? tooltip : qnaTooltip}
          </span>
          <div className={style.overhidden} id="actions">
            {type !== 'qna' && (
              <Fragment>
                <Tooltip content={<span>Edit workflow</span>} hoverOpenDelay={500} position={Position.BOTTOM}>
                  <Button icon="edit" minimal onClick={editWorkflow} />
                </Tooltip>
                <Tooltip content={<span>Delete workflow</span>} hoverOpenDelay={500} position={Position.BOTTOM}>
                  <Button icon="trash" minimal onClick={deleteWorkflow} />
                </Tooltip>
              </Fragment>
            )}
            {type === 'qna' && (
              <Tooltip content={<span>Edit Q&A</span>} hoverOpenDelay={500} position={Position.BOTTOM}>
                <Button icon="edit" minimal onClick={editQnA} />
              </Tooltip>
            )}
          </div>
        </div>
      ),
      icon
    }
  }

  const onClick = (el: NodeData | string, type) => {
    if ((el as NodeData)?.type === 'qna') {
      // Return true will mimic preventDefault for TreeView's onClick
      return true
    }

    if (type === 'document') {
      props.goToFlow((el as NodeData).name)
    }
  }

  const onDoubleClick = (el: NodeData, type) => {
    if (el.type === 'qna') {
      props.editQnA(el.name.replace('/qna', ''))
    } else if (type === 'document') {
      props.editWorkflow(el.name, el)
    }
  }

  const activeFlow = props.currentFlow?.name
  return (
    <TreeView<NodeData>
      elements={flows}
      nodeRenderer={nodeRenderer}
      folderRenderer={folderRenderer}
      onContextMenu={handleContextMenu}
      onClick={onClick}
      visibleElements={activeFlow && [{ field: 'name', value: activeFlow }]}
      onDoubleClick={onDoubleClick}
      filterText={props.filter}
      pathProps="name"
      filterProps="name"
    />
  )
}

export default TopicList<|MERGE_RESOLUTION|>--- conflicted
+++ resolved
@@ -227,13 +227,9 @@
   }
 
   const nodeRenderer = (el: NodeData) => {
-<<<<<<< HEAD
-    const { name, label, icon, type, triggerCount, referencedIn } = el
+    const { name, label, icon, type, triggerCount, referencedIn, countByTopic } = el
+
     const editWorkflow = e => {
-=======
-    const { name, label, icon, type, triggerCount, referencedIn, countByTopic } = el
-    const editGoal = e => {
->>>>>>> c6d5b50c
       e.stopPropagation()
       props.editWorkflow(name, el)
     }

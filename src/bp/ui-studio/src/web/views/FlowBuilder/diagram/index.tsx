import {
  Button,
  ContextMenu,
  ControlGroup,
  InputGroup,
  Intent,
  Menu,
  MenuDivider,
  MenuItem,
  Position,
  Tag,
  Toaster
} from '@blueprintjs/core'
import { IO } from 'botpress/sdk'
import { contextMenu, Icons, lang, MainLayout, sharedStyle, ShortcutLabel } from 'botpress/shared'
import cx from 'classnames'
import _ from 'lodash'
import React, { Component, Fragment } from 'react'
import ReactDOM from 'react-dom'
import { connect } from 'react-redux'
import { DefaultPortModel, DiagramEngine, DiagramWidget, NodeModel, PointModel } from 'storm-react-diagrams'
import {
  buildNewSkill,
  closeFlowNodeProps,
  copyFlowNode,
  createFlow,
  createFlowNode,
  fetchContentCategories,
  fetchFlows,
  insertNewSkillNode,
  openFlowNodeProps,
  pasteFlowNode,
  refreshFlowsLinks,
  removeFlowNode,
  setActiveFormItem,
  setDiagramAction,
  switchFlow,
  switchFlowNode,
  updateFlow,
  updateFlowNode,
  updateFlowProblems,
  zoomToLevel
} from '~/actions'
import { SearchBar } from '~/components/Shared/Interface'
import { getAllFlows, getCurrentFlow, getCurrentFlowNode, RootReducer } from '~/reducers'
import storage from '~/util/storage'

import { prepareEventForDiagram } from './debugger'
import { defaultTransition, DiagramManager, DIAGRAM_PADDING, nodeTypes, Point } from './manager'
import { BlockModel, BlockProps, BlockWidgetFactory } from './nodes/Block'
import { DeletableLinkFactory } from './nodes/LinkWidget'
import style from './style.scss'
<<<<<<< HEAD
import Forms from './Forms'
=======
import DiagramToolbar from './DiagramToolbar'
>>>>>>> 60003aec
import NodeToolbar from './NodeToolbar'
import TriggerEditor from './TriggerEditor'
import WorkflowToolbar from './WorkflowToolbar'
import ZoomToolbar from './ZoomToolbar'

interface OwnProps {
  childRef: (el: any) => void
  readOnly: boolean
  canPasteNode: boolean
  selectedTopic: string
  selectedWorkflow: string
  highlightFilter: string
  showSearch: boolean
  hideSearch: () => void
  currentLang: string
  setCurrentLang: (lang: string) => void
  languages: string[]
  defaultLang: string
  mutexInfo: string
  handleFilterChanged: (event: any) => void
}

type StateProps = ReturnType<typeof mapStateToProps>
type DispatchProps = typeof mapDispatchToProps

type Props = DispatchProps & StateProps & OwnProps

type ExtendedDiagramEngine = {
  enableLinkPoints?: boolean
  flowBuilder?: any
} & DiagramEngine

const EXPANDED_NODES_KEY = `bp::${window.BOT_ID}::expandedNodes`

const getExpandedNodes = () => {
  try {
    return JSON.parse(storage.get(EXPANDED_NODES_KEY) || '[]')
  } catch (error) {
    return []
  }
}

class Diagram extends Component<Props> {
  private diagramEngine: ExtendedDiagramEngine
  private diagramWidget: DiagramWidget
  private diagramContainer: HTMLDivElement
  private searchRef: React.RefObject<HTMLInputElement>
  private manager: DiagramManager
  private timeout
  /** Represents the source port clicked when the user is connecting a node */
  private dragPortSource: any

  state = {
    expandedNodes: [],
    nodeInfos: [],
    currentTriggerNode: null,
    isTriggerEditOpen: false
  }

  constructor(props) {
    super(props)

    const commonProps: BlockProps = {
      node: undefined,
      selectedNodeItem: () => this.getPropsProperty('activeFormItem'),
      deleteSelectedElements: this.deleteSelectedElements.bind(this),
      copySelectedElement: this.copySelectedElement.bind(this),
      getCurrentFlow: () => this.getPropsProperty('currentFlow'),
      updateFlowNode: this.updateNodeAndRefresh.bind(this),
      switchFlowNode: this.switchFlowNode.bind(this),
      updateFlow: this.getPropsProperty('updateFlow'),
      getLanguage: () => ({
        currentLang: this.getPropsProperty('currentLang'),
        defaultLang: this.getPropsProperty('defaultLang')
      }),
      getConditions: () => this.getPropsProperty('conditions'),
      getExpandedNodes: () => this.getStateProperty('expandedNodes'),
      setExpandedNodes: this.updateExpandedNodes.bind(this),
      editTriggers: this.editTriggers.bind(this),
      getDebugInfo: this.getDebugInfo,
      getFlows: () => this.getPropsProperty('flows'),
      getSkills: () => this.getPropsProperty('skills'),
      disconnectNode: this.disconnectNode.bind(this),
      editNodeItem: this.editNodeItem.bind(this)
    }

    this.diagramEngine = new DiagramEngine()
    this.diagramEngine.registerNodeFactory(new BlockWidgetFactory(commonProps))
    this.diagramEngine.registerLinkFactory(new DeletableLinkFactory())

    // This reference allows us to update flow nodes from widgets
    this.diagramEngine.flowBuilder = this
    this.manager = new DiagramManager(this.diagramEngine, {
      switchFlowNode: this.props.switchFlowNode,
      zoomToLevel: this.props.zoomToLevel
    })

    if (this.props.highlightFilter) {
      this.manager.setHighlightFilter(this.props.highlightFilter)
    }
  }

  getStateProperty(propertyName: string) {
    return this.state[propertyName]
  }

  getPropsProperty(propertyName: string) {
    return this.props[propertyName]
  }

  switchFlowNode(nodeId: string) {
    this.props.switchFlowNode(nodeId)
  }

  updateNodeAndRefresh(args) {
    this.props.updateFlowNode({ ...args })
    this.props.refreshFlowsLinks()
  }

  updateExpandedNodes(nodeId: string, expanded: boolean): void {
    const expandedNodes = this.state.expandedNodes.filter(id => id !== nodeId)

    if (expanded) {
      expandedNodes.push(nodeId)
    }

    storage.set(EXPANDED_NODES_KEY, JSON.stringify(expandedNodes))
    this.setState({ expandedNodes })
  }

  copySelectedElement(nodeId: string) {
    this.props.switchFlowNode(nodeId)
    this.copySelectedElementToBuffer()
  }

  disconnectNode(node) {
    this.manager.disconnectPorts(node)
    this.checkForLinksUpdate()
  }

  getDebugInfo = (nodeName: string) => {
    return (this.state.nodeInfos ?? [])
      .filter(x => x.workflow === this.props.currentFlow?.name.replace('.flow.json', ''))
      .find(x => x?.node === nodeName)
  }

  editNodeItem(node, index) {
    clearTimeout(this.timeout)
    if (node.isNew) {
      this.updateExpandedNodes(node.id, true)
      this.props.updateFlowNode({ isNew: false })
    }

    this.props.setActiveFormItem({ node, index })
  }

  showEventOnDiagram(event?: IO.IncomingEvent) {
    if (!event) {
      this.manager.setHighlightedNodes([])
      this.setState({ nodeInfos: [] })
      return
    }

    const { flows } = this.props
    const { nodeInfos, highlightedNodes } = prepareEventForDiagram(event, flows)

    this.manager.setHighlightedNodes(highlightedNodes)
    this.manager.highlightLinkedNodes()
    this.setState({ nodeInfos })

    if (highlightedNodes.length) {
      const firstFlow = highlightedNodes[0].flow

      if (this.props.currentFlow?.name !== firstFlow) {
        this.props.switchFlow(firstFlow)
      }
    }

    this.searchRef = React.createRef()
  }

  componentDidMount() {
    this.props.fetchFlows()
    this.props.fetchContentCategories()

    this.setState({ expandedNodes: getExpandedNodes() })

    ReactDOM.findDOMNode(this.diagramWidget).addEventListener('click', this.onDiagramClick)
    ReactDOM.findDOMNode(this.diagramWidget).addEventListener('dblclick', this.onDiagramDoubleClick)
    document.getElementById('diagramContainer').addEventListener('keydown', this.onKeyDown)
  }

  componentWillUnmount() {
    ReactDOM.findDOMNode(this.diagramWidget).removeEventListener('click', this.onDiagramClick)
    ReactDOM.findDOMNode(this.diagramWidget).removeEventListener('dblclick', this.onDiagramDoubleClick)
    document.getElementById('diagramContainer').removeEventListener('keydown', this.onKeyDown)
  }

  componentDidUpdate(prevProps, prevState) {
    this.manager.setCurrentFlow(this.props.currentFlow)
    this.manager.setReadOnly(this.props.readOnly)

    if (this.diagramContainer) {
      const { offsetWidth, offsetHeight } = this.diagramContainer

      if (offsetHeight !== 0 && offsetWidth !== 0) {
        this.manager.setDiagramContainer(this.diagramWidget, { width: offsetWidth, height: offsetHeight })
      }
    }

    if (this.dragPortSource && !prevProps.currentFlowNode && this.props.currentFlowNode) {
      // tslint:disable-next-line: no-floating-promises
      this.linkCreatedNode()
    }

    if (prevProps.zoomLevel !== this.props.zoomLevel) {
      this.diagramEngine.diagramModel.setZoomLevel(this.props.zoomLevel)
    }

    if (prevProps.debuggerEvent !== this.props.debuggerEvent) {
      this.showEventOnDiagram(this.props.debuggerEvent)
    }

    const isDifferentFlow = _.get(prevProps, 'currentFlow.name') !== _.get(this, 'props.currentFlow.name')

    if (!this.props.currentFlow) {
      this.manager.clearModel()
    } else if (!prevProps.currentFlow || isDifferentFlow) {
      // Update the diagram model only if we changed the current flow
      this.manager.initializeModel()
      this.checkForProblems()
    } else {
      // Update the current model with the new properties
      this.manager.syncModel()
    }

    // Refresh nodes when the filter is displayed
    if (this.props.highlightFilter) {
      this.manager.setHighlightFilter(this.props.highlightFilter)
      this.manager.syncModel()
    }

    // Refresh nodes when the filter is updated
    if (this.props.highlightFilter !== prevProps.highlightFilter) {
      this.manager.setHighlightFilter(this.props.highlightFilter)
      this.manager.syncModel()
    }
  }

  updateTransitionNode = async (nodeId: string, index: number, newName: string) => {
    await this.props.switchFlowNode(nodeId)
    const next = this.props.currentFlowNode.next

    if (!next.length) {
      this.props.updateFlowNode({ next: [{ condition: 'true', node: newName }] })
    } else {
      await this.props.updateFlowNode({
        next: Object.assign([], next, { [index]: { ...next[index], node: newName } })
      })
    }

    this.checkForLinksUpdate()
    this.diagramWidget.forceUpdate()
  }

  linkCreatedNode = async () => {
    const sourcePort: DefaultPortModel = _.get(this.dragPortSource, 'parent.sourcePort')
    this.dragPortSource = undefined

    if (!sourcePort || sourcePort.parent.id === this.props.currentFlowNode.id) {
      return
    }

    if (!sourcePort.in) {
      const sourcePortIndex = Number(sourcePort.name.replace('out', ''))
      await this.updateTransitionNode(sourcePort.parent.id, sourcePortIndex, this.props.currentFlowNode.name)
    } else {
      await this.updateTransitionNode(this.props.currentFlowNode.id, 0, sourcePort.parent['name'])
    }
  }

  add = {
    flowNode: (point: Point) => this.props.createFlowNode({ ...point, type: 'standard' }),
    skillNode: (point: Point, skillId: string) => this.props.buildSkill({ location: point, id: skillId }),
    triggerNode: (point: Point) => {
      this.props.createFlowNode({ ...point, type: 'trigger', conditions: [], next: [defaultTransition] })
    },
    sayNode: (point: Point) => {
      this.props.createFlowNode({
        ...point,
        type: 'say_something',
        content: { contentType: 'builtin_text', formData: {} },
        next: [defaultTransition]
      })
    },
    executeNode: (point: Point) => this.props.createFlowNode({ ...point, type: 'execute', next: [defaultTransition] }),
    listenNode: (point: Point) =>
      this.props.createFlowNode({ ...point, type: 'listen', onReceive: [], next: [defaultTransition] }),
    routerNode: (point: Point) => this.props.createFlowNode({ ...point, type: 'router' }),
    actionNode: (point: Point) => this.props.createFlowNode({ ...point, type: 'action', next: [defaultTransition] })
  }

  onDiagramDoubleClick = (event?: MouseEvent) => {
    if (!event) {
      return
    }

    const target = this.diagramWidget.getMouseElement(event)

    if (target?.model?.['nodeType'] === 'trigger') {
      this.editTriggers(target.model)
    }
  }

  handleContextMenuNoElement = (event: React.MouseEvent) => {
    const point = this.manager.getRealPosition(event)
    const originatesFromOutPort = _.get(this.dragPortSource, 'parent.sourcePort.name', '').startsWith('out')

    // When no element is chosen from the context menu, we reset the start port so it doesn't impact the next selected node
    let clearStartPortOnClose = true

    const wrap = (addNodeMethod, ...args) => () => {
      clearStartPortOnClose = false
      addNodeMethod(...args)
    }

    contextMenu(
      event,
      <Menu>
        {this.props.canPasteNode && (
          <MenuItem icon="clipboard" text={lang.tr('paste')} onClick={() => this.pasteElementFromBuffer(point)} />
        )}
        <MenuDivider title={lang.tr('studio.flow.addNode')} />
        <MenuItem
          text={lang.tr('studio.flow.nodeType.standard')}
          onClick={wrap(this.add.flowNode, point)}
          icon="chat"
        />
        {(window.USE_ONEFLOW || window.EXPERIMENTAL) && (
          <Fragment>
            {!originatesFromOutPort && window.USE_ONEFLOW && (
              <MenuItem
                text={lang.tr('studio.flow.nodeType.trigger')}
                onClick={wrap(this.add.triggerNode, point)}
                icon="send-to-graph"
              />
            )}
            <MenuItem text={lang.tr('say')} onClick={wrap(this.add.sayNode, point)} icon={<Icons.Say />} />
            <MenuItem text={lang.tr('execute')} onClick={wrap(this.add.executeNode, point)} icon="code" />
            <MenuItem text={lang.tr('listen')} onClick={wrap(this.add.listenNode, point)} icon="hand" />
            <MenuItem text={lang.tr('router')} onClick={wrap(this.add.routerNode, point)} icon="fork" />
            <MenuItem text={lang.tr('action')} onClick={wrap(this.add.actionNode, point)} icon="offline" />
          </Fragment>
        )}

        <MenuItem tagName="button" text={lang.tr('skills')} icon="add">
          {this.props.skills.map(skill => (
            <MenuItem
              key={skill.id}
              text={lang.tr(skill.name)}
              tagName="button"
              onClick={wrap(this.add.skillNode, point, skill.id)}
              icon={skill.icon}
            />
          ))}
        </MenuItem>
      </Menu>,
      () => {
        if (clearStartPortOnClose) {
          this.dragPortSource = undefined
        }
      }
    )
  }

  handleContextMenu = (event: React.MouseEvent) => {
    event.preventDefault()

    const target = this.diagramWidget.getMouseElement(event)
    if (!target && !this.props.readOnly) {
      this.handleContextMenuNoElement(event)
      return
    }

    const targetModel = target?.model
    const targetName = _.get(target, 'model.name')
    const point = this.manager.getRealPosition(event)

    const canMakeStartNode = () => {
      const current = this.props.currentFlow && this.props.currentFlow.startNode
      return current && targetName && current !== targetName
    }

    const setAsCurrentNode = () => this.props.updateFlow({ startNode: targetName })
    const isStartNode = targetName === this.props.currentFlow.startNode
    const isNodeTargeted = targetModel instanceof NodeModel

    // Prevents displaying an empty menu
    if ((!isNodeTargeted && !this.props.canPasteNode) || this.props.readOnly) {
      return
    }

    contextMenu(
      event,
      <Menu>
        {!isNodeTargeted && this.props.canPasteNode && (
          <MenuItem icon="clipboard" text={lang.tr('paste')} onClick={() => this.pasteElementFromBuffer(point)} />
        )}
        {isNodeTargeted && (
          <Fragment>
            <MenuItem
              icon="trash"
              intent={Intent.DANGER}
              text={
                <div className={sharedStyle.contextMenuLabel}>
                  {lang.tr('delete')}
                  <ShortcutLabel light keys={['backspace']} />
                </div>
              }
              disabled={isStartNode}
              onClick={() => this.deleteSelectedElements()}
            />
            <MenuItem
              icon="duplicate"
              text={lang.tr('copy')}
              onClick={() => {
                this.props.switchFlowNode(targetModel.id)
                this.copySelectedElementToBuffer()
              }}
            />
            <MenuDivider />
            <MenuItem
              icon="star"
              text={lang.tr('studio.flow.setAsStart')}
              disabled={!canMakeStartNode()}
              onClick={() => setAsCurrentNode()}
            />
            <MenuItem
              icon="minimize"
              text={lang.tr('studio.flow.disconnectNode')}
              onClick={() => {
                this.manager.disconnectPorts(targetModel)
                this.checkForLinksUpdate()
              }}
            />
          </Fragment>
        )}
      </Menu>
    )
  }

  checkForProblems = _.debounce(() => {
    this.props.updateFlowProblems(this.manager.getNodeProblems())
  }, 500)

  createFlow(name: string) {
    this.props.createFlow(`${name}.flow.json`)
  }

  canTargetOpenInspector = target => {
    if (!target) {
      return false
    }

    const nodeType = target.model?.nodeType
    return nodeType === 'router' || nodeType === 'say_something' || nodeType === 'standard' || nodeType === 'skill-call'
  }

  onDiagramClick = (event: MouseEvent) => {
    const selectedNode = this.manager.getSelectedNode() as BlockModel
    const currentNode = this.props.currentFlowNode
    const target = this.diagramWidget.getMouseElement(event)

    this.manager.sanitizeLinks()
    this.manager.cleanPortLinks()

    if (selectedNode && selectedNode instanceof PointModel) {
      this.dragPortSource = selectedNode
      this.handleContextMenu(event as any)
    }

    this.canTargetOpenInspector(target) ? this.props.openFlowNodeProps() : this.props.closeFlowNodeProps()

    if (!selectedNode) {
      this.props.closeFlowNodeProps()
      this.props.switchFlowNode(null)
    } else if (selectedNode && (!currentNode || selectedNode.id !== currentNode.id)) {
      // Different node selected
      this.props.switchFlowNode(selectedNode.id)
    }

    if (selectedNode && (selectedNode.oldX !== selectedNode.x || selectedNode.oldY !== selectedNode.y)) {
      this.props.updateFlowNode({ x: selectedNode.x, y: selectedNode.y })
      Object.assign(selectedNode, { oldX: selectedNode.x, oldY: selectedNode.y })
    }

    this.checkForLinksUpdate()
  }

  checkForLinksUpdate = _.debounce(
    () => {
      if (this.props.readOnly) {
        return
      }

      const links = this.manager.getLinksRequiringUpdate()
      if (links) {
        this.props.updateFlow({ links })
      }

      this.checkForProblems()
    },
    500,
    { leading: true }
  )

  deleteSelectedElements() {
    const elements = _.sortBy(this.diagramEngine.getDiagramModel().getSelectedItems(), 'nodeType')

    // Use sorting to make the nodes first in the array, deleting the node before the links
    for (const element of elements) {
      if (!this.diagramEngine.isModelLocked(element)) {
        if (element['isStartNode']) {
          return alert(lang.tr('studio.flow.cantDeleteStart'))
        } else if (element.type === 'success') {
          return alert(lang.tr('studio.flow.cantDeleteSuccess'))
        } else if (element.type === 'failure') {
          return alert(lang.tr('studio.flow.cantDeleteFailure'))
        } else if (_.includes(nodeTypes, element['nodeType']) || _.includes(nodeTypes, element.type)) {
          this.props.removeFlowNode(element)
        } else if (element.type === 'default') {
          element.remove()
          this.checkForLinksUpdate()
        } else {
          element.remove() // it's a point or something else
        }
      }
    }

    this.props.closeFlowNodeProps()
    this.diagramWidget.forceUpdate()
    this.checkForProblems()
  }

  copySelectedElementToBuffer() {
    this.props.copyFlowNode()
    Toaster.create({
      className: 'recipe-toaster',
      position: Position.TOP_RIGHT
    }).show({ message: lang.tr('studio.flow.copiedToBuffer') })
  }

  pasteElementFromBuffer(position?) {
    if (position) {
      this.props.pasteFlowNode(position)
    } else {
      const { offsetX, offsetY } = this.manager.getActiveModelOffset()
      this.props.pasteFlowNode({ x: -offsetX + DIAGRAM_PADDING, y: -offsetY + DIAGRAM_PADDING })
    }

    this.manager.unselectAllElements()
  }

  editTriggers(node) {
    this.setState({ currentTriggerNode: node, isTriggerEditOpen: true })
  }

  onKeyDown = event => {
    if ((event.ctrlKey || event.metaKey) && event.key === 'c') {
      this.copySelectedElementToBuffer()
    } else if ((event.ctrlKey || event.metaKey) && event.key === 'v') {
      this.pasteElementFromBuffer()
    }
  }

  handleFlowWideClicked = () => {
    this.props.switchFlowNode(null)
    this.props.openFlowNodeProps()
  }

  handleToolDropped = async (event: React.DragEvent) => {
    if (this.props.readOnly) {
      return
    }

    this.manager.unselectAllElements()
    const data = JSON.parse(event.dataTransfer.getData('diagram-node'))

    const point = this.manager.getRealPosition(event)

    if (data.type === 'skill') {
      this.add.skillNode(point, data.id)
    } else if (data.type === 'node') {
      switch (data.id) {
        case 'say_something':
          this.add.sayNode(point)
          break
        case 'execute':
          this.add.executeNode(point)
          break
        case 'listen':
          this.add.listenNode(point)
          break
        case 'router':
          this.add.routerNode(point)
          break
        case 'action':
          this.add.actionNode(point)
          break
        case 'trigger':
          this.add.triggerNode(point)
          break
        default:
          this.add.flowNode(point)
          break
      }
    }
  }

  render() {
    const canAdd = !this.props.defaultLang || this.props.defaultLang === this.props.currentLang

    return (
      <Fragment>
        <MainLayout.Wrapper
          className={cx({
            'emulator-open': this.props.emulatorOpen
          })}
        >
<<<<<<< HEAD
          <WorkflowToolbar />

          <div className={style.searchWrapper}>
            <SearchBar
              id="input-highlight-name"
              className={style.noPadding}
              ref={this.searchRef}
              onBlur={this.props.hideSearch}
              value={this.props.highlightFilter}
              placeholder={lang.tr('studio.flow.filterNodes')}
              onChange={value => this.props.handleFilterChanged({ target: { value } })}
            />
          </div>
          <div
            id="diagramContainer"
            ref={ref => (this.diagramContainer = ref)}
            tabIndex={1}
            className={style.diagram}
            onContextMenu={this.handleContextMenu}
            onDrop={this.handleToolDropped}
            onDragOver={event => event.preventDefault()}
          >
            <div className={style.floatingInfo}>{this.renderCatchAllInfo()}</div>

            <DiagramWidget
              ref={w => (this.diagramWidget = w)}
              deleteKeys={[]}
              diagramEngine={this.diagramEngine}
              inverseZoom
            />
            <ZoomToolbar />
            {canAdd && <NodeToolbar />}
            <TriggerEditor
              node={this.state.currentTriggerNode}
              isOpen={this.state.isTriggerEditOpen}
              diagramEngine={this.diagramEngine}
              toggle={() => this.setState({ isTriggerEditOpen: !this.state.isTriggerEditOpen })}
            />
          </div>
        </MainLayout.Wrapper>

        <Forms
          diagramEngine={this.diagramEngine}
          deleteSelectedElements={this.deleteSelectedElements.bind(this)}
          updateEditingNodeItem={activeFormItem => this.props.setActiveFormItem(activeFormItem)}
          updateTimeout={timeout => (this.timeout = timeout)}
          currentLang={this.props.currentLang}
          defaultLang={this.props.defaultLang}
        />
      </Fragment>
=======
          <div className={style.floatingInfo}>
            <DiagramToolbar
              currentFlow={this.props.currentFlow}
              handleFlowWideClicked={this.handleFlowWideClicked}
              mutexInfo={this.props.mutexInfo}
              highlightNode={node => {
                this.manager.setHighlightedNodes([node])
                this.forceUpdate()
              }}
            />
          </div>

          <DiagramWidget
            ref={w => (this.diagramWidget = w)}
            deleteKeys={[]}
            diagramEngine={this.diagramEngine}
            maxNumberPointsPerLink={0}
            inverseZoom
          />
          <ZoomToolbar />
          {canAdd && <NodeToolbar />}
          <TriggerEditor
            node={this.state.currentTriggerNode}
            isOpen={this.state.isTriggerEditOpen}
            diagramEngine={this.diagramEngine}
            toggle={() => this.setState({ isTriggerEditOpen: !this.state.isTriggerEditOpen })}
          />
        </div>
      </MainLayout.Wrapper>
>>>>>>> 60003aec
    )
  }
}

const mapStateToProps = (state: RootReducer) => ({
  flows: getAllFlows(state.flows),
  currentFlow: getCurrentFlow(state),
  currentFlowNode: getCurrentFlowNode(state),
  currentDiagramAction: state.flows.currentDiagramAction,
  canPasteNode: Boolean(state.flows.nodeInBuffer),
  emulatorOpen: state.ui.emulatorOpen,
  debuggerEvent: state.flows.debuggerEvent,
  zoomLevel: state.ui.zoomLevel,
  conditions: state.ndu.conditions,
  skills: state.skills.installed,
  currentLang: state.language.contentLang,
  defaultLang: state.bot.defaultLanguage
})

const mapDispatchToProps = {
  fetchFlows,
  switchFlowNode,
  openFlowNodeProps,
  closeFlowNodeProps,
  setDiagramAction,
  createFlowNode,
  removeFlowNode,
  createFlow,
  updateFlowNode,
  switchFlow,
  updateFlow,
  copyFlowNode,
  pasteFlowNode,
  refreshFlowsLinks,
  insertNewSkillNode,
  fetchContentCategories,
  updateFlowProblems,
  zoomToLevel,
  setActiveFormItem,
  buildSkill: buildNewSkill
}

export default connect(mapStateToProps, mapDispatchToProps, null, { withRef: true })(Diagram)<|MERGE_RESOLUTION|>--- conflicted
+++ resolved
@@ -50,11 +50,8 @@
 import { BlockModel, BlockProps, BlockWidgetFactory } from './nodes/Block'
 import { DeletableLinkFactory } from './nodes/LinkWidget'
 import style from './style.scss'
-<<<<<<< HEAD
+import DiagramToolbar from './DiagramToolbar'
 import Forms from './Forms'
-=======
-import DiagramToolbar from './DiagramToolbar'
->>>>>>> 60003aec
 import NodeToolbar from './NodeToolbar'
 import TriggerEditor from './TriggerEditor'
 import WorkflowToolbar from './WorkflowToolbar'
@@ -684,7 +681,6 @@
             'emulator-open': this.props.emulatorOpen
           })}
         >
-<<<<<<< HEAD
           <WorkflowToolbar />
 
           <div className={style.searchWrapper}>
@@ -707,7 +703,17 @@
             onDrop={this.handleToolDropped}
             onDragOver={event => event.preventDefault()}
           >
-            <div className={style.floatingInfo}>{this.renderCatchAllInfo()}</div>
+            <div className={style.floatingInfo}>
+              <DiagramToolbar
+                currentFlow={this.props.currentFlow}
+                handleFlowWideClicked={this.handleFlowWideClicked}
+                mutexInfo={this.props.mutexInfo}
+                highlightNode={node => {
+                  this.manager.setHighlightedNodes([node])
+                  this.forceUpdate()
+                }}
+              />
+            </div>
 
             <DiagramWidget
               ref={w => (this.diagramWidget = w)}
@@ -735,37 +741,6 @@
           defaultLang={this.props.defaultLang}
         />
       </Fragment>
-=======
-          <div className={style.floatingInfo}>
-            <DiagramToolbar
-              currentFlow={this.props.currentFlow}
-              handleFlowWideClicked={this.handleFlowWideClicked}
-              mutexInfo={this.props.mutexInfo}
-              highlightNode={node => {
-                this.manager.setHighlightedNodes([node])
-                this.forceUpdate()
-              }}
-            />
-          </div>
-
-          <DiagramWidget
-            ref={w => (this.diagramWidget = w)}
-            deleteKeys={[]}
-            diagramEngine={this.diagramEngine}
-            maxNumberPointsPerLink={0}
-            inverseZoom
-          />
-          <ZoomToolbar />
-          {canAdd && <NodeToolbar />}
-          <TriggerEditor
-            node={this.state.currentTriggerNode}
-            isOpen={this.state.isTriggerEditOpen}
-            diagramEngine={this.diagramEngine}
-            toggle={() => this.setState({ isTriggerEditOpen: !this.state.isTriggerEditOpen })}
-          />
-        </div>
-      </MainLayout.Wrapper>
->>>>>>> 60003aec
     )
   }
 }

--- conflicted
+++ resolved
@@ -17,11 +17,8 @@
 import NluPerformanceStatus from './NluPerformanceStatus'
 
 import axios from 'axios'
-<<<<<<< HEAD
 import { AccessControl } from '~/components/Shared/Utils'
-=======
 import ConfigStatus from './ConfigStatus'
->>>>>>> 69750141
 
 const COMPLETED_DURATION = 2000
 

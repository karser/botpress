import React from 'react'
import { HotKeys } from 'react-hotkeys'
import { connect } from 'react-redux'
import { Redirect, Route, Switch } from 'react-router-dom'
import SplitPane from 'react-split-pane'
import { style, ToastContainer } from 'react-toastify'
import { bindActionCreators } from 'redux'
import { toggleBottomPanel, updateDocumentationModal, viewModeChanged } from '~/actions'
import SelectContentManager from '~/components/Content/Select/Manager'
import DocumentationModal from '~/components/Layout/DocumentationModal'
import PluginInjectionSite from '~/components/PluginInjectionSite'
import BackendToast from '~/components/Util/BackendToast'
import { isInputFocused } from '~/keyboardShortcuts'
import Content from '~/views/Content'
import FlowBuilder from '~/views/FlowBuilder'
import Logs from '~/views/Logs'
import Module from '~/views/Module'
import Notifications from '~/views/Notifications'

import GuidedTour from './GuidedTour'
import layout from './Layout.styl'
import Sidebar from './Sidebar'
import StatusBar from './StatusBar'
import BottomPanel from './StatusBar/BottomPanel'

interface ILayoutProps {
  viewModeChanged: any
  viewMode: number
  docModal: any
  docHints: any
  updateDocumentationModal: any
  location: any
  toggleBottomPanel: () => null
  history: any
  bottomPanel: boolean
}

class Layout extends React.Component<ILayoutProps> {
  private botpressVersion: string
  private botName: string
  private botId: string
  private mainEl: HTMLElement
  private statusBarEmitter: any

  state = {
    emulatorOpen: false,
    langSwitcherOpen: false,
    guidedTourOpen: false
  }

  componentDidMount() {
    this.botpressVersion = window.BOTPRESS_VERSION
    this.botName = window.BOT_NAME
    this.botId = window.BOT_ID

    const viewMode = this.props.location.query && this.props.location.query.viewMode

    setImmediate(() => {
      this.props.viewModeChanged(Number(viewMode) || 0)
    })
  }

  toggleEmulator = () => {
    window.botpressWebChat.sendEvent({ type: 'toggle' })
  }

  toggleGuidedTour = () => {
    this.setState({ guidedTourOpen: !this.state.guidedTourOpen })
  }

  focusEmulator = e => {
    if (!isInputFocused() || e.ctrlKey) {
      e.preventDefault()
      window.botpressWebChat.sendEvent({ type: 'show' })
    }
  }

  closeEmulator = e => {
    window.botpressWebChat.sendEvent({ type: 'hide' })
  }

  toggleDocs = e => {
    e.preventDefault()
    if (this.props.docModal) {
      this.props.updateDocumentationModal(null)
    } else if (this.props.docHints.length) {
      this.props.updateDocumentationModal(this.props.docHints[0])
    }
  }

  toggleLangSwitcher = e => {
    e && e.preventDefault()
    if (!isInputFocused()) {
      const langSwitcherOpen = !this.state.langSwitcherOpen
      this.setState({ langSwitcherOpen }, () => {
        // lang switcher just closed
        if (!langSwitcherOpen) {
          this.focusMain()
        }
      })
    }
  }

  focusMain = () => {
    if (this.mainEl) {
      this.mainEl.focus()
    }
  }

  gotoUrl = url => {
    if (!isInputFocused()) {
      this.props.history.push(url)
      this.focusMain()
    }
  }

<<<<<<< HEAD
  toggleBottomPanel = e => {
    e.preventDefault()
    this.props.toggleBottomPanel()
=======
  goHome = () => {
    if (!isInputFocused()) {
      window.location.href = '/admin'
    }
>>>>>>> 7012e166
  }

  render() {
    if (this.props.viewMode < 0) {
      return null
    }

    const keyHandlers = {
      'emulator-focus': this.focusEmulator,
      cancel: this.closeEmulator,
      'docs-toggle': this.toggleDocs,
      'bottom-bar': this.toggleBottomPanel,
      'lang-switcher': this.toggleLangSwitcher,
      'go-flow': () => this.gotoUrl('/flows'),
      'go-home': this.goHome,
      'go-content': () => this.gotoUrl('/content'),
      'go-module-code': () => this.gotoUrl('/modules/code-editor'),
      'go-module-qna': () => this.gotoUrl('/modules/qna'),
      'go-module-testing': () => this.gotoUrl('/modules/testing'),
      'go-module-analytics': () => this.gotoUrl('/modules/analytics'),
      'go-module-nlu-intent': () => this.gotoUrl('/modules/nlu/Intents'),
      'go-module-nlu-entities': () => this.gotoUrl('/modules/nlu/Entities')
    }

    const splitPanelLastSizeKey = `bp::${window.BOT_ID}::bottom-panel-size`
    const lastSize = parseInt(localStorage.getItem(splitPanelLastSizeKey) || '175', 10)
    const bottomBarSize = this.props.bottomPanel ? lastSize : 0

    return (
      <HotKeys handlers={keyHandlers} id="mainLayout">
        <DocumentationModal />
        <div style={{ display: 'flex' }} className={layout.container}>
          <Sidebar />
          <SplitPane
            split={'horizontal'}
            defaultSize={lastSize}
            onChange={size => localStorage.setItem(splitPanelLastSizeKey, size.toString())}
            size={bottomBarSize}
            primary="second"
          >
            <div>
              <main ref={el => (this.mainEl = el)} className={layout.main} id="main" tabIndex={9999}>
                <Switch>
                  <Route exact path="/" render={() => <Redirect to="/flows" />} />
                  <Route exact path="/content" component={Content} />
                  <Route exact path="/flows/:flow*" component={FlowBuilder} />
                  <Route exact path="/modules/:moduleName/:componentName?" render={props => <Module {...props} />} />
                  <Route exact path="/notifications" component={Notifications} />
                  <Route exact path="/logs" component={Logs} />
                </Switch>
              </main>
            </div>
            <BottomPanel />
          </SplitPane>

          <ToastContainer position="bottom-right" />
          <PluginInjectionSite site="overlay" />
          <BackendToast />
          <SelectContentManager />

          <StatusBar
            botName={this.botName || this.botId}
            onToggleEmulator={this.toggleEmulator}
            botpressVersion={this.botpressVersion}
            emitter={this.statusBarEmitter}
            langSwitcherOpen={this.state.langSwitcherOpen}
            toggleLangSwitcher={this.toggleLangSwitcher}
            onToggleGuidedTour={this.toggleGuidedTour}
            toggleBottomPanel={this.props.toggleBottomPanel}
          />
          <GuidedTour isDisplayed={this.state.guidedTourOpen} onToggle={this.toggleGuidedTour} />
        </div>
      </HotKeys>
    )
  }
}

const mapStateToProps = state => ({
  viewMode: state.ui.viewMode,
  docHints: state.ui.docHints,
  bottomPanel: state.ui.bottomPanel
})

const mapDispatchToProps = dispatch =>
  bindActionCreators({ viewModeChanged, updateDocumentationModal, toggleBottomPanel }, dispatch)

export default connect(
  mapStateToProps,
  mapDispatchToProps
)(Layout)<|MERGE_RESOLUTION|>--- conflicted
+++ resolved
@@ -114,16 +114,15 @@
     }
   }
 
-<<<<<<< HEAD
   toggleBottomPanel = e => {
     e.preventDefault()
     this.props.toggleBottomPanel()
-=======
+  }
+
   goHome = () => {
     if (!isInputFocused()) {
       window.location.href = '/admin'
     }
->>>>>>> 7012e166
   }
 
   render() {

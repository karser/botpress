import React from 'react'
import { HotKeys } from 'react-hotkeys'
import { connect } from 'react-redux'
import { Redirect, Route, Switch } from 'react-router-dom'
import SplitPane from 'react-split-pane'
import { bindActionCreators } from 'redux'
import { toggleBottomPanel, updateDocumentationModal, viewModeChanged } from '~/actions'
import SelectContentManager from '~/components/Content/Select/Manager'
import DocumentationModal from '~/components/Layout/DocumentationModal'
import PluginInjectionSite from '~/components/PluginInjectionSite'
import BackendToast from '~/components/Util/BackendToast'
import { isInputFocused } from '~/keyboardShortcuts'
import Config from '~/views/Config'
import Content from '~/views/Content'
import FlowBuilder from '~/views/FlowBuilder'
import Logs from '~/views/Logs'
import Module from '~/views/Module'
import Notifications from '~/views/Notifications'
import OneFlow from '~/views/OneFlow'

import BotUmountedWarning from './BotUnmountedWarning'
import GuidedTour from './GuidedTour'
import LanguageServerHealth from './LangServerHealthWarning'
import layout from './Layout.styl'
import Sidebar from './Sidebar'
import StatusBar from './StatusBar'
import BottomPanel from './StatusBar/BottomPanel'

interface ILayoutProps {
  viewModeChanged: any
  viewMode: number
  docModal: any
  docHints: any
  updateDocumentationModal: any
  location: any
  toggleBottomPanel: () => null
  history: any
  bottomPanel: boolean
}

class Layout extends React.Component<ILayoutProps> {
  private botName: string
  private botId: string
  private mainEl: HTMLElement
  private statusBarEmitter: any

  state = {
    emulatorOpen: false,
    langSwitcherOpen: false,
    guidedTourOpen: false
  }

  componentDidMount() {
    this.botName = window.BOT_NAME
    this.botId = window.BOT_ID

    const viewMode = this.props.location.query && this.props.location.query.viewMode

    setImmediate(() => {
      this.props.viewModeChanged(Number(viewMode) || 0)
    })

    setTimeout(() => BotUmountedWarning(), 500)
  }

  toggleEmulator = () => {
    window.botpressWebChat.sendEvent({ type: 'toggle' })
  }

  toggleGuidedTour = () => {
    this.setState({ guidedTourOpen: !this.state.guidedTourOpen })
  }

  focusEmulator = e => {
    if (!isInputFocused() || e.ctrlKey) {
      e.preventDefault()
      window.botpressWebChat.sendEvent({ type: 'show' })
    }
  }

  closeEmulator = e => {
    window.botpressWebChat.sendEvent({ type: 'hide' })
  }

  toggleDocs = e => {
    e.preventDefault()
    if (this.props.docModal) {
      this.props.updateDocumentationModal(null)
    } else if (this.props.docHints.length) {
      this.props.updateDocumentationModal(this.props.docHints[0])
    }
  }

  toggleLangSwitcher = e => {
    e && e.preventDefault()
    if (!isInputFocused()) {
      const langSwitcherOpen = !this.state.langSwitcherOpen
      this.setState({ langSwitcherOpen }, () => {
        // lang switcher just closed
        if (!langSwitcherOpen) {
          this.focusMain()
        }
      })
    }
  }

  focusMain = () => {
    if (this.mainEl) {
      this.mainEl.focus()
    }
  }

  gotoUrl = url => {
    if (!isInputFocused()) {
      this.props.history.push(url)
      this.focusMain()
    }
  }

  toggleBottomPanel = e => {
    e.preventDefault()
    this.props.toggleBottomPanel()
  }

  goHome = () => {
    if (!isInputFocused()) {
      window.location.href = `${window.ROOT_PATH}/admin`
    }
  }

  render() {
    if (this.props.viewMode < 0) {
      return null
    }

    const keyHandlers = {
      'emulator-focus': this.focusEmulator,
      cancel: this.closeEmulator,
      'docs-toggle': this.toggleDocs,
      'bottom-bar': this.toggleBottomPanel,
      'lang-switcher': this.toggleLangSwitcher,
      'go-flow': () => this.gotoUrl('/flows'),
      'go-home': this.goHome,
      'go-content': () => this.gotoUrl('/content'),
      'go-module-code': () => this.gotoUrl('/modules/code-editor'),
      'go-module-qna': () => this.gotoUrl('/modules/qna'),
      'go-module-testing': () => this.gotoUrl('/modules/testing'),
      'go-module-analytics': () => this.gotoUrl('/modules/analytics'),
      'go-understanding': () => this.gotoUrl('/modules/nlu')
    }

    const splitPanelLastSizeKey = `bp::${window.BOT_ID}::bottom-panel-size`
    const lastSize = parseInt(localStorage.getItem(splitPanelLastSizeKey) || '175', 10)
    const bottomBarSize = this.props.bottomPanel ? lastSize : '100%'

    return (
      <HotKeys handlers={keyHandlers} id="mainLayout">
        <DocumentationModal />
        <div style={{ display: 'flex' }} className={layout.container}>
          <Sidebar />
          <SplitPane
            split={'horizontal'}
            defaultSize={lastSize}
            onChange={size => size > 100 && localStorage.setItem(splitPanelLastSizeKey, size.toString())}
            size={bottomBarSize}
            maxSize={-100}
            pane1Style={
              this.props.bottomPanel
                ? {
                    maxHeight: 'calc(100% - 100px)'
                  }
                : null
            }
          >
            <div>
              <main ref={el => (this.mainEl = el)} className={layout.main} id="main" tabIndex={9999}>
                <Switch>
                  <Route
                    exact
                    path="/"
<<<<<<< HEAD
                    render={() => {
                      if (!window.IS_BOT_MOUNTED) {
                        return <Redirect to="/modules/code-editor" />
                      }

                      return window.USE_ONEFLOW ? <Redirect to="/oneflow" /> : <Redirect to="/flows" />
                    }}
                  />
                  <Route exact path="/content" component={Content} />
                  <Route exact path="/flows/:flow*" component={FlowBuilder} />
                  <Route exact path="/oneflow/:flow*" component={OneFlow} />
=======
                    render={() => (window.IS_BOT_MOUNTED ? <Redirect to="/flows" /> : <Redirect to="/config" />)}
                  />
                  <Route exact path="/content" component={Content} />
                  <Route exact path="/flows/:flow*" component={FlowBuilder} />
                  <Route exact path="/config" component={Config} />
>>>>>>> 1a34bffb
                  <Route exact path="/modules/:moduleName/:componentName?" render={props => <Module {...props} />} />
                  <Route exact path="/notifications" component={Notifications} />
                  <Route exact path="/logs" component={Logs} />
                </Switch>
              </main>
            </div>
            <BottomPanel />
          </SplitPane>

          <PluginInjectionSite site="overlay" />
          <BackendToast />
          <SelectContentManager />

          <StatusBar
            botName={this.botName || this.botId}
            onToggleEmulator={this.toggleEmulator}
            emitter={this.statusBarEmitter}
            langSwitcherOpen={this.state.langSwitcherOpen}
            toggleLangSwitcher={this.toggleLangSwitcher}
            onToggleGuidedTour={this.toggleGuidedTour}
            toggleBottomPanel={this.props.toggleBottomPanel}
          />
          <GuidedTour isDisplayed={this.state.guidedTourOpen} onToggle={this.toggleGuidedTour} />
          <LanguageServerHealth />
        </div>
      </HotKeys>
    )
  }
}

const mapStateToProps = state => ({
  viewMode: state.ui.viewMode,
  docHints: state.ui.docHints,
  bottomPanel: state.ui.bottomPanel
})

const mapDispatchToProps = dispatch =>
  bindActionCreators({ viewModeChanged, updateDocumentationModal, toggleBottomPanel }, dispatch)

export default connect(mapStateToProps, mapDispatchToProps)(Layout)<|MERGE_RESOLUTION|>--- conflicted
+++ resolved
@@ -178,10 +178,9 @@
                   <Route
                     exact
                     path="/"
-<<<<<<< HEAD
                     render={() => {
                       if (!window.IS_BOT_MOUNTED) {
-                        return <Redirect to="/modules/code-editor" />
+                        return <Redirect to="/config" />
                       }
 
                       return window.USE_ONEFLOW ? <Redirect to="/oneflow" /> : <Redirect to="/flows" />
@@ -190,13 +189,7 @@
                   <Route exact path="/content" component={Content} />
                   <Route exact path="/flows/:flow*" component={FlowBuilder} />
                   <Route exact path="/oneflow/:flow*" component={OneFlow} />
-=======
-                    render={() => (window.IS_BOT_MOUNTED ? <Redirect to="/flows" /> : <Redirect to="/config" />)}
-                  />
-                  <Route exact path="/content" component={Content} />
-                  <Route exact path="/flows/:flow*" component={FlowBuilder} />
                   <Route exact path="/config" component={Config} />
->>>>>>> 1a34bffb
                   <Route exact path="/modules/:moduleName/:componentName?" render={props => <Module {...props} />} />
                   <Route exact path="/notifications" component={Notifications} />
                   <Route exact path="/logs" component={Logs} />

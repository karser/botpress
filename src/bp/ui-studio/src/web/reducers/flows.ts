import { FlowView } from 'common/typings'
import _ from 'lodash'
import reduceReducers from 'reduce-reducers'
import { handleActions } from 'redux-actions'
import {
  clearErrorSaveFlows,
<<<<<<< HEAD
  clearFlowsModification,
=======
  clearFlowMutex,
>>>>>>> 86356e03
  closeFlowNodeProps,
  copyFlowNode,
  copyFlowNodeElement,
  errorSaveFlows,
  handleFlowEditorRedo,
  handleFlowEditorUndo,
  handleRefreshFlowLinks,
  openFlowNodeProps,
  receiveFlows,
  receiveFlowsModification,
  receiveSaveFlows,
  requestCreateFlow,
  requestCreateFlowNode,
  requestDeleteFlow,
  requestDuplicateFlow,
  requestFlows,
  requestInsertNewSkill,
  requestInsertNewSkillNode,
  requestPasteFlowNode,
  requestPasteFlowNodeElement,
  requestRemoveFlowNode,
  requestRenameFlow,
  requestUpdateFlow,
  requestUpdateFlowNode,
  requestUpdateSkill,
  setDiagramAction,
  switchFlow,
  switchFlowNode,
  updateFlowProblems
} from '~/actions'
import { hashCode, prettyId } from '~/util'

export interface FlowReducer {
  currentFlow: FlowView | undefined
  showFlowNodeProps: boolean
  dirtyFlows: string[]
  errorSavingFlows: any
<<<<<<< HEAD
  lastServerModification: any
=======
  flowsByName: _.Dictionary<FlowView>
>>>>>>> 86356e03
}

const MAX_UNDO_STACK_SIZE = 25
const MIN_HISTORY_RECORD_INTERVAL = 500

const defaultState = {
  flowsByName: {},
  fetchingFlows: false,
  currentFlow: null,
  currentFlowNode: null,
  showFlowNodeProps: false,
  currentDiagramAction: null,
  currentSnapshot: null,
  undoStack: [],
  redoStack: [],
  nodeInBuffer: null, // TODO: move it to buffer.node
  buffer: { action: null, transition: null },
  flowProblems: [],
<<<<<<< HEAD
  errorSavingFlows: undefined,
  lastServerModification: undefined
=======
  errorSavingFlows: undefined
>>>>>>> 86356e03
}

const findNodesThatReferenceFlow = (state, flowName) =>
  _.flatten(_.values(state.flowsByName).map(flow => flow.nodes))
    .filter(node => node.flow === flowName || _.find(node.next, { node: flowName }))
    .map(node => node.id)

const computeFlowsHash = state => {
  return _.values(state.flowsByName).reduce((obj, curr) => {
    if (!curr) {
      return obj
    }

    obj[curr.name] = computeHashForFlow(curr)
    return obj
  }, {})
}

<<<<<<< HEAD
const computeHashForFlow = flow => {
=======
const computeHashForFlow = (flow: FlowView) => {
>>>>>>> 86356e03
  const hashAction = (hash, action) => {
    if (_.isArray(action)) {
      action.forEach(c => {
        if (_.isString(c)) {
          hash += c
        } else {
          hash += c.node
          hash += c.condition
        }
      })
    } else {
      hash += 'null'
    }

    return hash
  }

  let buff = ''
  buff += flow.name
  buff += flow.startNode

  if (flow.catchAll) {
    buff = hashAction(buff, flow.catchAll.onReceive)
    buff = hashAction(buff, flow.catchAll.onEnter)
    buff = hashAction(buff, flow.catchAll.next)
  }

  _.orderBy(flow.nodes, 'id').forEach(node => {
    buff = hashAction(buff, node.onReceive)
    buff = hashAction(buff, node.onEnter)
    buff = hashAction(buff, node.next)
    buff += node.id
    buff += node.flow
    buff += node.type
    buff += node.name
    buff += node.x
    buff += node.y
  })

  _.orderBy(flow.links, l => l.source + l.target).forEach(link => {
    buff += link.source
    buff += link.target
    link.points &&
      link.points.forEach(p => {
        buff += p.x
        buff += p.y
      })
  })

  return hashCode(buff)
}

const updateCurrentHash = state => ({ ...state, currentHashes: computeFlowsHash(state) })

const createSnapshot = state => ({
  ..._.pick(state, ['currentFlow', 'currentFlowNode', 'flowsByName']),
  createdAt: new Date()
})

const recordHistory = state => {
  // @ts-ignore
  if (!state.currentSnapshot || new Date() - state.currentSnapshot.createdAt < MIN_HISTORY_RECORD_INTERVAL) {
    return { ...state, currentSnapshot: createSnapshot(state) }
  }
  return {
    ...state,
    undoStack: [state.currentSnapshot, ...state.undoStack.slice(0, MAX_UNDO_STACK_SIZE)],
    redoStack: [],
    currentSnapshot: createSnapshot(state)
  }
}

const popHistory = stackName => state => {
  const oppositeStack = stackName === 'undoStack' ? 'redoStack' : 'undoStack'
  if (state[stackName].length === 0) {
    return state
  }
  const currentSnapshot = state[stackName][0]
  return {
    ...state,
    currentSnapshot,
    currentFlow: currentSnapshot.currentFlow,
    currentFlowNode: currentSnapshot.currentFlowNode,
    flowsByName: currentSnapshot.flowsByName,
    [stackName]: state[stackName].slice(1),
    [oppositeStack]: [state.currentSnapshot, ...state[oppositeStack]]
  }
}

const copyName = (siblingNames, nameToCopy) => {
  const copies = siblingNames.filter(name => name.startsWith(`${nameToCopy}-copy`))

  if (!copies.length) {
    return `${nameToCopy}-copy`
  }

  let i = 1
  while (true) {
    if (!copies.find(name => name === `${nameToCopy}-copy-${i}`)) {
      return `${nameToCopy}-copy-${i}`
    } else {
      i += 1
    }
  }
}

const doRenameFlow = ({ currentName, newName, flows }) =>
  flows.reduce((obj, f) => {
    if (f.name === currentName) {
      f.name = newName
      f.location = newName
    }

    if (f.nodes) {
      let json = JSON.stringify(f.nodes)
      json = json.replace(currentName, newName)
      f.nodes = JSON.parse(json)
    }

    const newObj = { ...obj }
    newObj[f.name] = f

    return newObj
  }, {})

const doDeleteFlow = ({ name, flowsByName }) => {
  flowsByName = _.omit(flowsByName, name)
  const flows = _.values(flowsByName)
  return doRenameFlow({ currentName: name, newName: '', flows })
}

const doCreateNewFlow = name => ({
  version: '0.1',
  name: name,
  location: name,
  startNode: 'entry',
  catchAll: {},
  links: [],
  nodes: [
    {
      id: prettyId(),
      name: 'entry',
      onEnter: [],
      onReceive: null,
      next: [],
      x: 100,
      y: 100
    }
  ]
})

<<<<<<< HEAD
const isModificationRelevant = (state, modification) => {
  const modificationType = modification.modification || ''
  if (modificationType === 'create') {
    return !_.keys(state.flowsByName).includes(modification.name)
  }

  if (modificationType === 'delete') {
    return _.keys(state.flowsByName).includes(modification.name)
  }

  if (modificationType === 'update') {
    const flowHash = computeHashForFlow(modification.payload)
    const currentFlowHash = computeHashForFlow(state.flowsByName[modification.name])
    return currentFlowHash !== flowHash
  }

  if (modificationType === 'rename') {
    return modification.newName && !_.keys(state.flowsByName).includes(modification.newName)
  }

  return false
=======
function isActualCreate(state, modification): boolean {
  return !_.keys(state.flowsByName).includes(modification.name)
}

function isActualUpdate(state, modification): boolean {
  const flowHash = computeHashForFlow(modification.payload)
  const currentFlowHash = computeHashForFlow(state.flowsByName[modification.name])
  return currentFlowHash !== flowHash
}

function isActualDelete(state, modification): boolean {
  return _.keys(state.flowsByName).includes(modification.name)
}

function isActualRename(state, modification): boolean {
  return modification.newName && !_.keys(state.flowsByName).includes(modification.newName)
>>>>>>> 86356e03
}

// *****
// Reducer that deals with non-recordable (no snapshot taking)
// *****

let reducer = handleActions(
  {
    [receiveFlowsModification]: (state, { payload: modification }) => {
<<<<<<< HEAD
      return {
        ...state,
        lastServerModification: isModificationRelevant(state, modification) ? modification : undefined
      }
    },

    [clearFlowsModification]: state => ({
      ...state,
      lastServerModification: undefined
=======
      const modificationType = modification.modification || ''

      const isUpsertFlow =
        (modificationType === 'create' && isActualCreate(state, modification)) ||
        (modificationType === 'update' && isActualUpdate(state, modification))

      if (isUpsertFlow) {
        const newHash = computeHashForFlow(modification.payload)

        return {
          ...state,
          flowsByName: {
            ...state.flowsByName,
            [modification.name]: modification.payload
          },
          currentHashes: {
            ...state.currentHashes,
            [modification.name]: newHash
          },
          initialHashes: {
            ...state.initialHashes,
            [modification.name]: newHash
          }
        }
      }

      if (modificationType === 'delete' && isActualDelete(state, modification)) {
        return {
          ...state,
          flowsByName: _.omit(state.flowsByName, modification.name)
        }
      }

      if (modificationType === 'rename' && isActualRename(state, modification)) {
        const renamedFlow = state.flowsByName[modification.name]
        const flowsByName = _.omit(state.flowsByName, modification.name)
        flowsByName[modification.newName] = renamedFlow

        return {
          ...state,
          flowsByName
        }
      }

      return {
        ...state
      }
    },

    [clearFlowMutex]: (state, { payload: name }) => ({
      ...state,
      flowsByName: {
        ...state.flowsByName,
        [name]: _.omit(state.flowsByName[name], 'currentMutex')
      }
>>>>>>> 86356e03
    }),

    [updateFlowProblems]: (state, { payload }) => ({
      ...state,
      flowProblems: payload
    }),

    [requestFlows]: state => ({
      ...state,
      fetchingFlows: true
    }),

    [receiveFlows]: (state, { payload }) => {
      const flows = _.keys(payload).filter(key => !payload[key].skillData)
      const defaultFlow = _.keys(payload).includes('main.flow.json') ? 'main.flow.json' : _.first(flows)
      const newState = {
        ...state,
        fetchingFlows: false,
        flowsByName: payload,
        currentFlow: state.currentFlow || defaultFlow
      }
      return {
        ...newState,
        currentSnapshot: createSnapshot(newState)
      }
    },

    [receiveSaveFlows]: state => ({
      ...state,
      errorSavingFlows: undefined
    }),

    [errorSaveFlows]: (state, { payload }) => ({
<<<<<<< HEAD
      ...state,
      errorSavingFlows: payload
    }),

    [clearErrorSaveFlows]: state => ({
      ...state,
=======
      ...state,
      errorSavingFlows: payload
    }),

    [clearErrorSaveFlows]: state => ({
      ...state,
>>>>>>> 86356e03
      errorSavingFlows: undefined
    }),

    [switchFlowNode]: (state, { payload }) => ({
      ...state,
      currentFlowNode: payload
    }),

    [openFlowNodeProps]: state => ({
      ...state,
      showFlowNodeProps: true
    }),

    [closeFlowNodeProps]: state => ({
      ...state,
      showFlowNodeProps: false
    }),

    [switchFlow]: (state, { payload }) => {
      if (state.currentFlow === payload) {
        return state
      }

      return {
        ...state,
        currentFlowNode: null,
        currentFlow: payload
      }
    },

    [setDiagramAction]: (state, { payload }) => ({
      ...state,
      currentDiagramAction: payload
    }),

    [handleRefreshFlowLinks]: state => ({
      ...state,
      flowsByName: {
        ...state.flowsByName,
        [state.currentFlow]: {
          ...state.flowsByName[state.currentFlow],
          nodes: state.flowsByName[state.currentFlow].nodes.map(node => ({ ...node, lastModified: new Date() }))
        }
      }
    })
  },
  defaultState
)

reducer = reduceReducers(
  reducer,
  handleActions(
    {
      [requestRenameFlow]: (state, { payload: { targetFlow, name } }) => ({
        ...state,
        flowsByName: doRenameFlow({
          currentName: targetFlow,
          newName: name,
          flows: _.values(state.flowsByName)
        }),
        currentFlow: name
      }),

      [requestUpdateFlow]: (state, { payload }) => {
        const currentFlow = state.flowsByName[state.currentFlow]
        const nodes = !payload.links
          ? currentFlow.nodes
          : currentFlow.nodes.map(node => {
              const nodeLinks = payload.links.filter(link => link.source === node.id)
              const next = node.next.map((value, index) => {
                const link = nodeLinks.find(link => Number(link.sourcePort.replace('out', '')) === index)
                const targetNode = _.find(currentFlow.nodes, { id: (link || {}).target })
                let remapNode = ''

                if (value.node.includes('.flow.json') || value.node === 'END' || value.node.startsWith('#')) {
                  remapNode = value.node
                }

                return { ...value, node: (targetNode && targetNode.name) || remapNode }
              })

              return { ...node, next, lastModified: new Date() }
            })

        const links = (payload.links || currentFlow.links).map(link => ({
          ...link,
          points: link.points.map(({ x, y }) => ({ x: Math.round(x), y: Math.round(y) }))
        }))

        return {
          ...state,
          flowsByName: {
            ...state.flowsByName,
            [state.currentFlow]: { ...currentFlow, nodes, ...payload, links }
          }
        }
      },

      [requestCreateFlow]: (state, { payload: name }) => ({
        ...state,
        flowsByName: {
          ...state.flowsByName,
          [name]: doCreateNewFlow(name)
        },
        currentFlow: name,
        currentFlowNode: null
      }),

      [requestDeleteFlow]: (state, { payload: name }) => ({
        ...state,
        currentFlow: state.currentFlow === name ? 'main.flow.json' : state.currentFlow,
        currentFlowNode: state.currentFlow === name ? null : state.currentFlowNode,
        flowsByName: doDeleteFlow({ name, flowsByName: state.flowsByName })
      }),

      // Inserting a new skill essentially:
      // 1. creates a new flow
      // 2. creates a new "skill" node
      // 3. puts that new node in the "insert buffer", waiting for user to place it on the canvas
      [requestInsertNewSkill]: (state, { payload }) => {
        const skillId = payload.skillId
        const flowRandomId = prettyId(6)
        const flowName = `skills/${skillId}-${flowRandomId}.flow.json`

        const newFlow = Object.assign({}, payload.generatedFlow, {
          skillData: payload.data,
          name: flowName,
          location: flowName
        })

        const newNode = {
          id: 'skill-' + flowRandomId,
          type: 'skill-call',
          skill: skillId,
          name: `${skillId}-${flowRandomId}`,
          flow: flowName,
          next: payload.transitions || [],
          onEnter: null,
          onReceive: null
        }

        const newFlowHash = computeHashForFlow(newFlow)

        return {
          ...state,
          flowsByName: {
            ...state.flowsByName,
            [newFlow.name]: newFlow,
            [state.currentFlow]: {
              ...state.flowsByName[state.currentFlow],
              nodes: [
                ...state.flowsByName[state.currentFlow].nodes,
                _.merge(newNode, _.pick(payload.location, ['x', 'y']))
              ]
            }
          },
          currentHashes: {
            ...state.currentHashes,
            [newFlow.name]: newFlowHash
          }
        }
      },

      [requestUpdateSkill]: (state, { payload }) => {
        const modifiedFlow = Object.assign({}, state.flowsByName[payload.editFlowName], payload.generatedFlow, {
          skillData: payload.data,
          name: payload.editFlowName,
          location: payload.editFlowName
        })

        const nodes = state.flowsByName[state.currentFlow].nodes.map(node => {
          if (node.id !== payload.editNodeId) {
            return node
          }

          return {
            ...node,
            next: payload.transitions.map(transition => {
              const prevTransition = node.next.find(({ condition }) => condition === transition.condition)
              return { ...transition, node: (prevTransition || {}).node || '' }
            })
          }
        })

        return {
          ...state,
          flowsByName: {
            ...state.flowsByName,
            [payload.editFlowName]: modifiedFlow,
            [state.currentFlow]: {
              ...state.flowsByName[state.currentFlow],
              nodes: nodes
            }
          }
        }
      },

      [requestInsertNewSkillNode]: (state, { payload }) => ({
        ...state,
        flowsByName: {
          ...state.flowsByName,
          [state.currentFlow]: {
            ...state.flowsByName[state.currentFlow],
            nodes: [
              ...state.flowsByName[state.currentFlow].nodes,
              _.merge(state.nodeInBuffer, _.pick(payload, ['x', 'y']))
            ]
          }
        }
      }),

      [requestDuplicateFlow]: (state, { payload: { flowNameToDuplicate, name } }) => {
        return {
          ...state,
          flowsByName: {
            ...state.flowsByName,
            [name]: {
              ...state.flowsByName[flowNameToDuplicate],
              name,
              location: name,
              nodes: state.flowsByName[flowNameToDuplicate].nodes.map(node => ({
                ...node,
                id: prettyId()
              }))
            }
          },
          currentFlow: name,
          currentFlowNode: null
        }
      },

      [requestUpdateFlowNode]: (state, { payload }) => {
        const currentFlow = state.flowsByName[state.currentFlow]
        const currentNode = _.find(state.flowsByName[state.currentFlow].nodes, { id: state.currentFlowNode })
        const needsUpdate = name => name === (currentNode || {}).name && payload.name

        const updateNodeName = elements =>
          elements.map(element => {
            return {
              ...element,
              node: needsUpdate(element.node) ? payload.name : element.node
            }
          })

        return {
          ...state,
          flowsByName: {
            ...state.flowsByName,
            [state.currentFlow]: {
              ...currentFlow,
              startNode: needsUpdate(currentFlow.startNode) ? payload.name : currentFlow.startNode,
              nodes: currentFlow.nodes.map(node => {
                if (node.id !== state.currentFlowNode) {
                  return {
                    ...node,
                    next: node.next && updateNodeName(node.next)
                  }
                }

                return { ...node, ...payload, lastModified: new Date() }
              }),
              catchAll: {
                ...currentFlow.catchAll,
                next: currentFlow.catchAll.next && updateNodeName(currentFlow.catchAll.next)
              }
            }
          }
        }
      },

      [requestRemoveFlowNode]: (state, { payload }) => {
        const flowsToRemove = []
        const nodeToRemove = _.find(state.flowsByName[state.currentFlow].nodes, { id: payload })

        if (nodeToRemove.type === 'skill-call') {
          if (findNodesThatReferenceFlow(state, nodeToRemove.flow).length <= 1) {
            // Remove the skill flow if that was the only node referencing it
            flowsToRemove.push(nodeToRemove.flow)
          }
        }

        return {
          ...state,
          flowsByName: {
            ..._.omit(state.flowsByName, flowsToRemove),
            [state.currentFlow]: {
              ...state.flowsByName[state.currentFlow],
              nodes: state.flowsByName[state.currentFlow].nodes.filter(node => node.id !== payload)
            }
          }
        }
      },

      [copyFlowNode]: state => {
        const node = _.find(state.flowsByName[state.currentFlow].nodes, { id: state.currentFlowNode })
        if (!node) {
          return state
        }
        return {
          ...state,
          nodeInBuffer: { ...node, next: node.next.map(item => ({ ...item, node: '' })) }
        }
      },

      [requestPasteFlowNode]: (state, { payload: { x, y } }) => {
        const currentFlow = state.flowsByName[state.currentFlow]
        const newNodeId = prettyId()
        const name = copyName(currentFlow.nodes.map(({ name }) => name), state.nodeInBuffer.name)
        return {
          ...state,
          currentFlowNode: newNodeId,
          flowsByName: {
            ...state.flowsByName,
            [state.currentFlow]: {
              ...currentFlow,
              nodes: [
                ...currentFlow.nodes,
                { ...state.nodeInBuffer, id: newNodeId, name, lastModified: new Date(), x, y }
              ]
            }
          }
        }
      },

      [copyFlowNodeElement]: (state, { payload }) => ({
        ...state,
        buffer: {
          ...state.buffer,
          ...payload
        }
      }),

      [requestPasteFlowNodeElement]: (state, { payload }) => {
        const SECTION_TYPES = { onEnter: 'action', onReceive: 'action', next: 'transition' }
        const element = state.buffer[SECTION_TYPES[payload]]
        if (!element) {
          return state
        }

        const currentFlow = state.flowsByName[state.currentFlow]
        const currentNode = _.find(currentFlow.nodes, { id: state.currentFlowNode })

        // TODO: use this as a helper function in other reducers
        const updateCurrentFlow = modifier => ({
          ...state,
          flowsByName: { ...state.flowsByName, [state.currentFlow]: { ...currentFlow, ...modifier } }
        })

        if (currentNode) {
          return updateCurrentFlow({
            nodes: [
              ...currentFlow.nodes.filter(({ id }) => id !== state.currentFlowNode),
              { ...currentNode, [payload]: [...(currentNode[payload] || []), element] }
            ]
          })
        }

        return updateCurrentFlow({
          catchAll: {
            ...currentFlow.catchAll,
            [payload]: [...currentFlow.catchAll[payload], element]
          }
        })
      },

      [requestCreateFlowNode]: (state, { payload }) => ({
        ...state,
        flowsByName: {
          ...state.flowsByName,
          [state.currentFlow]: {
            ...state.flowsByName[state.currentFlow],
            nodes: [
              ...state.flowsByName[state.currentFlow].nodes,
              _.merge(
                {
                  id: prettyId(),
                  name: `node-${prettyId(4)}`,
                  x: 0,
                  y: 0,
                  next: [],
                  onEnter: [],
                  onReceive: null
                },
                payload
              )
            ]
          }
        }
      })
    },
    defaultState
  )
)

// *****
// Reducer that creates the 'initial hash' of flows (for dirty detection)
// Resets the 'dirty' state when a flow is saved
// *****

reducer = reduceReducers(
  reducer,
  handleActions(
    {
      [receiveFlows]: state => {
        const hashes = computeFlowsHash(state)
        return { ...state, currentHashes: hashes, initialHashes: hashes }
      },

      [receiveSaveFlows]: state => {
        const hashes = computeFlowsHash(state)
        return { ...state, currentHashes: hashes, initialHashes: hashes }
      },

      [requestUpdateFlow]: updateCurrentHash,
      [requestRenameFlow]: updateCurrentHash,
      [requestUpdateFlowNode]: updateCurrentHash,

      [requestCreateFlowNode]: updateCurrentHash,
      [requestCreateFlow]: updateCurrentHash,
      [requestDeleteFlow]: updateCurrentHash,
      [requestDuplicateFlow]: updateCurrentHash,
      [requestRemoveFlowNode]: updateCurrentHash,
      [requestPasteFlowNode]: updateCurrentHash,
      [requestInsertNewSkill]: updateCurrentHash,
      [requestInsertNewSkillNode]: updateCurrentHash,
      [requestUpdateSkill]: updateCurrentHash,
      [requestPasteFlowNodeElement]: updateCurrentHash
    },
    defaultState
  )
)

// *****
// Reducer that records state of the flows for undo/redo
// *****

reducer = reduceReducers(
  reducer,
  handleActions(
    {
      [requestRenameFlow]: recordHistory,
      [requestUpdateFlowNode]: recordHistory,
      [requestCreateFlowNode]: recordHistory,
      [requestCreateFlow]: recordHistory,
      [requestDeleteFlow]: recordHistory,
      [requestDuplicateFlow]: recordHistory,
      [requestRemoveFlowNode]: recordHistory,
      [requestPasteFlowNode]: recordHistory,
      [requestInsertNewSkill]: recordHistory,
      [requestInsertNewSkillNode]: recordHistory,
      [requestUpdateSkill]: recordHistory,
      [requestPasteFlowNodeElement]: recordHistory,
      [handleFlowEditorUndo]: popHistory('undoStack'),
      [handleFlowEditorRedo]: popHistory('redoStack')
    },
    defaultState
  )
)

export default reducer<|MERGE_RESOLUTION|>--- conflicted
+++ resolved
@@ -4,11 +4,7 @@
 import { handleActions } from 'redux-actions'
 import {
   clearErrorSaveFlows,
-<<<<<<< HEAD
-  clearFlowsModification,
-=======
   clearFlowMutex,
->>>>>>> 86356e03
   closeFlowNodeProps,
   copyFlowNode,
   copyFlowNodeElement,
@@ -46,11 +42,7 @@
   showFlowNodeProps: boolean
   dirtyFlows: string[]
   errorSavingFlows: any
-<<<<<<< HEAD
-  lastServerModification: any
-=======
   flowsByName: _.Dictionary<FlowView>
->>>>>>> 86356e03
 }
 
 const MAX_UNDO_STACK_SIZE = 25
@@ -69,12 +61,7 @@
   nodeInBuffer: null, // TODO: move it to buffer.node
   buffer: { action: null, transition: null },
   flowProblems: [],
-<<<<<<< HEAD
-  errorSavingFlows: undefined,
-  lastServerModification: undefined
-=======
   errorSavingFlows: undefined
->>>>>>> 86356e03
 }
 
 const findNodesThatReferenceFlow = (state, flowName) =>
@@ -93,11 +80,7 @@
   }, {})
 }
 
-<<<<<<< HEAD
-const computeHashForFlow = flow => {
-=======
 const computeHashForFlow = (flow: FlowView) => {
->>>>>>> 86356e03
   const hashAction = (hash, action) => {
     if (_.isArray(action)) {
       action.forEach(c => {
@@ -249,29 +232,6 @@
   ]
 })
 
-<<<<<<< HEAD
-const isModificationRelevant = (state, modification) => {
-  const modificationType = modification.modification || ''
-  if (modificationType === 'create') {
-    return !_.keys(state.flowsByName).includes(modification.name)
-  }
-
-  if (modificationType === 'delete') {
-    return _.keys(state.flowsByName).includes(modification.name)
-  }
-
-  if (modificationType === 'update') {
-    const flowHash = computeHashForFlow(modification.payload)
-    const currentFlowHash = computeHashForFlow(state.flowsByName[modification.name])
-    return currentFlowHash !== flowHash
-  }
-
-  if (modificationType === 'rename') {
-    return modification.newName && !_.keys(state.flowsByName).includes(modification.newName)
-  }
-
-  return false
-=======
 function isActualCreate(state, modification): boolean {
   return !_.keys(state.flowsByName).includes(modification.name)
 }
@@ -288,7 +248,6 @@
 
 function isActualRename(state, modification): boolean {
   return modification.newName && !_.keys(state.flowsByName).includes(modification.newName)
->>>>>>> 86356e03
 }
 
 // *****
@@ -298,17 +257,6 @@
 let reducer = handleActions(
   {
     [receiveFlowsModification]: (state, { payload: modification }) => {
-<<<<<<< HEAD
-      return {
-        ...state,
-        lastServerModification: isModificationRelevant(state, modification) ? modification : undefined
-      }
-    },
-
-    [clearFlowsModification]: state => ({
-      ...state,
-      lastServerModification: undefined
-=======
       const modificationType = modification.modification || ''
 
       const isUpsertFlow =
@@ -364,7 +312,6 @@
         ...state.flowsByName,
         [name]: _.omit(state.flowsByName[name], 'currentMutex')
       }
->>>>>>> 86356e03
     }),
 
     [updateFlowProblems]: (state, { payload }) => ({
@@ -398,21 +345,12 @@
     }),
 
     [errorSaveFlows]: (state, { payload }) => ({
-<<<<<<< HEAD
       ...state,
       errorSavingFlows: payload
     }),
 
     [clearErrorSaveFlows]: state => ({
       ...state,
-=======
-      ...state,
-      errorSavingFlows: payload
-    }),
-
-    [clearErrorSaveFlows]: state => ({
-      ...state,
->>>>>>> 86356e03
       errorSavingFlows: undefined
     }),
 

import { FlowNode, IO } from 'botpress/sdk'
import { FlowView } from 'common/typings'
import _ from 'lodash'
import reduceReducers from 'reduce-reducers'
import { handleActions } from 'redux-actions'
import {
  clearErrorSaveFlows,
  clearFlowMutex,
  closeFlowNodeProps,
  copyFlowNode,
  copyFlowNodeElement,
  errorSaveFlows,
  handleFlowEditorRedo,
  handleFlowEditorUndo,
  handleRefreshFlowLinks,
  openFlowNodeProps,
  receiveFlows,
  receiveFlowsModification,
  receiveSaveFlows,
  requestCreateFlow,
  requestCreateFlowNode,
  requestDeleteFlow,
  requestDuplicateFlow,
  requestFlows,
  requestInsertNewSkill,
  requestInsertNewSkillNode,
  requestPasteFlowNode,
  requestPasteFlowNodeElement,
  requestRemoveFlowNode,
  requestRenameFlow,
  requestUpdateFlow,
  requestUpdateFlowNode,
  requestUpdateSkill,
<<<<<<< HEAD
  setActiveFormItem,
=======
  setDebuggerEvent,
>>>>>>> 27c937d5
  setDiagramAction,
  switchFlow,
  switchFlowNode,
  updateFlowProblems
} from '~/actions'
import { hashCode, prettyId } from '~/util'

export interface ActiveFormItem {
  type: string
  /** Used when editing nodes on the flow */
  node?: any
  /** Used to specify node item index to edit */
  index?: number
  /** Any other kind of item which requires the inspector */
  data?: any
}

export interface FlowReducer {
  currentFlow?: string
  showFlowNodeProps: boolean
  dirtyFlows: string[]
  errorSavingFlows?: { status: number; message: string }
  flowsByName: _.Dictionary<FlowView>
  currentDiagramAction: string
  nodeInBuffer?: FlowNode
<<<<<<< HEAD
  /** The element currently being edited on the right inspector form */
  activeFormItem?: ActiveFormItem
=======
  debuggerEvent?: IO.IncomingEvent
>>>>>>> 27c937d5
}

const MAX_UNDO_STACK_SIZE = 25
const MIN_HISTORY_RECORD_INTERVAL = 500

const defaultState = {
  flowsByName: {},
  fetchingFlows: false,
  currentFlow: null,
  currentFlowNode: null,
  showFlowNodeProps: false,
  currentDiagramAction: null,
  currentSnapshot: null,
  undoStack: [],
  redoStack: [],
  nodeInBuffer: null, // TODO: move it to buffer.node
  buffer: { action: null, transition: null },
  flowProblems: [],
  errorSavingFlows: undefined
}

const findNodesThatReferenceFlow = (state, flowName) =>
  _.flatten(_.values(state.flowsByName).map(flow => flow.nodes))
    .filter(node => node.flow === flowName || _.find(node.next, { node: flowName }))
    .map(node => node.id)

const computeFlowsHash = state => {
  return _.values(state.flowsByName).reduce((obj, curr) => {
    if (!curr) {
      return obj
    }

    obj[curr.name] = computeHashForFlow(curr)
    return obj
  }, {})
}

const computeHashForFlow = (flow: FlowView) => {
  const hashAction = (hash, action) => {
    if (_.isArray(action)) {
      action.forEach(c => {
        if (_.isString(c)) {
          hash += c
        } else {
          hash += c.node
          hash += c.condition
        }
      })
    } else {
      hash += 'null'
    }

    return hash
  }

  let buff = ''
  buff += flow.name
  buff += flow.startNode

  if (flow.catchAll) {
    buff = hashAction(buff, flow.catchAll.onReceive)
    buff = hashAction(buff, flow.catchAll.onEnter)
    buff = hashAction(buff, flow.catchAll.next)
  }

  _.orderBy(flow.nodes, 'id').forEach(node => {
    buff = hashAction(buff, node.onReceive)
    buff = hashAction(buff, node.onEnter)
    buff = hashAction(buff, node.next)
    buff += node.id
    buff += node.flow
    buff += node.type
    buff += node.name
    buff += node.x
    buff += node.y
  })

  _.orderBy(flow.links, l => l.source + l.target).forEach(link => {
    buff += link.source
    buff += link.target
    link.points &&
      link.points.forEach(p => {
        buff += p.x
        buff += p.y
      })
  })

  return hashCode(buff)
}

const updateCurrentHash = state => ({ ...state, currentHashes: computeFlowsHash(state) })

const createSnapshot = state => ({
  ..._.pick(state, ['currentFlow', 'currentFlowNode', 'flowsByName']),
  createdAt: new Date()
})

const recordHistory = state => {
  // @ts-ignore
  if (!state.currentSnapshot || new Date() - state.currentSnapshot.createdAt < MIN_HISTORY_RECORD_INTERVAL) {
    return { ...state, currentSnapshot: createSnapshot(state) }
  }
  return {
    ...state,
    undoStack: [state.currentSnapshot, ...state.undoStack.slice(0, MAX_UNDO_STACK_SIZE)],
    redoStack: [],
    currentSnapshot: createSnapshot(state)
  }
}

const popHistory = stackName => state => {
  const oppositeStack = stackName === 'undoStack' ? 'redoStack' : 'undoStack'
  if (state[stackName].length === 0) {
    return state
  }
  const currentSnapshot = state[stackName][0]

  const newState = {
    ...state,
    currentSnapshot,
    currentFlow: currentSnapshot.currentFlow,
    currentFlowNode: currentSnapshot.currentFlowNode,
    flowsByName: currentSnapshot.flowsByName,
    [stackName]: state[stackName].slice(1),
    [oppositeStack]: [state.currentSnapshot, ...state[oppositeStack]]
  }
  const currentHashes = computeFlowsHash(newState)

  return {
    ...newState,
    currentHashes
  }
}

const copyName = (siblingNames, nameToCopy) => {
  const copies = siblingNames.filter(name => name.startsWith(`${nameToCopy}-copy`))

  if (!copies.length) {
    return `${nameToCopy}-copy`
  }

  let i = 1
  while (true) {
    if (!copies.find(name => name === `${nameToCopy}-copy-${i}`)) {
      return `${nameToCopy}-copy-${i}`
    } else {
      i += 1
    }
  }
}

const doRenameFlow = ({ currentName, newName, flows }) =>
  flows.reduce((obj, f) => {
    if (f.name === currentName) {
      f.name = newName
      f.location = newName
    }

    if (f.nodes) {
      let json = JSON.stringify(f.nodes)
      const regex = new RegExp(currentName, 'g')
      json = json.replace(regex, newName)
      f.nodes = JSON.parse(json)
    }

    const newObj = { ...obj }
    newObj[f.name] = f

    return newObj
  }, {})

const doDeleteFlow = ({ name, flowsByName }) => {
  flowsByName = _.omit(flowsByName, name)
  const flows = _.values(flowsByName)
  return doRenameFlow({ currentName: name, newName: '', flows })
}

const doCreateNewFlow = name => {
  const nodes = [
    {
      id: prettyId(),
      name: 'entry',
      onEnter: [],
      onReceive: null,
      next: [],
      type: 'standard',
      x: 100,
      y: 100
    }
  ]

  if (window.USE_ONEFLOW) {
    nodes.push(
      {
        id: prettyId(),
        name: 'success',
        onEnter: [],
        onReceive: null,
        next: [],
        type: 'success',
        x: 1000,
        y: 100
      },
      {
        id: prettyId(),
        name: 'failure',
        onEnter: [],
        onReceive: null,
        next: [],
        type: 'failure',
        x: 1000,
        y: 200
      }
    )
  }

  return {
    version: '0.1',
    name,
    location: name,
    label: undefined,
    description: '',
    startNode: 'entry',
    catchAll: {},
    links: [],
    triggers: [], // TODO: NDU Change to be a node instead
    nodes
  }
}

function isActualCreate(state, modification): boolean {
  return !_.keys(state.flowsByName).includes(modification.name)
}

function isActualUpdate(state, modification): boolean {
  const flowHash = computeHashForFlow(modification.payload)
  const currentFlowHash = computeHashForFlow(state.flowsByName[modification.name])
  return currentFlowHash !== flowHash
}

function isActualDelete(state, modification): boolean {
  return _.keys(state.flowsByName).includes(modification.name)
}

function isActualRename(state, modification): boolean {
  return modification.newName && !_.keys(state.flowsByName).includes(modification.newName)
}

// *****
// Reducer that deals with non-recordable (no snapshot taking)
// *****

let reducer = handleActions(
  {
    [receiveFlowsModification]: (state, { payload: modification }) => {
      const modificationType = modification.modification || ''

      const isUpsertFlow =
        (modificationType === 'create' && isActualCreate(state, modification)) ||
        (modificationType === 'update' && isActualUpdate(state, modification))

      if (isUpsertFlow) {
        const newHash = computeHashForFlow(modification.payload)

        return {
          ...state,
          flowsByName: {
            ...state.flowsByName,
            [modification.name]: modification.payload
          },
          currentHashes: {
            ...state.currentHashes,
            [modification.name]: newHash
          },
          initialHashes: {
            ...state.initialHashes,
            [modification.name]: newHash
          }
        }
      }

      if (modificationType === 'delete' && isActualDelete(state, modification)) {
        return {
          ...state,
          flowsByName: _.omit(state.flowsByName, modification.name)
        }
      }

      if (modificationType === 'rename' && isActualRename(state, modification)) {
        const renamedFlow = state.flowsByName[modification.name]
        const flowsByName = _.omit(state.flowsByName, modification.name)
        flowsByName[modification.newName] = renamedFlow

        return {
          ...state,
          flowsByName
        }
      }

      return {
        ...state
      }
    },

    [clearFlowMutex]: (state, { payload: name }) => ({
      ...state,
      flowsByName: {
        ...state.flowsByName,
        [name]: _.omit(state.flowsByName[name], 'currentMutex')
      }
    }),

    [updateFlowProblems as any]: (state, { payload }) => ({
      ...state,
      flowProblems: payload
    }),

    [requestFlows]: state => ({
      ...state,
      fetchingFlows: true
    }),

    [setActiveFormItem]: (state, { payload }) => ({
      ...state,
      activeFormItem: payload
    }),

    [receiveFlows]: (state, { payload }) => {
      const flows = _.keys(payload).filter(key => !payload[key].skillData)
      const newFlow = _.keys(payload).includes('Built-In/welcome.flow.json') && 'Built-In/welcome.flow.json'
      const defaultFlow = newFlow || (_.keys(payload).includes('main.flow.json') ? 'main.flow.json' : _.first(flows))

      const newState = {
        ...state,
        fetchingFlows: false,
        flowsByName: payload,
        currentFlow: state.currentFlow || defaultFlow
      }
      return {
        ...newState,
        currentSnapshot: createSnapshot(newState)
      }
    },

    [receiveSaveFlows]: state => ({
      ...state,
      errorSavingFlows: undefined
    }),

    [errorSaveFlows]: (state, { payload }) => ({
      ...state,
      errorSavingFlows: payload
    }),

    [clearErrorSaveFlows as any]: state => ({
      ...state,
      errorSavingFlows: undefined
    }),

    [switchFlowNode as any]: (state, { payload }) => ({
      ...state,
      currentFlowNode: payload
    }),

    [openFlowNodeProps as any]: state => ({
      ...state,
      showFlowNodeProps: true
    }),

    [closeFlowNodeProps as any]: state => ({
      ...state,
      showFlowNodeProps: false
    }),

    [switchFlow as any]: (state, { payload }) => {
      if (state.currentFlow === payload) {
        return state
      }

      return {
        ...state,
        currentFlowNode: null,
        currentFlow: payload
      }
    },

    [setDiagramAction as any]: (state, { payload }) => ({
      ...state,
      currentDiagramAction: payload
    }),

    [handleRefreshFlowLinks]: state => ({
      ...state,
      flowsByName: {
        ...state.flowsByName,
        [state.currentFlow]: {
          ...state.flowsByName[state.currentFlow],
          nodes: state.flowsByName[state.currentFlow].nodes.map(node => ({ ...node, lastModified: new Date() }))
        }
      }
    })
  },
  defaultState
)

reducer = reduceReducers(
  reducer,
  handleActions(
    {
      [requestRenameFlow]: (state, { payload: { targetFlow, name } }) => ({
        ...state,
        flowsByName: doRenameFlow({
          currentName: targetFlow,
          newName: name,
          flows: _.values(state.flowsByName)
        }),
        currentFlow: name
      }),

      [requestUpdateFlow]: (state, { payload }) => {
        const currentFlow = state.flowsByName[state.currentFlow]
        const nodes = !payload.links
          ? currentFlow.nodes
          : currentFlow.nodes.map(node => {
              const nodeLinks = payload.links.filter(link => link.source === node.id)
              const next = node.next.map((value, index) => {
                const link = nodeLinks.find(link => Number(link.sourcePort.replace('out', '')) === index)
                const targetNode = _.find(currentFlow.nodes, { id: (link || {}).target })
                let remapNode = ''

                if (value.node.includes('.flow.json') || value.node === 'END' || value.node.startsWith('#')) {
                  remapNode = value.node
                }

                return { ...value, node: (targetNode && targetNode.name) || remapNode }
              })

              return { ...node, next, lastModified: new Date() }
            })

        const links = (payload.links || currentFlow.links).map(link => ({
          ...link,
          points: link.points.map(({ x, y }) => ({ x: Math.round(x), y: Math.round(y) }))
        }))

        return {
          ...state,
          flowsByName: {
            ...state.flowsByName,
            [state.currentFlow]: { ...currentFlow, nodes, ...payload, links }
          }
        }
      },

      [requestCreateFlow]: (state, { payload: name }) => ({
        ...state,
        flowsByName: {
          ...state.flowsByName,
          [name]: doCreateNewFlow(name)
        },
        currentFlow: name,
        currentFlowNode: null
      }),

      [requestDeleteFlow]: (state, { payload: name }) => ({
        ...state,
        currentFlow: state.currentFlow === name ? 'main.flow.json' : state.currentFlow,
        currentFlowNode: state.currentFlow === name ? null : state.currentFlowNode,
        flowsByName: doDeleteFlow({ name, flowsByName: state.flowsByName })
      }),

      // Inserting a new skill essentially:
      // 1. creates a new flow
      // 2. creates a new "skill" node
      // 3. puts that new node in the "insert buffer", waiting for user to place it on the canvas
      [requestInsertNewSkill]: (state, { payload }) => {
        const skillId = payload.skillId
        const flowRandomId = prettyId(6)
        const flowName = `skills/${skillId}-${flowRandomId}.flow.json`

        const newFlow = Object.assign({}, payload.generatedFlow, {
          skillData: payload.data,
          name: flowName,
          location: flowName
        })

        const newNode = {
          id: `skill-${flowRandomId}`,
          type: 'skill-call',
          skill: skillId,
          name: `${skillId}-${flowRandomId}`,
          flow: flowName,
          next: payload.transitions || [],
          onEnter: null,
          onReceive: null
        }

        const newFlowHash = computeHashForFlow(newFlow)

        return {
          ...state,
          flowsByName: {
            ...state.flowsByName,
            [newFlow.name]: newFlow,
            [state.currentFlow]: {
              ...state.flowsByName[state.currentFlow],
              nodes: [
                ...state.flowsByName[state.currentFlow].nodes,
                _.merge(newNode, _.pick(payload.location, ['x', 'y']))
              ]
            }
          },
          currentHashes: {
            ...state.currentHashes,
            [newFlow.name]: newFlowHash
          }
        }
      },

      [requestUpdateSkill]: (state, { payload }) => {
        const modifiedFlow = Object.assign({}, state.flowsByName[payload.editFlowName], payload.generatedFlow, {
          skillData: payload.data,
          name: payload.editFlowName,
          location: payload.editFlowName
        })

        const nodes = state.flowsByName[state.currentFlow].nodes.map(node => {
          if (node.id !== payload.editNodeId) {
            return node
          }

          return {
            ...node,
            next: payload.transitions.map(transition => {
              const prevTransition = node.next.find(
                ({ condition, caption }) => condition === transition.condition || caption === transition.caption
              )

              return { ...transition, node: (prevTransition || {}).node || '' }
            }),
            lastModified: new Date()
          }
        })

        return {
          ...state,
          flowsByName: {
            ...state.flowsByName,
            [payload.editFlowName]: modifiedFlow,
            [state.currentFlow]: {
              ...state.flowsByName[state.currentFlow],
              nodes
            }
          }
        }
      },

      [requestInsertNewSkillNode]: (state, { payload }) => ({
        ...state,
        flowsByName: {
          ...state.flowsByName,
          [state.currentFlow]: {
            ...state.flowsByName[state.currentFlow],
            nodes: [
              ...state.flowsByName[state.currentFlow].nodes,
              _.merge(state.nodeInBuffer, _.pick(payload, ['x', 'y']))
            ]
          }
        }
      }),

      [requestDuplicateFlow]: (state, { payload: { flowNameToDuplicate, name } }) => {
        return {
          ...state,
          flowsByName: {
            ...state.flowsByName,
            [name]: {
              ...state.flowsByName[flowNameToDuplicate],
              name,
              location: name,
              nodes: state.flowsByName[flowNameToDuplicate].nodes.map(node => ({
                ...node,
                id: prettyId()
              }))
            }
          },
          currentFlow: name,
          currentFlowNode: null
        }
      },

      [requestUpdateFlowNode]: (state, { payload }) => {
        const currentFlow = state.flowsByName[state.currentFlow]
        const currentNode = _.find(state.flowsByName[state.currentFlow].nodes, { id: state.currentFlowNode })
        const needsUpdate = name => name === (currentNode || {}).name && payload.name

        const updateNodeName = elements =>
          elements.map(element => {
            return {
              ...element,
              node: needsUpdate(element.node) ? payload.name : element.node
            }
          })

        return {
          ...state,
          flowsByName: {
            ...state.flowsByName,
            [state.currentFlow]: {
              ...currentFlow,
              startNode: needsUpdate(currentFlow.startNode) ? payload.name : currentFlow.startNode,
              nodes: currentFlow.nodes.map(node => {
                if (node.id !== state.currentFlowNode) {
                  return {
                    ...node,
                    next: node.next && updateNodeName(node.next)
                  }
                }

                return { ...node, ...payload, lastModified: new Date() }
              }),
              catchAll: {
                ...currentFlow.catchAll,
                next: currentFlow.catchAll.next && updateNodeName(currentFlow.catchAll.next)
              }
            }
          }
        }
      },

      [requestRemoveFlowNode]: (state, { payload }) => {
        const flowsToRemove = []
        const nodeToRemove = _.find(state.flowsByName[state.currentFlow].nodes, { id: payload?.id })

        if (nodeToRemove.type === 'skill-call') {
          if (findNodesThatReferenceFlow(state, nodeToRemove.flow).length <= 1) {
            // Remove the skill flow if that was the only node referencing it
            flowsToRemove.push(nodeToRemove.flow)
          }
        }

        return {
          ...state,
          flowsByName: {
            ..._.omit(state.flowsByName, flowsToRemove),
            [state.currentFlow]: {
              ...state.flowsByName[state.currentFlow],
              nodes: state.flowsByName[state.currentFlow].nodes.filter(node => node.id !== payload.id)
            }
          }
        }
      },

      [copyFlowNode as any]: state => {
        const node = _.find(state.flowsByName[state.currentFlow].nodes, { id: state.currentFlowNode })
        if (!node) {
          return state
        }
        return {
          ...state,
          nodeInBuffer: { ...node, next: node.next.map(item => ({ ...item, node: '' })) }
        }
      },

      [requestPasteFlowNode]: (state, { payload: { x, y } }) => {
        const currentFlow = state.flowsByName[state.currentFlow]
        const newNodeId = prettyId()
        const name = copyName(
          currentFlow.nodes.map(({ name }) => name),
          state.nodeInBuffer.name
        )
        return {
          ...state,
          currentFlowNode: newNodeId,
          flowsByName: {
            ...state.flowsByName,
            [state.currentFlow]: {
              ...currentFlow,
              nodes: [
                ...currentFlow.nodes,
                { ...state.nodeInBuffer, id: newNodeId, name, lastModified: new Date(), x, y }
              ]
            }
          }
        }
      },

      [setDebuggerEvent]: (state, { payload }) => ({
        ...state,
        debuggerEvent: payload
      }),

      [copyFlowNodeElement]: (state, { payload }) => ({
        ...state,
        buffer: {
          ...state.buffer,
          ...payload
        }
      }),

      [requestPasteFlowNodeElement]: (state, { payload }) => {
        const SECTION_TYPES = { onEnter: 'action', onReceive: 'action', next: 'transition' }
        const element = state.buffer[SECTION_TYPES[payload]]
        if (!element) {
          return state
        }

        const currentFlow = state.flowsByName[state.currentFlow]
        const currentNode = _.find(currentFlow.nodes, { id: state.currentFlowNode })

        // TODO: use this as a helper function in other reducers
        const updateCurrentFlow = modifier => ({
          ...state,
          flowsByName: { ...state.flowsByName, [state.currentFlow]: { ...currentFlow, ...modifier } }
        })

        if (currentNode) {
          return updateCurrentFlow({
            nodes: [
              ...currentFlow.nodes.filter(({ id }) => id !== state.currentFlowNode),
              { ...currentNode, [payload]: [...(currentNode[payload] || []), element] }
            ]
          })
        }

        return updateCurrentFlow({
          catchAll: {
            ...currentFlow.catchAll,
            [payload]: [...currentFlow.catchAll[payload], element]
          }
        })
      },

      [requestCreateFlowNode]: (state, { payload }) => ({
        ...state,
        flowsByName: {
          ...state.flowsByName,
          [state.currentFlow]: {
            ...state.flowsByName[state.currentFlow],
            nodes: [
              ...state.flowsByName[state.currentFlow].nodes,
              _.merge(
                {
                  id: prettyId(),
                  name: `node-${prettyId(4)}`,
                  x: 0,
                  y: 0,
                  next: [],
                  onEnter: [],
                  onReceive: null
                },
                payload
              )
            ]
          }
        }
      })
    },
    defaultState
  )
)

// *****
// Reducer that creates the 'initial hash' of flows (for dirty detection)
// Resets the 'dirty' state when a flow is saved
// *****

reducer = reduceReducers(
  reducer,
  handleActions(
    {
      [receiveFlows]: state => {
        const hashes = computeFlowsHash(state)
        return { ...state, currentHashes: hashes, initialHashes: hashes }
      },

      [receiveSaveFlows]: state => {
        const hashes = computeFlowsHash(state)
        return { ...state, currentHashes: hashes, initialHashes: hashes }
      },

      [requestUpdateFlow]: updateCurrentHash,
      [requestRenameFlow]: updateCurrentHash,
      [requestUpdateFlowNode]: updateCurrentHash,

      [requestCreateFlowNode]: updateCurrentHash,
      [requestCreateFlow]: updateCurrentHash,
      [requestDeleteFlow]: updateCurrentHash,
      [requestDuplicateFlow]: updateCurrentHash,
      [requestRemoveFlowNode]: updateCurrentHash,
      [requestPasteFlowNode]: updateCurrentHash,
      [requestInsertNewSkill]: updateCurrentHash,
      [requestInsertNewSkillNode]: updateCurrentHash,
      [requestUpdateSkill]: updateCurrentHash,
      [requestPasteFlowNodeElement]: updateCurrentHash
    },
    defaultState
  )
)

// *****
// Reducer that records state of the flows for undo/redo
// *****

reducer = reduceReducers(
  reducer,
  handleActions(
    {
      [requestRenameFlow]: recordHistory,
      [requestUpdateFlowNode]: recordHistory,
      [requestCreateFlowNode]: recordHistory,
      [requestCreateFlow]: recordHistory,
      [requestDeleteFlow]: recordHistory,
      [requestDuplicateFlow]: recordHistory,
      [requestRemoveFlowNode]: recordHistory,
      [requestPasteFlowNode]: recordHistory,
      [requestInsertNewSkill]: recordHistory,
      [requestInsertNewSkillNode]: recordHistory,
      [requestUpdateSkill]: recordHistory,
      [requestPasteFlowNodeElement]: recordHistory,
      [handleFlowEditorUndo]: popHistory('undoStack'),
      [handleFlowEditorRedo]: popHistory('redoStack')
    },
    defaultState
  )
)

export default reducer<|MERGE_RESOLUTION|>--- conflicted
+++ resolved
@@ -31,11 +31,8 @@
   requestUpdateFlow,
   requestUpdateFlowNode,
   requestUpdateSkill,
-<<<<<<< HEAD
   setActiveFormItem,
-=======
   setDebuggerEvent,
->>>>>>> 27c937d5
   setDiagramAction,
   switchFlow,
   switchFlowNode,
@@ -61,12 +58,9 @@
   flowsByName: _.Dictionary<FlowView>
   currentDiagramAction: string
   nodeInBuffer?: FlowNode
-<<<<<<< HEAD
   /** The element currently being edited on the right inspector form */
   activeFormItem?: ActiveFormItem
-=======
   debuggerEvent?: IO.IncomingEvent
->>>>>>> 27c937d5
 }
 
 const MAX_UNDO_STACK_SIZE = 25

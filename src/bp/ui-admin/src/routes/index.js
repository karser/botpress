--- conflicted
+++ resolved
@@ -22,11 +22,8 @@
 import { logout as logoutLicensing } from '../Auth/licensing'
 import PrivateRoute from './PrivateRoute'
 import store, { history } from '../store'
-<<<<<<< HEAD
 import { extractCookie } from '../utils/cookies'
-=======
 import ServerSettings from '../Pages/ServerSettings'
->>>>>>> 5a7121cd
 
 export const makeMainRoutes = () => {
   const auth = new Auth()

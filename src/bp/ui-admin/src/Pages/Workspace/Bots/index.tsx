--- conflicted
+++ resolved
@@ -94,13 +94,8 @@
 
   async deleteBot(botId: string) {
     if (
-<<<<<<< HEAD
       await confirmDialog(lang.tr('admin.workspace.bots.confirmDelete'), {
         acceptLabel: lang.tr('delete')
-=======
-      await confirmDialog(`Are you sure you want to delete bot "${botId}"? This can't be undone.`, {
-        acceptLabel: 'Delete'
->>>>>>> e42b5440
       })
     ) {
       await api.getSecured().post(`/admin/bots/${botId}/delete`)

--- conflicted
+++ resolved
@@ -1,10 +1,6 @@
 import { Button, Classes, Dialog, FormGroup, InputGroup, Intent } from '@blueprintjs/core'
-<<<<<<< HEAD
-import { BotTemplate } from 'botpress/sdk'
+import { BotConfig, BotTemplate } from 'botpress/sdk'
 import { lang } from 'botpress/shared'
-=======
-import { BotConfig, BotTemplate } from 'botpress/sdk'
->>>>>>> e42b5440
 import _ from 'lodash'
 import React, { Component } from 'react'
 import { connect } from 'react-redux'
@@ -147,7 +143,9 @@
 
   get isButtonDisabled() {
     const { isProcessing, botId, botName, selectedTemplate } = this.state
-    const isNameOrIdInvalid = !botId || !botName ||
+    const isNameOrIdInvalid =
+      !botId ||
+      !botName ||
       (this.props.existingBots && this.props.existingBots.some(bot => bot.name === botName || bot.id === botId))
     return isNameOrIdInvalid || isProcessing || !selectedTemplate || !this._form || !this._form.checkValidity()
   }

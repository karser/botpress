{
  "name": "admin-ui",
  "version": "0.0.1",
  "private": true,
  "publisher": "botpress",
  "engines": {
    "node": ">=10"
  },
  "dependencies": {
    "@botpress/util-roles": "^10.36.1",
<<<<<<< HEAD
    "@types/react": "^16.8.19",
    "@types/react-dom": "^16.8.4",
=======
>>>>>>> f7feffa2
    "axios": "^0.18.1",
    "bluebird": "^3.5.5",
    "bootstrap": "^4.3.1",
    "classnames": "^2.2.6",
    "firebase": "^5.9.1",
    "jdenticon": "^2.1.1",
    "joi-browser": "^13.4.0",
    "moment": "^2.24.0",
    "ms": "^2.1.1",
    "nanoid": "^2.0.3",
    "query-string": "^5.0.1",
    "react": "^16.8.6",
    "react-checkbox-tree": "^1.5.1",
    "react-copy-to-clipboard": "^5.0.1",
    "react-dom": "^16.8.6",
    "react-icons": "^3.7.0",
    "react-redux": "^5.0.7",
    "react-router-dom": "^4.2.2",
    "react-router-redux": "^5.0.0-alpha.9",
    "react-scripts": "^2.1.8",
    "react-select": "^2.4.2",
    "react-table": "^6.9.2",
    "react-toastify": "^4.5.2",
    "react-tooltip": "^3.10.0",
    "reactstrap": "^7.1.0",
    "recharts": "^1.5.0",
    "redux": "^3.7.2",
    "redux-thunk": "^2.3.0"
  },
  "scripts": {
    "build-css": "node-sass-chokidar src/ -o src/",
    "watch-css": "npm run build-css && node-sass-chokidar src/ -o src/ --watch --recursive",
    "start-js": "cross-env BROWSER=none react-app-rewired start",
    "start": "cross-env PUBLIC_URL=/admin npm-run-all -p watch-css start-js",
    "start:dev": "cross-env PUBLIC_URL=/admin cross-env REACT_APP_API_URL=http://localhost:3000 cross-env PORT=3001 npm-run-all -p watch-css start-js",
    "build-js": "react-app-rewired build",
    "build": "yarn build-css && cross-env PUBLIC_URL=/admin yarn build-js",
    "test": "react-app-rewired test --env=jsdom",
    "eject": "react-scripts eject"
  },
  "devDependencies": {
    "@blueprintjs/core": "^3.15.1",
    "@types/react": "^16.8.19",
    "@types/react-dom": "^16.8.4",
    "cross-env": "^5.2.0",
    "node-sass-chokidar": "^1.3.4",
    "npm-run-all": "^4.1.5",
    "react-app-rewired": "^2.1.0"
  },
  "browserslist": [
    ">0.2%",
    "not dead",
    "not ie <= 11",
    "not op_mini all"
  ]
}<|MERGE_RESOLUTION|>--- conflicted
+++ resolved
@@ -8,11 +8,8 @@
   },
   "dependencies": {
     "@botpress/util-roles": "^10.36.1",
-<<<<<<< HEAD
     "@types/react": "^16.8.19",
     "@types/react-dom": "^16.8.4",
-=======
->>>>>>> f7feffa2
     "axios": "^0.18.1",
     "bluebird": "^3.5.5",
     "bootstrap": "^4.3.1",

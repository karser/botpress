--- conflicted
+++ resolved
@@ -8,13 +8,7 @@
   },
   "dependencies": {
     "@botpress/util-roles": "^10.36.1",
-    "@types/react": "^16.8.19",
-<<<<<<< HEAD
-    "@types/reactstrap": "^8.0.1",
-    "axios": "^0.18.0",
-=======
     "axios": "^0.18.1",
->>>>>>> 26a40917
     "bluebird": "^3.5.5",
     "bootstrap": "^4.3.1",
     "classnames": "^2.2.6",
@@ -55,6 +49,7 @@
   },
   "devDependencies": {
     "@blueprintjs/core": "^3.15.1",
+    "@types/react": "^16.8.19",
     "@types/react-dom": "^16.8.4",
     "cross-env": "^5.2.0",
     "node-sass-chokidar": "^1.3.4",

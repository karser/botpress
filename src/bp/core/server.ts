import bodyParser from 'body-parser'
import { AxiosBotConfig, AxiosOptions, http, Logger, RouterOptions } from 'botpress/sdk'
import LicensingService from 'common/licensing-service'
import { RequestWithUser } from 'common/typings'
import session from 'cookie-session'
import cors from 'cors'
import errorHandler from 'errorhandler'
import { UnlicensedError } from 'errors'
import express, { NextFunction, Response } from 'express'
import { Request } from 'express-serve-static-core'
import rewrite from 'express-urlrewrite'
import fs from 'fs'
import { createServer, Server } from 'http'
import { inject, injectable, postConstruct, tagged } from 'inversify'
import jsonwebtoken from 'jsonwebtoken'
import { AppLifecycle, AppLifecycleEvents } from 'lifecycle'
import _ from 'lodash'
import { Memoize } from 'lodash-decorators'
import ms from 'ms'
import path from 'path'
import portFinder from 'portfinder'
import { URL } from 'url'

import { ExternalAuthConfig } from './config/botpress.config'
import { ConfigProvider } from './config/config-loader'
import { ModuleLoader } from './module-loader'
import { LogsRepository } from './repositories/logs'
import { AdminRouter, AuthRouter, BotsRouter, ModulesRouter } from './routers'
import { ContentRouter } from './routers/bots/content'
import { ConverseRouter } from './routers/bots/converse'
import { HintsRouter } from './routers/bots/hints'
import { isDisabled } from './routers/conditionalMiddleware'
import { InvalidExternalToken, PaymentRequiredError } from './routers/errors'
import { SdkApiRouter } from './routers/sdk/router'
import { ShortLinksRouter } from './routers/shortlinks'
import { hasPermissions, monitoringMiddleware, needPermissions } from './routers/util'
import { GhostService } from './services'
import ActionServersService from './services/action/action-servers-service'
import ActionService from './services/action/action-service'
import { AlertingService } from './services/alerting-service'
import { AuthStrategies } from './services/auth-strategies'
import AuthService, { EXTERNAL_AUTH_HEADER, SERVER_USER, TOKEN_AUDIENCE } from './services/auth/auth-service'
import { generateUserToken } from './services/auth/util'
import { BotService } from './services/bot-service'
import { CMSService } from './services/cms'
import { ConverseService } from './services/converse'
import { FlowService } from './services/dialog/flow/service'
import { SkillService } from './services/dialog/skill/service'
import { HintsService } from './services/hints'
import { JobService } from './services/job-service'
import { LogsService } from './services/logs/service'
import MediaService from './services/media'
import { MonitoringService } from './services/monitoring'
import { NotificationsService } from './services/notification/service'
import { WorkspaceService } from './services/workspace-service'
import { TYPES } from './types'

const BASE_API_PATH = '/api/v1'
const SERVER_USER_STRATEGY = 'default' // The strategy isn't validated for the userver user, it could be anything.

const debug = DEBUG('api')
const debugRequest = debug.sub('request')

const debugRequestMw = (req: Request, _res, next) => {
  debugRequest(`${req.path} %o`, {
    method: req.method,
    ip: req.ip,
    originalUrl: req.originalUrl
  })

  next()
}

@injectable()
export default class HTTPServer {
  public httpServer!: Server
  public readonly app: express.Express
  private isBotpressReady = false

  private readonly authRouter: AuthRouter
  private readonly adminRouter: AdminRouter
  private readonly botsRouter: BotsRouter
  private contentRouter!: ContentRouter
  private readonly modulesRouter: ModulesRouter
  private readonly shortLinksRouter: ShortLinksRouter
  private converseRouter!: ConverseRouter
  private hintsRouter!: HintsRouter
  private readonly sdkApiRouter!: SdkApiRouter
  private _needPermissions: (
    operation: string,
    resource: string
  ) => (req: RequestWithUser, res: Response, next: NextFunction) => Promise<void>
  private _hasPermissions: (
    req: RequestWithUser,
    operation: string,
    resource: string,
    noAudit?: boolean
  ) => Promise<boolean>
  private indexCache: { [pageUrl: string]: string } = {}

  constructor(
    @inject(TYPES.ConfigProvider) private configProvider: ConfigProvider,
    @inject(TYPES.Logger)
    @tagged('name', 'HTTP')
    private logger: Logger,
    @inject(TYPES.CMSService) private cmsService: CMSService,
    @inject(TYPES.FlowService) flowService: FlowService,
    @inject(TYPES.ActionService) actionService: ActionService,
    @inject(TYPES.ActionServersService) actionServersService: ActionServersService,
    @inject(TYPES.ModuleLoader) moduleLoader: ModuleLoader,
    @inject(TYPES.AuthService) private authService: AuthService,
    @inject(TYPES.MediaService) mediaService: MediaService,
    @inject(TYPES.LogsService) logsService: LogsService,
    @inject(TYPES.NotificationsService) notificationService: NotificationsService,
    @inject(TYPES.SkillService) skillService: SkillService,
    @inject(TYPES.GhostService) private ghostService: GhostService,
    @inject(TYPES.HintsService) private hintsService: HintsService,
    @inject(TYPES.LicensingService) licenseService: LicensingService,
    @inject(TYPES.ConverseService) private converseService: ConverseService,
    @inject(TYPES.WorkspaceService) private workspaceService: WorkspaceService,
    @inject(TYPES.BotService) private botService: BotService,
    @inject(TYPES.AuthStrategies) private authStrategies: AuthStrategies,
    @inject(TYPES.MonitoringService) private monitoringService: MonitoringService,
    @inject(TYPES.AlertingService) private alertingService: AlertingService,
    @inject(TYPES.JobService) private jobService: JobService,
    @inject(TYPES.LogsRepository) private logsRepo: LogsRepository
  ) {
    this.app = express()

    if (!process.IS_PRODUCTION) {
      this.app.use(errorHandler())
    }

    if (process.core_env.REVERSE_PROXY) {
      this.app.set('trust proxy', process.core_env.REVERSE_PROXY)
    }

    this.app.use(debugRequestMw)

    this.modulesRouter = new ModulesRouter(
      this.logger,
      this.authService,
      moduleLoader,
      skillService,
      this.configProvider
    )

    this.authRouter = new AuthRouter(
      this.logger,
      this.authService,
      this.configProvider,
      this.workspaceService,
      this.authStrategies
    )
    this.adminRouter = new AdminRouter(
      this.logger,
      this.authService,
      this.workspaceService,
      this.botService,
      licenseService,
      this.ghostService,
      this.configProvider,
      this.monitoringService,
      this.alertingService,
      moduleLoader,
      this.jobService,
      this.logsRepo
    )
    this.shortLinksRouter = new ShortLinksRouter(this.logger)
    this.botsRouter = new BotsRouter({
      actionService,
      actionServersService,
      botService,
      cmsService,
      configProvider,
      flowService,
      mediaService,
      logsService,
      notificationService,
      authService,
      ghostService,
      workspaceService,
      moduleLoader,
      logger: this.logger
    })
    this.sdkApiRouter = new SdkApiRouter(this.logger)

    this._needPermissions = needPermissions(this.workspaceService)
    this._hasPermissions = hasPermissions(this.workspaceService)
  }

  async setupRootPath() {
    const botpressConfig = await this.configProvider.getBotpressConfig()
    const externalUrl = process.env.EXTERNAL_URL || botpressConfig.httpServer.externalUrl

    if (!externalUrl) {
      process.ROOT_PATH = ''
    } else {
      const pathname = new URL(externalUrl).pathname
      process.ROOT_PATH = pathname.replace(/\/+$/, '')
    }
  }

  @postConstruct()
  async initialize() {
    await AppLifecycle.waitFor(AppLifecycleEvents.CONFIGURATION_LOADED)
    await this.setupRootPath()

    const app = express()
    app.use(process.ROOT_PATH, this.app)
    this.httpServer = createServer(app)

    await this.botsRouter.initialize()
    this.contentRouter = new ContentRouter(
      this.logger,
      this.authService,
      this.cmsService,
      this.workspaceService,
      this.ghostService
    )
    this.converseRouter = new ConverseRouter(this.logger, this.converseService, this.authService, this)
    this.hintsRouter = new HintsRouter(this.logger, this.hintsService, this.authService, this.workspaceService)
    this.botsRouter.router.use('/content', this.contentRouter.router)
    this.botsRouter.router.use('/converse', this.converseRouter.router)

    // tslint:disable-next-line: no-floating-promises
    AppLifecycle.waitFor(AppLifecycleEvents.BOTPRESS_READY).then(() => {
      this.isBotpressReady = true
    })

    this.botsRouter.router.use('/hints', this.hintsRouter.router)
  }

  resolveAsset = file => path.resolve(process.PROJECT_LOCATION, 'data/assets', file)

  async start() {
    const botpressConfig = await this.configProvider.getBotpressConfig()
    const config = botpressConfig.httpServer
    await this.sdkApiRouter.initialize()

    /**
     * The loading of language models can take some time, access to Botpress is disabled until it is completed
     * During this time, internal calls between modules can be made
     */
    this.app.use((req, res, next) => {
      res.removeHeader('X-Powered-By') // Removes the default X-Powered-By: Express
      res.set(config.headers)
      if (!this.isBotpressReady) {
        if (!(req.headers['user-agent'] || '').includes('axios') || !req.headers.authorization) {
          return res.status(503).send('Botpress is loading. Please try again in a minute.')
        }
      }
      next()
    })

    this.app.use(monitoringMiddleware)

    if (config.session && config.session.enabled) {
      this.app.use(
        session({
          secret: process.APP_SECRET,
          secure: true,
          httpOnly: true,
          domain: config.externalUrl,
          maxAge: ms(config.session.maxAge)
        })
      )
    }

    this.app.use((req, res, next) => {
      if (!isDisabled('bodyParserJson', req)) {
        bodyParser.json({ limit: config.bodyLimit })(req, res, next)
      } else {
        next()
      }
    })

    this.app.use((req, res, next) => {
      if (!isDisabled('bodyParserUrlEncoder', req)) {
        bodyParser.urlencoded({ extended: true })(req, res, next)
      } else {
        next()
      }
    })

    if (config.cors && config.cors.enabled) {
      this.app.use(cors(config.cors.origin ? { origin: config.cors.origin } : {}))
    }

    this.app.get('/status', async (req, res, next) => {
      res.send(await this.monitoringService.getStatus())
    })

    this.app.get('/version', async (req, res) => {
      res.send(process.BOTPRESS_VERSION)
    })

    this.app.use('/assets', this.guardWhiteLabel(), express.static(this.resolveAsset('')))
    this.app.use(rewrite('/:app/:botId/*env.js', '/api/v1/bots/:botId/:app/js/env.js'))

    this.app.use(`${BASE_API_PATH}/auth`, this.authRouter.router)
    this.app.use(`${BASE_API_PATH}/admin`, this.adminRouter.router)
    this.app.use(`${BASE_API_PATH}/modules`, this.modulesRouter.router)
    this.app.use(`${BASE_API_PATH}/bots/:botId`, this.botsRouter.router)
<<<<<<< HEAD
    this.app.use(`${BASE_API_PATH}/sdk`, this.sdkApiRouter.router)
    this.app.use(`/s`, this.shortlinksRouter.router)
=======
    this.app.use(`/s`, this.shortLinksRouter.router)
>>>>>>> e42b5440

    this.app.use((err, _req, _res, next) => {
      if (err instanceof UnlicensedError) {
        next(new PaymentRequiredError(`Server is unlicensed "${err.message}"`))
      } else {
        if (err.statusCode === 413) {
          this.logger.error('You may need to increase httpServer.bodyLimit in file data/global/botpress.config.json')
        }
        next(err)
      }
    })

    this.app.use(function handleUnexpectedError(err, req, res, next) {
      const statusCode = err.statusCode || 500
      const errorCode = err.errorCode || 'BP_000'
      const message = (err.errorCode && err.message) || 'Unexpected error'
      const docs = err.docs || 'https://botpress.com/docs'
      const devOnly = process.IS_PRODUCTION ? {} : { showStackInDev: true, stack: err.stack, full: err.message }

      res.status(statusCode).json({
        statusCode,
        errorCode,
        type: err.type || Object.getPrototypeOf(err).name || 'Exception',
        message,
        docs,
        ...devOnly
      })
    })

    this.setupStaticRoutes(this.app)

    process.HOST = config.host
    process.PORT = await portFinder.getPortPromise({ port: config.port })
    process.EXTERNAL_URL = process.env.EXTERNAL_URL || config.externalUrl || `http://${process.HOST}:${process.PORT}`
    process.LOCAL_URL = `http://${process.HOST}:${process.PORT}${process.ROOT_PATH}`

    if (process.PORT !== config.port) {
      this.logger.warn(`Configured port ${config.port} is already in use. Using next port available: ${process.PORT}`)
    }

    if (!process.env.EXTERNAL_URL && !config.externalUrl) {
      this.logger.warn(
        `External URL is not configured. Using default value of ${process.EXTERNAL_URL}. Some features may not work properly`
      )
    }

    const hostname = config.host === 'localhost' ? undefined : config.host
    await Promise.fromCallback(callback => {
      this.httpServer.listen(process.PORT, hostname, config.backlog, callback)
    })

    return this.app
  }

  private guardWhiteLabel() {
    return (req, res, next) => {
      if (path.normalize(req.path) === '/custom-theme.css' && (!process.IS_PRO_ENABLED || !process.IS_LICENSED)) {
        return res.sendStatus(404)
      }
      next()
    }
  }

  setupStaticRoutes(app) {
    // Dynamically updates the static paths of index files
    const resolveIndexPaths = page => (req, res) => {
      res.contentType('text/html')

      // Not caching pages in dev (issue with webpack )
      if (this.indexCache[page] && process.IS_PRODUCTION) {
        return res.send(this.indexCache[page])
      }

      fs.readFile(this.resolveAsset(page), (err, data) => {
        if (data) {
          this.indexCache[page] = data
            .toString()
            .replace(/\<base href=\"\/\" ?\/\>/, `<base href="${process.ROOT_PATH}/" />`)
            .replace(/ROOT_PATH=""|ROOT_PATH = ''/, `window.ROOT_PATH="${process.ROOT_PATH}"`)

          res.send(this.indexCache[page])
        } else {
          res.sendStatus(404)
        }
      })
    }

    app.get('/studio', (req, res, next) => res.redirect('/admin'))

    app.use('/:app(studio)/:botId', express.static(this.resolveAsset('ui-studio/public'), { index: false }))
    app.use('/:app(studio)/:botId', resolveIndexPaths('ui-studio/public/index.html'))

    app.use('/:app(lite)/:botId?', express.static(this.resolveAsset('ui-studio/public/lite'), { index: false }))
    app.use('/:app(lite)/:botId?', resolveIndexPaths('ui-studio/public/lite/index.html'))

    app.use('/:app(lite)/:botId', express.static(this.resolveAsset('ui-studio/public'), { index: false }))
    app.use('/:app(lite)/:botId', resolveIndexPaths('ui-studio/public/index.html'))

    app.get(['/:app(studio)/:botId/*'], resolveIndexPaths('ui-studio/public/index.html'))

    app.use('/admin', express.static(this.resolveAsset('ui-admin/public'), { index: false }))
    app.get(['/admin', '/admin/*'], resolveIndexPaths('ui-admin/public/index.html'))

    app.get('/', (req, res) => res.redirect(`${process.ROOT_PATH}/admin`))
  }

  createRouterForBot(router: string, identity: string, options: RouterOptions): any & http.RouterExtension {
    return this.botsRouter.getNewRouter(router, identity, options)
  }

  needPermission(operation: string, resource: string) {
    return this._needPermissions(operation, resource)
  }

  hasPermission(req: RequestWithUser, operation: string, resource: string, noAudit?: boolean) {
    return this._hasPermissions(req, operation, resource, noAudit)
  }

  deleteRouterForBot(router: string): void {
    return this.botsRouter.deleteRouter(router, this.app)
  }

  createShortLink(name: string, destination: string, params: any) {
    this.shortLinksRouter.createShortLink(name, destination, params)
  }

  deleteShortLink(name: string) {
    this.shortLinksRouter.deleteShortLink(name)
  }

  async getAxiosConfigForBot(botId: string, options?: AxiosOptions): Promise<AxiosBotConfig> {
    const basePath = options && options.localUrl ? process.LOCAL_URL : process.EXTERNAL_URL
    const serverToken = generateUserToken(SERVER_USER, SERVER_USER_STRATEGY, false, '5m', TOKEN_AUDIENCE)
    return {
      baseURL: `${basePath}/api/v1/bots/${botId}`,
      headers: {
        Authorization: `Bearer ${serverToken}`
      }
    }
  }

  extractExternalToken = async (req, res, next) => {
    if (req.headers[EXTERNAL_AUTH_HEADER]) {
      try {
        req.credentials = await this.decodeExternalToken(req.headers[EXTERNAL_AUTH_HEADER])
      } catch (error) {
        return next(new InvalidExternalToken(error.message))
      }
    }

    next()
  }

  async decodeExternalToken(externalToken): Promise<any | undefined> {
    const externalAuth = await this._getExternalAuthConfig()

    if (!externalAuth || !externalAuth.enabled) {
      return
    }

    const { publicKey, audience, algorithms, issuer } = externalAuth

    const [scheme, token] = externalToken.split(' ')
    if (scheme.toLowerCase() !== 'bearer') {
      return new Error(`Unknown scheme "${scheme}"`)
    }

    return Promise.fromCallback(cb => {
      jsonwebtoken.verify(token, publicKey!, { issuer, audience, algorithms }, (err, user) => {
        cb(err, !err ? user : undefined)
      })
    })
  }

  @Memoize()
  private async _getExternalAuthConfig(): Promise<ExternalAuthConfig | undefined> {
    const botpressConfig = await this.configProvider.getBotpressConfig()
    const config = botpressConfig.pro.externalAuth

    if (!config) {
      return
    }

    if (config.enabled) {
      if (!config.publicKey) {
        try {
          config.publicKey = await this.ghostService.global().readFileAsString('/', 'end_users_auth.pub')
        } catch (error) {
          this.logger
            .attachError(error)
            .error(`External User Auth: Couldn't open public key file /data/global/end_users_auth.pub`)
          return
        }
      } else if (config.publicKey.length < 128) {
        this.logger.error(`External User Auth: The provided publicKey is invalid (too short). Min length is 128 chars.`)
        return
      }
    }

    return config
  }
}<|MERGE_RESOLUTION|>--- conflicted
+++ resolved
@@ -302,12 +302,8 @@
     this.app.use(`${BASE_API_PATH}/admin`, this.adminRouter.router)
     this.app.use(`${BASE_API_PATH}/modules`, this.modulesRouter.router)
     this.app.use(`${BASE_API_PATH}/bots/:botId`, this.botsRouter.router)
-<<<<<<< HEAD
     this.app.use(`${BASE_API_PATH}/sdk`, this.sdkApiRouter.router)
-    this.app.use(`/s`, this.shortlinksRouter.router)
-=======
     this.app.use(`/s`, this.shortLinksRouter.router)
->>>>>>> e42b5440
 
     this.app.use((err, _req, _res, next) => {
       if (err instanceof UnlicensedError) {

<<<<<<< HEAD
/*---------------------------------------------------------------------------------------------
 *  Copyright (c) Botpress, Inc. All rights reserved.
 *  Licensed under the AGPL-3.0 license. See license.txt at project root for more information.
 *--------------------------------------------------------------------------------------------*/

import { cms, Logger, RouterOptions } from 'botpress/sdk'
=======
import { Logger, RouterOptions } from 'botpress/sdk'
>>>>>>> d76ee609
import { Serialize } from 'cerialize'
import { gaId, machineUUID } from 'common/stats'
import { FlowView } from 'common/typings'
import { BotpressConfig } from 'core/config/botpress.config'
import { ConfigProvider } from 'core/config/config-loader'
import { asBytes } from 'core/misc/utils'
import { GhostService } from 'core/services'
import ActionService from 'core/services/action/action-service'
import AuthService, { TOKEN_AUDIENCE } from 'core/services/auth/auth-service'
import { BotService } from 'core/services/bot-service'
import { CMSService } from 'core/services/cms'
import { FlowService, MutexError } from 'core/services/dialog/flow/service'
import { LogsService } from 'core/services/logs/service'
import MediaService from 'core/services/media'
import { NotificationsService } from 'core/services/notification/service'
import { getSocketTransports } from 'core/services/realtime'
import { WorkspaceService } from 'core/services/workspace-service'
import { Express, RequestHandler, Router } from 'express'
import { AppLifecycle, AppLifecycleEvents } from 'lifecycle'
import _ from 'lodash'
import moment from 'moment'
import ms from 'ms'
import multer from 'multer'
import path from 'path'
import { URL } from 'url'

import { disableForModule } from '../conditionalMiddleware'
import { CustomRouter } from '../customRouter'
import { NotFoundError } from '../errors'
import { checkMethodPermissions, checkTokenHeader, needPermissions } from '../util'

const debugMedia = DEBUG('audit:action:media-upload')
const DEFAULT_MAX_SIZE = '10mb'

export class BotsRouter extends CustomRouter {
  private actionService: ActionService
  private botService: BotService
  private cmsService: CMSService
  private configProvider: ConfigProvider
  private flowService: FlowService
  private mediaService: MediaService
  private logsService: LogsService
  private notificationService: NotificationsService
  private authService: AuthService
  private ghostService: GhostService
  private checkTokenHeader: RequestHandler
  private needPermissions: (operation: string, resource: string) => RequestHandler
  private checkMethodPermissions: (resource: string) => RequestHandler
  private machineId: string | undefined
  private botpressConfig: BotpressConfig | undefined
  private workspaceService: WorkspaceService
  private mediaPathRegex: RegExp

  constructor(args: {
    actionService: ActionService
    botService: BotService
    cmsService: CMSService
    configProvider: ConfigProvider
    flowService: FlowService
    mediaService: MediaService
    logsService: LogsService
    notificationService: NotificationsService
    authService: AuthService
    ghostService: GhostService
    workspaceService: WorkspaceService
    logger: Logger
  }) {
    super('Bots', args.logger, Router({ mergeParams: true }))
    this.actionService = args.actionService
    this.botService = args.botService
    this.cmsService = args.cmsService
    this.configProvider = args.configProvider
    this.flowService = args.flowService
    this.mediaService = args.mediaService
    this.logsService = args.logsService
    this.notificationService = args.notificationService
    this.authService = args.authService
    this.ghostService = args.ghostService
    this.workspaceService = args.workspaceService
    this.needPermissions = needPermissions(this.workspaceService)
    this.checkMethodPermissions = checkMethodPermissions(this.workspaceService)
    this.checkTokenHeader = checkTokenHeader(this.authService, TOKEN_AUDIENCE)
    this.mediaPathRegex = new RegExp(/^\/api\/v(\d)\/bots\/[A-Z0-9_-]+\/media\//, 'i')
  }

  async initialize() {
    this.botpressConfig = await this.configProvider.getBotpressConfig()
    this.machineId = await machineUUID()
    this.router.use(this.checkBotVisibility)
    this.setupRoutes()
  }

  checkBotVisibility = async (req, res, next) => {
    // '___' is a non-valid botId, but here acts as for "all bots"
    // This is used in modules when they setup routes that work on a global level (they are not tied to a specific bot)
    // Check the 'sso-login' module for an example
    if (req.params.botId === '___' || req.originalUrl.endsWith('env.js')) {
      return next()
    }

    const config = await this.configProvider.getBotConfig(req.params.botId)
    if (config.disabled) {
      return next(new NotFoundError('Bot is disabled'))
    }

    if (config.private && !this.mediaPathRegex.test(req.originalUrl)) {
      return this.checkTokenHeader(req, res, next)
    }

    next()
  }

  /**
   * There is no built-in API in express to remove routes at runtime. Therefore, it is recommended to use this method in development only.
   * A good explanation is available here: https://github.com/expressjs/express/issues/2596
   */
  deleteRouter(path: string, app: Express) {
    const relPath = '/mod/' + path

    // We need to access the global stack and dig in it to find the desired stack
    const mainRouterStack = app._router.stack
    const botRouter = mainRouterStack.find(x => x.name === 'router' && x.regexp.exec('/api/v1/bots/:botId'))

    if (botRouter) {
      botRouter.handle.stack = botRouter.handle.stack.filter(x => !x.regexp.exec(relPath))
    }
  }

  getNewRouter(path: string, identity: string, options?: RouterOptions): Router {
    const router = Router({ mergeParams: true })
    if (_.get(options, 'checkAuthentication', true)) {
      router.use(this.checkTokenHeader)

      if (options?.checkMethodPermissions) {
        router.use(this.checkMethodPermissions(identity))
      } else {
        router.use(this.needPermissions('write', identity))
      }
    }

    if (!_.get(options, 'enableJsonBodyParser', true)) {
      disableForModule('bodyParserJson', path)
    }

    if (!_.get(options, 'enableUrlEncoderBodyParser', true)) {
      disableForModule('bodyParserUrlEncoder', path)
    }

    const relPath = '/mod/' + path
    this.router.use(relPath, router)

    router['getPublicPath'] = async () => {
      await AppLifecycle.waitFor(AppLifecycleEvents.HTTP_SERVER_READY)
      return new URL('/api/v1/bots/BOT_ID' + relPath, process.EXTERNAL_URL).href
    }

    return router
  }

  private studioParams(botId: string) {
    return {
      botId,
      authentication: {
        tokenDuration: ms('6h')
      },
      sendUsageStats: this.botpressConfig!.sendUsageStats,
      uuid: this.machineId,
      gaId: gaId,
      flowEditorDisabled: !process.IS_LICENSED,
      botpress: {
        name: 'Botpress Studio',
        version: process.BOTPRESS_VERSION
      }
    }
  }

  private setupRoutes() {
    /**
     * UNAUTHENTICATED ROUTES
     * Do not return sensitive information there. These must be accessible by unauthenticated users
     */
    this.router.get('/studio-params', (req, res) => {
      const info = this.studioParams(req.params.botId)
      res.send(info)
    })

    this.router.get(
      '/:app(studio|lite)/js/env.js',
      this.asyncMiddleware(async (req, res) => {
        const { botId, app } = req.params

        const bot = await this.botService.findBotById(botId)
        if (!bot) {
          return res.sendStatus(404)
        }

        const config = await this.configProvider.getBotpressConfig()
        const workspaceId = await this.workspaceService.getBotWorkspaceId(botId)

        const data = this.studioParams(botId)
        const liteEnv = `
              // Lite Views Specific
          `
        const studioEnv = `
              // Botpress Studio Specific
              window.AUTH_TOKEN_DURATION = ${data.authentication.tokenDuration};
              window.SEND_USAGE_STATS = ${data.sendUsageStats};
              window.BOTPRESS_FLOW_EDITOR_DISABLED = ${data.flowEditorDisabled};
          `

        const totalEnv = `
          (function(window) {
              // Common
              window.SEND_USAGE_STATS = ${data.sendUsageStats};
              window.UUID = "${data.uuid}"
              window.ANALYTICS_ID = "${data.gaId}";
              window.API_PATH = "${process.ROOT_PATH}/api/v1";
              window.BOT_API_PATH = "${process.ROOT_PATH}/api/v1/bots/${botId}";
              window.BOT_ID = "${botId}";
              window.BOT_NAME = "${bot.name}";
              window.BP_BASE_PATH = "${process.ROOT_PATH}/${app}/${botId}";
              window.BOTPRESS_VERSION = "${data.botpress.version}";
              window.APP_NAME = "${data.botpress.name}";
              window.SHOW_POWERED_BY = ${!!config.showPoweredBy};
              window.BOT_LOCKED = ${!!bot.locked};
              window.WORKSPACE_ID = "${workspaceId}";
              window.IS_BOT_MOUNTED = ${this.botService.isBotMounted(botId)};
              window.SOCKET_TRANSPORTS = ["${getSocketTransports(config).join('","')}"];
              ${app === 'studio' ? studioEnv : ''}
              ${app === 'lite' ? liteEnv : ''}
              // End
            })(typeof window != 'undefined' ? window : {})
          `

        res.contentType('text/javascript')
        res.send(totalEnv)
      })
    )

    this.router.get(
      '/media/:filename',
      this.asyncMiddleware(async (req, res) => {
        const botId = req.params.botId
        const type = path.extname(req.params.filename)

        const contents = await this.mediaService.readFile(botId, req.params.filename).catch(() => undefined)
        if (!contents) {
          return res.sendStatus(404)
        }

        // files are never overwritten because of the unique ID
        // so we can set the header to cache the asset for 1 year
        return res
          .set({ 'Cache-Control': 'max-age=31556926' })
          .type(type)
          .send(contents)
      })
    )

    /**
     * END UNAUTHENTICATED ROUTES
     * All routes defined below should be authenticated
     */

    this.router.get(
      '/',
      this.checkTokenHeader,
      this.needPermissions('read', 'bot.information'),
      this.asyncMiddleware(async (req, res) => {
        const bot = await this.botService.findBotById(req.params.botId)
        if (!bot) {
          return res.sendStatus(404)
        }

        res.send(bot)
      })
    )

    this.router.get(
      '/workspaceBotsIds',
      this.checkTokenHeader,
      this.needPermissions('read', 'bot.information'),
      this.asyncMiddleware(async (req, res) => {
        const botsRefs = await this.workspaceService.getBotRefs(req.workspace)
        const bots = await this.botService.findBotsByIds(botsRefs)

        return res.send(bots?.filter(Boolean).map(x => ({ name: x.name, id: x.id })))
      })
    )

    this.router.get(
      '/flows',
      this.checkTokenHeader,
      this.needPermissions('read', 'bot.flows'),
      this.asyncMiddleware(async (req, res) => {
        const botId = req.params.botId
        const flows = await this.flowService.loadAll(botId)
        res.send(flows)
      })
    )

    this.router.post(
      '/flow',
      this.checkTokenHeader,
      this.needPermissions('write', 'bot.flows'),
      this.asyncMiddleware(async (req, res) => {
        const { botId } = req.params
        const flow = <FlowView>req.body.flow
        const userEmail = req.tokenUser!.email

        await this.flowService.insertFlow(botId, flow, userEmail)

        res.sendStatus(200)
      })
    )

    this.router.post(
      '/flow/:flowName',
      this.checkTokenHeader,
      this.needPermissions('write', 'bot.flows'),
      this.asyncMiddleware(async (req, res) => {
        const { botId, flowName } = req.params
        const flow = <FlowView>req.body.flow
        const userEmail = req.tokenUser!.email

        if (_.has(flow, 'name') && flowName !== flow.name) {
          await this.flowService.renameFlow(botId, flowName, flow.name, userEmail)
        } else {
          try {
            await this.flowService.updateFlow(botId, flow, userEmail)
          } catch (err) {
            if (err.type && err.type === MutexError.name) {
              res.send(423) // Mutex locked
              return
            }
          }
        }
        res.sendStatus(200)
      })
    )

    this.router.post(
      '/flow/:flowName/delete',
      this.checkTokenHeader,
      this.needPermissions('write', 'bot.flows'),
      this.asyncMiddleware(async (req, res) => {
        const { botId, flowName } = req.params

        const userEmail = req.tokenUser!.email

        await this.flowService.deleteFlow(botId, flowName as string, userEmail)

        res.sendStatus(200)
      })
    )

    this.router.get(
      '/actions',
      this.checkTokenHeader,
      this.needPermissions('read', 'bot.flows'),
      this.asyncMiddleware(async (req, res) => {
        const botId = req.params.botId
        const actions = await this.actionService.forBot(botId).listActions()
        res.send(Serialize(actions))
      })
    )

    const mediaUploadMulter = multer({
      fileFilter: (_req, file, cb) => {
        let allowedMimeTypes = ['image/jpeg', 'image/png', 'image/gif']

        const uploadConfig = this.botpressConfig!.fileUpload
        if (uploadConfig?.allowedMimeTypes) {
          allowedMimeTypes = uploadConfig.allowedMimeTypes
        }

        if (allowedMimeTypes.includes(file.mimetype)) {
          return cb(undefined, true)
        }

        cb(new Error(`Invalid mime type (${file.mimetype})`), false)
      },
      limits: {
        fileSize: asBytes(_.get(this.botpressConfig, 'fileUpload.maxFileSize', DEFAULT_MAX_SIZE))
      }
    }).single('file')

    this.router.post(
      '/media',
      this.checkTokenHeader,
      this.needPermissions('write', 'bot.media'),
      this.asyncMiddleware(async (req, res) => {
        mediaUploadMulter(req, res, async err => {
          const email = req.tokenUser!.email
          if (err) {
            debugMedia(`failed (${email} from ${req.ip})`, err.message)
            return res.sendStatus(400)
          }

          const file = req['file']
          const botId = req.params.botId
          const fileName = await this.mediaService.saveFile(botId, file.originalname, file.buffer)

          debugMedia(
            `success (${email} from ${req.ip}). file: ${fileName} %o`,
            _.pick(file, 'originalname', 'mimetype', 'size')
          )

          const url = `/api/v1/bots/${botId}/media/${fileName}`
          res.json({ url })
        })
      })
    )

    this.router.post(
      '/media/delete',
      this.checkTokenHeader,
      this.needPermissions('write', 'bot.media'),
      this.asyncMiddleware(async (req, res) => {
        mediaUploadMulter(req, res, async err => {
          const email = req.tokenUser!.email
          if (err) {
            debugMedia(`failed deletion (${email} from ${req.ip})`, err.message)
            return res.sendStatus(400)
          }

          const botId = req.params.botId
          const files = this.cmsService.getMediaFiles(req.body)
          files.forEach(async f => {
            await this.mediaService.deleteFile(botId, f)
            debugMedia(`successful deletion (${email} from ${req.ip}). file: ${f}`)
          })

          res.sendStatus(200)
        })
      })
    )

    this.router.get(
      '/logs',
      this.checkTokenHeader,
      this.needPermissions('read', 'bot.logs'),
      this.asyncMiddleware(async (req, res) => {
        const limit = req.query.limit
        const botId = req.params.botId
        const logs = await this.logsService.getLogsForBot(botId, limit)
        res.send(logs)
      })
    )

    this.router.get(
      '/logs/archive',
      this.checkTokenHeader,
      this.needPermissions('read', 'bot.logs'),
      this.asyncMiddleware(async (req, res) => {
        const botId = req.params.botId
        const logs = await this.logsService.getLogsForBot(botId)
        res.setHeader('Content-type', 'text/plain')
        res.setHeader('Content-disposition', 'attachment; filename=logs.txt')
        res.send(
          logs
            .map(({ timestamp, level, message }) => {
              const time = moment(new Date(timestamp)).format('MMM DD HH:mm:ss')
              return `${time} ${level}: ${message}`
            })
            .join('\n')
        )
      })
    )

    this.router.get(
      '/notifications',
      this.checkTokenHeader,
      this.needPermissions('read', 'bot.notifications'),
      this.asyncMiddleware(async (req, res) => {
        const botId = req.params.botId
        const notifications = await this.notificationService.getInbox(botId)
        res.send(notifications)
      })
    )

    this.router.get(
      '/notifications/archive',
      this.checkTokenHeader,
      this.needPermissions('read', 'bot.notifications'),
      this.asyncMiddleware(async (req, res) => {
        const botId = req.params.botId
        const notifications = await this.notificationService.getArchived(botId)
        res.send(notifications)
      })
    )

    this.router.post(
      '/notifications/:notificationId?/read',
      this.checkTokenHeader,
      this.needPermissions('write', 'bot.notifications'),
      this.asyncMiddleware(async (req, res) => {
        const notificationId = req.params.notificationId
        const botId = req.params.botId

        notificationId
          ? await this.notificationService.markAsRead(botId, notificationId)
          : await this.notificationService.markAllAsRead(botId)
        res.sendStatus(201)
      })
    )

    this.router.post(
      '/notifications/:notificationId?/archive',
      this.checkTokenHeader,
      this.needPermissions('write', 'bot.notifications'),
      this.asyncMiddleware(async (req, res) => {
        const notificationId = req.params.notificationId
        const botId = req.params.botId
        notificationId
          ? await this.notificationService.archive(botId, notificationId)
          : await this.notificationService.archiveAll(botId)
        res.sendStatus(201)
      })
    )
  }
}<|MERGE_RESOLUTION|>--- conflicted
+++ resolved
@@ -1,13 +1,4 @@
-<<<<<<< HEAD
-/*---------------------------------------------------------------------------------------------
- *  Copyright (c) Botpress, Inc. All rights reserved.
- *  Licensed under the AGPL-3.0 license. See license.txt at project root for more information.
- *--------------------------------------------------------------------------------------------*/
-
-import { cms, Logger, RouterOptions } from 'botpress/sdk'
-=======
 import { Logger, RouterOptions } from 'botpress/sdk'
->>>>>>> d76ee609
 import { Serialize } from 'cerialize'
 import { gaId, machineUUID } from 'common/stats'
 import { FlowView } from 'common/typings'

/*---------------------------------------------------------------------------------------------
*  Copyright (c) Botpress, Inc. All rights reserved.
*  Licensed under the AGPL-3.0 license. See license.txt at project root for more information.
*--------------------------------------------------------------------------------------------*/

import { ContentElement } from 'botpress/sdk'
import { Serialize } from 'cerialize'
import { GhostService } from 'core/services'
import { RequestHandler, Router } from 'express'
import _ from 'lodash'
<<<<<<< HEAD
import ms from 'ms'
=======
import moment from 'moment'
>>>>>>> 766b5e78
import multer from 'multer'
import path from 'path'
import { RouterOptions } from 'request'

import { BotRepository } from '../repositories'
import ActionService from '../services/action/action-service'
import AuthService, { TOKEN_AUDIENCE } from '../services/auth/auth-service'
import TeamsService from '../services/auth/teams-service'
import { DefaultSearchParams } from '../services/cms'
import { CMSService } from '../services/cms/cms-service'
import { FlowView } from '../services/dialog'
import FlowService from '../services/dialog/flow/service'
import { LogsService } from '../services/logs/service'
import MediaService from '../services/media'
import { NotificationsService } from '../services/notification/service'

import { CustomRouter } from '.'
import { checkTokenHeader, needPermissions } from './util'

export class BotsRouter implements CustomRouter {
  public readonly router: Router

  private actionService: ActionService
  private botRepository: BotRepository
  private cmsService: CMSService
  private flowService: FlowService
  private mediaService: MediaService
  private logsService: LogsService
  private notificationService: NotificationsService
  private authService: AuthService
  private teamsService: TeamsService
  private ghostService: GhostService
  private checkTokenHeader: RequestHandler
  private needPermissions: (operation: string, resource: string) => RequestHandler

  constructor(args: {
    actionService: ActionService
    botRepository: BotRepository
    cmsService: CMSService
    flowService: FlowService
    mediaService: MediaService
    logsService: LogsService
    notificationService: NotificationsService
    authService: AuthService
    teamsService: TeamsService
    ghostService: GhostService
  }) {
    this.actionService = args.actionService
    this.botRepository = args.botRepository
    this.cmsService = args.cmsService
    this.flowService = args.flowService
    this.mediaService = args.mediaService
    this.logsService = args.logsService
    this.notificationService = args.notificationService
    this.authService = args.authService
    this.teamsService = args.teamsService
    this.ghostService = args.ghostService

    this.needPermissions = needPermissions(this.teamsService)
    this.checkTokenHeader = checkTokenHeader(this.authService, TOKEN_AUDIENCE)

    this.router = Router({ mergeParams: true })
    this.setupRoutes()
  }

  getNewRouter(path: string, options: RouterOptions) {
    const router = Router({ mergeParams: true })
    this.router.use('/ext/' + path, router)
    return router
  }

  private augmentElement = async (element: ContentElement) => {
    const contentType = await this.cmsService.getContentType(element.contentType)
    return {
      ...element,
      schema: {
        json: contentType.jsonSchema,
        ui: contentType.uiSchema,
        title: contentType.title,
        renderer: contentType.id
      }
    }
  }

  private setupRoutes() {
    // Unauthenticated, don't return sensitive info here
    this.router.get('/studio-params', async (req, res) => {
      // TODO If botId doesn't exist, throw an error

      const info = {
        botId: req.params.botId,
        authentication: {
          enabled: true,
          tokenDuration: ms('6h')
        },
        sendStatistics: true, // TODO Add way to opt out
        showGuidedTour: false, // TODO
        ghostEnabled: this.ghostService.isGhostEnabled,
        flowEditorDisabled: false, // TODO
        botpress: {
          name: 'Botpress Lite', // TODO
          version: '11.0.0' // TODO
        }
      }

      res.send(info)
    })

    this.router.get('/', this.checkTokenHeader, this.needPermissions('read', 'bot.information'), async (req, res) => {
      const botId = req.params.botId
      const bot = await this.botRepository.getBotById(botId)

      res.send(bot)
    })

    this.router.get(
      '/middleware',
      this.checkTokenHeader,
      this.needPermissions('read', 'bot.middleware'),
      async (req, res) => {
        const botId = req.params.botId
        // const middleware = await this.middlewareService.getMiddlewareForBot(botId)

        res.send([])
      }
    )

    this.router.post(
      '/middleware',
      this.checkTokenHeader,
      this.needPermissions('write', 'bot.middleware'),
      async (req, res) => {
        const botId = req.params.botId
        const { middleware } = req.body
        // await this.middlewareService.setMiddlewareForBot(botId, middleware)
        // res.send(await this.middlewareService.getMiddlewareForBot(botId))
      }
    )

    this.router.get(
      '/content/types',
      this.checkTokenHeader,
      this.needPermissions('read', 'bot.content'),
      async (req, res) => {
        const botId = req.params.botId
        const types = await this.cmsService.getAllContentTypes(botId)

        const response = await Promise.map(types, async type => {
          const count = await this.cmsService.countContentElementsForContentType(botId, type.id)
          return {
            id: type.id,
            count,
            title: type.title,
            schema: {
              json: type.jsonSchema,
              ui: type.uiSchema,
              title: type.title,
              renderer: type.id
            }
          }
        })

        res.send(response)
      }
    )

    this.router.get(
      '/content/elements/count',
      this.checkTokenHeader,
      this.needPermissions('read', 'bot.content'),
      async (req, res) => {
        const botId = req.params.botId
        const count = await this.cmsService.countContentElements(botId)
        res.send({ count })
      }
    )

    this.router.get(
      '/content/:contentType?/elements',
      this.checkTokenHeader,
      this.needPermissions('read', 'bot.content'),
      async (req, res) => {
        const { botId, contentType } = req.params
        const query = req.query || {}

        const elements = await this.cmsService.listContentElements(botId, contentType, {
          ...DefaultSearchParams,
          count: Number(query.count) || DefaultSearchParams.count,
          from: Number(query.from) || DefaultSearchParams.from,
          searchTerm: query.searchTerm || DefaultSearchParams.searchTerm,
          ids: (query.ids && query.ids.split(',')) || DefaultSearchParams.ids
        })

        const augmentedElements = await Promise.map(elements, this.augmentElement)
        res.send(augmentedElements)
      }
    )

    this.router.get(
      '/content/:contentType?/elements/count',
      this.checkTokenHeader,
      this.needPermissions('read', 'bot.content'),
      async (req, res) => {
        const { botId, contentType } = req.params
        const count = await this.cmsService.countContentElementsForContentType(botId, contentType)
        res.send({ count })
      }
    )

    this.router.get(
      '/content/elements/:elementId',
      this.checkTokenHeader,
      this.needPermissions('read', 'bot.content'),
      async (req, res) => {
        const { botId, elementId } = req.params
        const element = await this.cmsService.getContentElement(botId, elementId)
        res.send(await this.augmentElement(element))
      }
    )

    this.router.post(
      '/content/:contentType/elements/:elementId?',
      this.checkTokenHeader,
      this.needPermissions('write', 'bot.content'),
      async (req, res) => {
        const { botId, contentType, elementId } = req.params
        const element = await this.cmsService.createOrUpdateContentElement(
          botId,
          contentType,
          req.body.formData,
          elementId
        )
        res.send(element)
      }
    )

    this.router.get('/flows', this.checkTokenHeader, this.needPermissions('read', 'bot.flows'), async (req, res) => {
      const botId = req.params.botId
      const flows = await this.flowService.loadAll(botId)
      res.send(flows)
    })

    this.router.post('/flows', this.checkTokenHeader, this.needPermissions('write', 'bot.flows'), async (req, res) => {
      const botId = req.params.botId
      const flowViews = <FlowView[]>req.body

      await this.flowService.saveAll(botId, flowViews)
      res.sendStatus(201)
    })

    this.router.get('/actions', this.checkTokenHeader, this.needPermissions('read', 'bot.flows'), async (req, res) => {
      const botId = req.params.botId
      const actions = await this.actionService.forBot(botId).listActions({ includeMetadata: true })
      res.send(Serialize(actions))
    })

    const mediaUploadMulter = multer({
      limits: {
        fileSize: 1024 * 1000 * 10 // 10mb
      }
    })

    // This is not a bug: do not authenticate this route
    this.router.get('/media/:filename', async (req, res) => {
      const botId = req.params.botId
      const type = path.extname(req.params.filename)

      const contents = await this.mediaService.readFile(botId, req.params.filename).catch(() => undefined)
      if (!contents) {
        return res.sendStatus(404)
      }

      // files are never overwritten because of the unique ID
      // so we can set the header to cache the asset for 1 year
      return res
        .set({ 'Cache-Control': 'max-age=31556926' })
        .type(type)
        .send(contents)
    })

    this.router.post(
      '/media',
      this.checkTokenHeader,
      this.needPermissions('write', 'bot.media'),
      mediaUploadMulter.single('file'),
      async (req, res) => {
        const botId = req.params.botId
        const fileName = await this.mediaService.saveFile(botId, req['file'].originalname, req['file'].buffer)
        const url = `/api/v1/bots/${botId}/media/${fileName}`
        res.json({ url })
      }
    )

    this.router.get('/logs', this.checkTokenHeader, this.needPermissions('read', 'bot.logs'), async (req, res) => {
      const limit = req.query.limit
      const botId = req.params.botId
      const logs = await this.logsService.getLogsForBot(botId, limit)
      res.send(logs)
    })

    this.router.get(
<<<<<<< HEAD
      '/notifications',
      this.checkTokenHeader,
      this.needPermissions('read', 'bot.notifications'),
      async (req, res) => {
        const botId = req.params.botId
        const notifications = await this.notificationService.getInbox(botId)
        res.send(notifications)
      }
    )
=======
      '/logs/archive',
      this.checkTokenHeader,
      this.needPermissions('read', 'bot.logs'),
      async (req, res) => {
        const botId = req.params.botId
        const logs = await this.logsService.getLogsForBot(botId)
        res.setHeader('Content-type', 'text/plain')
        res.setHeader('Content-disposition', 'attachment; filename=logs.txt')
        res.send(
          logs
            .map(({ timestamp, level, message }) => {
              const time = moment(new Date(timestamp)).format('MMM DD HH:mm:ss')
              return `${time} ${level}: ${message}`
            })
            .join('\n')
        )
      }
    )

    this.router.get('/notifications', async (req, res) => {
      const botId = req.params.botId
      const notifications = await this.notificationService.getInbox(botId)
      res.send(notifications)
    })
>>>>>>> 766b5e78

    this.router.get(
      '/notifications/archive',
      this.checkTokenHeader,
      this.needPermissions('read', 'bot.notifications'),
      async (req, res) => {
        const botId = req.params.botId
        const notifications = await this.notificationService.getArchived(botId)
        res.send(notifications)
      }
    )

    this.router.post(
      '/notifications/:notificationId?/read',
      this.checkTokenHeader,
      this.needPermissions('write', 'bot.notifications'),
      async (req, res) => {
        const notificationId = req.params.notificationId
        const botId = req.params.botId

        notificationId
          ? await this.notificationService.markAsRead(notificationId)
          : await this.notificationService.markAllAsRead(botId)
        res.status(201)
      }
    )

    this.router.post(
      '/notifications/:notificationId?/archive',
      this.checkTokenHeader,
      this.needPermissions('write', 'bot.notifications'),
      async (req, res) => {
        const notificationId = req.params.notificationId
        const botId = req.params.botId
        notificationId
          ? await this.notificationService.archive(notificationId)
          : await this.notificationService.archiveAll(botId)
        res.status(201)
      }
    )

    // TODO
    // Tester que modifier des fichiers quand Ghost = enabled enrégistre des révisions
    // Tester que la liste des révisions is good
    // Tester que le batching fonctionne
    // Tester revert fonctionne et expire le cache
    // Tester le sync des modifications vers l'environment local (CLI)
    // Tester le revision file on sync, supression des revisions

    this.router.get(
      '/versioning/pending',
      this.checkTokenHeader,
      this.needPermissions('read', 'bot.ghost_content'),
      async (req, res) => {
        res.send(await this.ghostService.forBot(req.params.botId).getPending())
      }
    )

    this.router.get(
      '/versioning/export',
      this.checkTokenHeader,
      this.needPermissions('read', 'bot.ghost_content'),
      async (req, res) => {
        const tarball = await this.ghostService.forBot(req.params.botId).exportArchive()
        const name = 'archive_' + req.params.botId.replace(/\W/gi, '') + '_' + Date.now() + '.tgz'
        res.writeHead(200, {
          'Content-Type': 'application/tar+gzip',
          'Content-Disposition': `attachment; filename=${name}`,
          'Content-Length': tarball.length
        })
        res.end(tarball)
      }
    )

    const archiveUploadMulter = multer({
      limits: {
        fileSize: 1024 * 1000 * 100 // 100mb
      }
    })

    this.router.get(
      '/versioning/import',
      this.checkTokenHeader,
      this.needPermissions('write', 'bot.ghost_content'),
      archiveUploadMulter.single('file'),
      async (req, res) => {
        const buffer = req['file'].buffer
        const botId = req.params.botId
        await this.ghostService.forBot(botId).importArchive(buffer)
        res.sendStatus(200)
      }
    )

    // Revision ID
    this.router.post(
      '/versioning/revert',
      this.checkTokenHeader,
      this.needPermissions('write', 'bot.ghost_content'),
      async (req, res) => {
        const revisionId = req.body.revision
        const filePath = req.body.filePath
        await this.ghostService.forBot(req.params.botId).revertFileRevision(filePath, revisionId)
        res.sendStatus(200)
      }
    )
  }
}<|MERGE_RESOLUTION|>--- conflicted
+++ resolved
@@ -8,11 +8,8 @@
 import { GhostService } from 'core/services'
 import { RequestHandler, Router } from 'express'
 import _ from 'lodash'
-<<<<<<< HEAD
+import moment from 'moment'
 import ms from 'ms'
-=======
-import moment from 'moment'
->>>>>>> 766b5e78
 import multer from 'multer'
 import path from 'path'
 import { RouterOptions } from 'request'
@@ -314,17 +311,6 @@
     })
 
     this.router.get(
-<<<<<<< HEAD
-      '/notifications',
-      this.checkTokenHeader,
-      this.needPermissions('read', 'bot.notifications'),
-      async (req, res) => {
-        const botId = req.params.botId
-        const notifications = await this.notificationService.getInbox(botId)
-        res.send(notifications)
-      }
-    )
-=======
       '/logs/archive',
       this.checkTokenHeader,
       this.needPermissions('read', 'bot.logs'),
@@ -344,12 +330,16 @@
       }
     )
 
-    this.router.get('/notifications', async (req, res) => {
-      const botId = req.params.botId
-      const notifications = await this.notificationService.getInbox(botId)
-      res.send(notifications)
-    })
->>>>>>> 766b5e78
+    this.router.get(
+      '/notifications',
+      this.checkTokenHeader,
+      this.needPermissions('read', 'bot.notifications'),
+      async (req, res) => {
+        const botId = req.params.botId
+        const notifications = await this.notificationService.getInbox(botId)
+        res.send(notifications)
+      }
+    )
 
     this.router.get(
       '/notifications/archive',

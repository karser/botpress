import { BotLoader } from 'core/bot-loader'
import { GhostService } from 'core/services'
<<<<<<< HEAD
import { WorkspaceService } from 'core/services/workspace'
import { RequestHandler, Router } from 'express'
=======
import { Router } from 'express'
>>>>>>> c695b6c7

import { CustomRouter } from '..'

export class VersioningRouter implements CustomRouter {
  public readonly router: Router

<<<<<<< HEAD
  private _needPermissions: (operation: string, resource: string) => RequestHandler

  constructor(private workspaceService: WorkspaceService, private ghost: GhostService, private botLoader: BotLoader) {
    this._needPermissions = needPermissions(this.workspaceService)

=======
  constructor(private ghost: GhostService, private botLoader: BotLoader) {
>>>>>>> c695b6c7
    this.router = Router({ mergeParams: true })
    this.setupRoutes()
  }

  setupRoutes() {
    this.router.get(
      '/pending',
      // TODO add "need super admin" once superadmin is implemented
      async (req, res) => {
        const botIds = await this.botLoader.getAllBotIds()
        res.send(await this.ghost.getPending(botIds))
      }
    )

    this.router.get(
      '/export',
      // TODO add "need super admin" once superadmin is implemented
      async (req, res) => {
        const botIds = await this.botLoader.getAllBotIds()
        const tarball = await this.ghost.exportArchive(botIds)

        res.writeHead(200, {
          'Content-Type': 'application/tar+gzip',
          'Content-Disposition': `attachment; filename=archive_${Date.now()}.tgz`,
          'Content-Length': tarball.length
        })
        res.end(tarball)
      }
    )
  }
}<|MERGE_RESOLUTION|>--- conflicted
+++ resolved
@@ -1,26 +1,20 @@
 import { BotLoader } from 'core/bot-loader'
 import { GhostService } from 'core/services'
-<<<<<<< HEAD
 import { WorkspaceService } from 'core/services/workspace'
-import { RequestHandler, Router } from 'express'
-=======
+import { RequestHandler } from 'express'
 import { Router } from 'express'
->>>>>>> c695b6c7
 
 import { CustomRouter } from '..'
+import { needPermissions } from '../util'
 
 export class VersioningRouter implements CustomRouter {
   public readonly router: Router
 
-<<<<<<< HEAD
   private _needPermissions: (operation: string, resource: string) => RequestHandler
 
   constructor(private workspaceService: WorkspaceService, private ghost: GhostService, private botLoader: BotLoader) {
     this._needPermissions = needPermissions(this.workspaceService)
 
-=======
-  constructor(private ghost: GhostService, private botLoader: BotLoader) {
->>>>>>> c695b6c7
     this.router = Router({ mergeParams: true })
     this.setupRoutes()
   }

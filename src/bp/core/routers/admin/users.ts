--- conflicted
+++ resolved
@@ -34,11 +34,7 @@
     router.post(
       '/', // Create user
       this.asyncMiddleware(async (req, res) => {
-<<<<<<< HEAD
         await this.workspace.assertIsRootAdmin(req.authUser.id)
-=======
-        await svc.assertIsRootAdmin(req.authUser.id)
->>>>>>> c695b6c7
         validateBodySchema(
           req,
           Joi.object().keys({
@@ -55,11 +51,7 @@
           throw new InvalidOperationError(`User ${email} is already taken`)
         }
 
-<<<<<<< HEAD
-        const tempPassword = await this.authService.createUser(username)
-=======
-        const tempPassword = await svc.createUser(email)
->>>>>>> c695b6c7
+        const tempPassword = await this.authService.createUser(email)
 
         return sendSuccess(res, 'User created successfully', {
           email,
@@ -71,11 +63,7 @@
     router.delete(
       '/:userId', // Delete user
       this.asyncMiddleware(async (req, res) => {
-<<<<<<< HEAD
         await this.workspace.assertIsRootAdmin(req.authUser.id)
-=======
-        await svc.assertIsRootAdmin(req.authUser.id)
->>>>>>> c695b6c7
         const { userId } = req.params
 
         if (userId == 1) {
@@ -92,13 +80,8 @@
     router.get(
       '/reset/:userId',
       this.asyncMiddleware(async (req, res) => {
-<<<<<<< HEAD
         await this.workspace.assertIsRootAdmin(req.authUser.id)
         const tempPassword = await this.authService.resetPassword(req.params.userId)
-=======
-        await svc.assertIsRootAdmin(req.authUser.id)
-        const tempPassword = await svc.resetPassword(req.params.userId)
->>>>>>> c695b6c7
         return sendSuccess(res, 'Password reseted', {
           tempPassword
         })

--- conflicted
+++ resolved
@@ -90,7 +90,6 @@
   })
 }
 
-<<<<<<< HEAD
 export const checkApiKey = (authService: AuthService) => async (
   req: RequestWithUser,
   res: Response,
@@ -165,8 +164,6 @@
   next()
 }
 
-=======
->>>>>>> 2c56ebc8
 export const loadUser = (authService: AuthService) => async (req: Request, res: Response, next: Function) => {
   const reqWithUser = <RequestWithUser>req
   const { tokenUser } = reqWithUser

--- conflicted
+++ resolved
@@ -114,18 +114,13 @@
   res: Response,
   next: NextFunction
 ) => {
-<<<<<<< HEAD
-  const email = req.tokenUser && req.tokenUser.email
+  const email = req.tokenUser && req.tokenUser!.email
   const user = workspaceService.findUser({ email })
-=======
-  const email = req.user && req.user.email
-  const user = await workspaceService.findUser({ email })
->>>>>>> 433d332e
   if (!user) {
     throw new Error(`User "${email}" does not exists`)
   }
 
-  const role = await workspaceService.getRoleForUser(user.email)
+  const role = await workspaceService.getRoleForUser(req.tokenUser!.email)
 
   if (!role || checkRule(role.rules, operation, resource)) {
     next(new PermissionError(`user does not have sufficient permissions to ${operation} ${resource}`))

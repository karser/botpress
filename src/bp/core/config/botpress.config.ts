--- conflicted
+++ resolved
@@ -62,8 +62,7 @@
    * For usage with Botpress Pro/Enterprise.
    */
   licenseKey: string
-<<<<<<< HEAD
-  allowStats: boolean
+  sendUsageStats: boolean
   /**
    * When this feature is enabled, fields saved as user attributes will be automatically erased when they expires. The timer is reset each time the value is modified
    * Setting a policy called "email": "30d" means that once an email is set, it will be removed in 30 days, unless it is changed in that timespan
@@ -85,7 +84,4 @@
  */
 export type RetentionPolicy = {
   [key: string]: string
-=======
-  sendUsageStats: boolean
->>>>>>> 73235a10
 }
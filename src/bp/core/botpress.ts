--- conflicted
+++ resolved
@@ -171,17 +171,12 @@
     await Promise.map(validBotIds, botId => this.botLoader.mountBot(botId))
 
     const allBots = await this.botLoader.getAllBotIds()
-<<<<<<< HEAD
-    if (_.without(allBots, ...validBotIds).length > 0) {
-      this.logger.warn('Some unlinked bots exist on your server, to enable them add them to workspaces.json')
-=======
     const invalidBotIds = _.without(allBots, ...validBotIds)
     if (invalidBotIds.length > 0) {
       const errBots = invalidBotIds.join(', ')
       this.logger.warn(
         `Some unlinked bots exist on your server, to enable them add them to workspaces.json [${errBots}]`
       )
->>>>>>> 507b261e
     }
   }
 

import * as sdk from 'botpress/sdk'
import { copyDir } from 'core/misc/pkg-fs'
import { WrapErrorsWith } from 'errors'
import fse from 'fs-extra'
import { inject, injectable, tagged } from 'inversify'
import { AppLifecycle, AppLifecycleEvents } from 'lifecycle'
import _ from 'lodash'
import moment from 'moment'
import nanoid from 'nanoid'
import path from 'path'
import plur from 'plur'

import { createForGlobalHooks } from './api'
import { BotpressConfig } from './config/botpress.config'
import { ConfigProvider } from './config/config-loader'
import Database, { DatabaseType } from './database'
import { LoggerDbPersister, LoggerFilePersister, LoggerProvider } from './logger'
import { ModuleLoader } from './module-loader'
import HTTPServer from './server'
import { GhostService } from './services'
import { BotService } from './services/bot-service'
import { CMSService } from './services/cms'
import { converseApiEvents } from './services/converse'
import { DecisionEngine } from './services/dialog/decision-engine'
import { DialogEngine } from './services/dialog/dialog-engine'
import { ProcessingError } from './services/dialog/errors'
import { DialogJanitor } from './services/dialog/janitor'
import { SessionIdFactory } from './services/dialog/session/id-factory'
import { Hooks, HookService } from './services/hook/hook-service'
import { LogsJanitor } from './services/logs/janitor'
import { EventEngine } from './services/middleware/event-engine'
import { StateManager } from './services/middleware/state-manager'
import { MonitoringService } from './services/monitoring'
import { NotificationsService } from './services/notification/service'
import RealtimeService from './services/realtime'
import { DataRetentionJanitor } from './services/retention/janitor'
import { DataRetentionService } from './services/retention/service'
import { WorkspaceService } from './services/workspace-service'
import { Statistics } from './stats'
import { TYPES } from './types'

export type StartOptions = {
  modules: sdk.ModuleEntryPoint[]
}

@injectable()
export class Botpress {
  botpressPath: string
  configLocation: string
  modulesConfig: any
  version: string
  config!: BotpressConfig | undefined
  api!: typeof sdk

  constructor(
    @inject(TYPES.Statistics) private stats: Statistics,
    @inject(TYPES.ConfigProvider) private configProvider: ConfigProvider,
    @inject(TYPES.Database) private database: Database,
    @inject(TYPES.Logger)
    @tagged('name', 'Server')
    private logger: sdk.Logger,
    @inject(TYPES.GhostService) private ghostService: GhostService,
    @inject(TYPES.HTTPServer) private httpServer: HTTPServer,
    @inject(TYPES.ModuleLoader) private moduleLoader: ModuleLoader,
    @inject(TYPES.HookService) private hookService: HookService,
    @inject(TYPES.RealtimeService) private realtimeService: RealtimeService,
    @inject(TYPES.EventEngine) private eventEngine: EventEngine,
    @inject(TYPES.CMSService) private cmsService: CMSService,
    @inject(TYPES.DialogEngine) private dialogEngine: DialogEngine,
    @inject(TYPES.DecisionEngine) private decisionEngine: DecisionEngine,
    @inject(TYPES.LoggerProvider) private loggerProvider: LoggerProvider,
    @inject(TYPES.DialogJanitorRunner) private dialogJanitor: DialogJanitor,
    @inject(TYPES.LogJanitorRunner) private logJanitor: LogsJanitor,
    @inject(TYPES.LoggerDbPersister) private loggerDbPersister: LoggerDbPersister,
    @inject(TYPES.LoggerFilePersister) private loggerFilePersister: LoggerFilePersister,
    @inject(TYPES.NotificationsService) private notificationService: NotificationsService,
    @inject(TYPES.AppLifecycle) private lifecycle: AppLifecycle,
    @inject(TYPES.StateManager) private stateManager: StateManager,
    @inject(TYPES.DataRetentionJanitor) private dataRetentionJanitor: DataRetentionJanitor,
    @inject(TYPES.DataRetentionService) private dataRetentionService: DataRetentionService,
    @inject(TYPES.WorkspaceService) private workspaceService: WorkspaceService,
    @inject(TYPES.BotService) private botService: BotService,
    @inject(TYPES.MonitoringService) private monitoringService: MonitoringService
  ) {
    this.version = '12.0.1'
    this.botpressPath = path.join(process.cwd(), 'dist')
    this.configLocation = path.join(this.botpressPath, '/config')
  }

  async start(options: StartOptions) {
    const beforeDt = moment()
    await this.initialize(options)
    const bootTime = moment().diff(beforeDt, 'milliseconds')
    this.logger.info(`Started in ${bootTime}ms`)
  }

  private async initialize(options: StartOptions) {
    this.trackStart()

    this.config = await this.loadConfiguration()
    await this.createDatabase()
    await this.initializeGhost()

    // Invalidating the configuration to force it to load it from the ghost if enabled
    this.config = await this.loadConfiguration(true)

    await this.lifecycle.setDone(AppLifecycleEvents.CONFIGURATION_LOADED)

    await this.checkJwtSecret()
    await this.checkEditionRequirements()
    await this.loadModules(options.modules)
    await this.initializeServices()
    await this.deployAssets()
    await this.startRealtime()
    await this.startServer()
    await this.discoverBots()

    this.api = await createForGlobalHooks()
    await this.hookService.executeHook(new Hooks.AfterServerStart(this.api))
  }

  async checkJwtSecret() {
<<<<<<< HEAD
    let jwtSecret = this.config!.jwtSecret
    if (!jwtSecret) {
      jwtSecret = nanoid(40)
      this.configProvider.mergeBotpressConfig({ jwtSecret })
      this.logger.debug(`JWT Secret isn't defined. Generating a random key...`)
=======
    // @deprecated : .jwtSecret has been renamed for appSecret. botpress > 11 jwtSecret will not be supported
    // @ts-ignore
    let appSecret = this.config.appSecret || this.config.jwtSecret
    if (!appSecret) {
      appSecret = nanoid(40)
      this.configProvider.mergeBotpressConfig({ appSecret })
      this.logger.warn(`JWT Secret isn't defined. Generating a random key...`)
>>>>>>> ada321b0
    }

    process.APP_SECRET = appSecret
  }

  async checkEditionRequirements() {
    const postgres = process.env.DATABASE && process.env.DATABASE.toLowerCase() === 'postgres'

    if (!process.IS_PRO_ENABLED && process.CLUSTER_ENABLED) {
      this.logger.warn(
        'Redis is enabled in your Botpress configuration. To use Botpress in a cluster, please upgrade to Botpress Pro.'
      )
    }
    if (process.IS_PRO_ENABLED && !process.CLUSTER_ENABLED) {
      this.logger.warn(
        'Botpress can be run on a cluster. If you want to do so, make sure Redis is running and properly configured in your environment variables'
      )
    }
    if (process.IS_PRO_ENABLED && !postgres && process.CLUSTER_ENABLED) {
      throw new Error(
        'Postgres is required to use Botpress in a cluster. Please migrate your database to Postgres and enable it in your Botpress configuration file.'
      )
    }
    if (process.CLUSTER_ENABLED && !process.env.REDIS_URL) {
      throw new Error('The environment variable REDIS_URL is required when cluster is enabled')
    }
  }

  async deployAssets() {
    try {
      const assets = path.resolve(process.PROJECT_LOCATION, 'assets')
      await copyDir(path.join(__dirname, '../ui-admin'), `${assets}/ui-admin`)

      // Avoids overwriting the folder when developping locally on the studio
      if (fse.pathExistsSync(`${assets}/ui-studio/public`)) {
        const studioPath = await fse.lstatSync(`${assets}/ui-studio/public`)
        if (studioPath.isSymbolicLink()) {
          return
        }
      }

      await copyDir(path.join(__dirname, '../ui-studio'), `${assets}/ui-studio`)
    } catch (err) {
      this.logger.attachError(err).error('Error deploying assets')
    }
  }

  @WrapErrorsWith('Error while discovering bots')
  async discoverBots(): Promise<void> {
    const botsRef = await this.workspaceService.getBotRefs()
    const botsIds = await this.botService.getBotsIds()
    const unlinked = _.difference(botsIds, botsRef)

    if (unlinked.length) {
      this.logger.warn(
        `Some unlinked bots exist on your server, to enable them add them to workspaces.json [${unlinked.join(', ')}]`
      )
    }

    const bots = await this.botService.getBots()
    const disabledBots = [...bots.values()].filter(b => b.disabled).map(b => b.id)
    const botsToMount = _.without(botsRef, ...disabledBots)

    await Promise.map(botsToMount, botId => this.botService.mountBot(botId))
  }

  @WrapErrorsWith('Error initializing Ghost Service')
  async initializeGhost(): Promise<void> {
    this.ghostService.initialize(process.IS_PRODUCTION)
    await this.ghostService.global().sync()
  }

  private async initializeServices() {
    await this.loggerDbPersister.initialize(this.database, await this.loggerProvider('LogDbPersister'))
    this.loggerDbPersister.start()

    await this.loggerFilePersister.initialize(this.config!, await this.loggerProvider('LogFilePersister'))

    await this.workspaceService.initialize()
    await this.cmsService.initialize()

    this.eventEngine.onBeforeIncomingMiddleware = async (event: sdk.IO.IncomingEvent) => {
      await this.hookService.executeHook(new Hooks.BeforeIncomingMiddleware(this.api, event))
    }

    this.eventEngine.onAfterIncomingMiddleware = async (event: sdk.IO.IncomingEvent) => {
      if (event.isPause) {
        return
      }

      await this.hookService.executeHook(new Hooks.AfterIncomingMiddleware(this.api, event))
      const sessionId = SessionIdFactory.createIdFromEvent(event)
      await this.decisionEngine.processEvent(sessionId, event)
      await converseApiEvents.emitAsync(`done.${event.target}`, event)
    }

    this.decisionEngine.onBeforeSuggestionsElection = async (
      sessionId: string,
      event: sdk.IO.IncomingEvent,
      suggestions: sdk.IO.Suggestion[]
    ) => {
      await this.hookService.executeHook(new Hooks.BeforeSuggestionsElection(this.api, sessionId, event, suggestions))
    }

    this.dataRetentionService.initialize()
    this.stateManager.initialize()

    const dialogEngineLogger = await this.loggerProvider('DialogEngine')
    this.dialogEngine.onProcessingError = err => {
      const message = this.formatProcessingError(err)
      dialogEngineLogger.forBot(err.botId).warn(message)
    }

    this.notificationService.onNotification = notification => {
      const payload: sdk.RealTimePayload = {
        eventName: 'notifications.new',
        payload: notification
      }
      this.realtimeService.sendToSocket(payload)
    }

    await this.logJanitor.start()
    await this.dialogJanitor.start()
    await this.monitoringService.start()

    if (this.config!.dataRetention) {
      await this.dataRetentionJanitor.start()
    }

    await this.lifecycle.setDone(AppLifecycleEvents.SERVICES_READY)
  }

  private async loadConfiguration(forceInvalidate?): Promise<BotpressConfig> {
    if (forceInvalidate) {
      await this.configProvider.invalidateBotpressConfig()
    }
    return this.configProvider.getBotpressConfig()
  }

  @WrapErrorsWith(`Error initializing Database. Please check your configuration`)
  private async createDatabase(): Promise<void> {
    const databaseType = process.env.DATABASE || 'sqlite'
    const databaseUrl = process.env.DATABASE_URL

    await this.database.initialize(<DatabaseType>databaseType.toLowerCase(), databaseUrl)
  }

  private async loadModules(modules: sdk.ModuleEntryPoint[]): Promise<void> {
    const loadedModules = await this.moduleLoader.loadModules(modules)
    this.logger.info(`Loaded ${loadedModules.length} ${plur('module', loadedModules.length)}`)
  }

  private async startServer() {
    await this.httpServer.start()
    this.lifecycle.setDone(AppLifecycleEvents.HTTP_SERVER_READY)
  }

  private startRealtime() {
    this.realtimeService.installOnHttpServer(this.httpServer.httpServer)
  }

  private formatProcessingError(err: ProcessingError) {
    return `Error processing "${err.instruction}"
Err: ${err.message}
Flow: ${err.flowName}
Node: ${err.nodeName}`
  }

  private trackStart() {
    this.stats.track(
      'server',
      'start',
      `version: ${process.BOTPRESS_VERSION}, pro: ${process.IS_PRO_ENABLED}, licensed: ${process.IS_LICENSED}`
    )
  }
}<|MERGE_RESOLUTION|>--- conflicted
+++ resolved
@@ -120,21 +120,13 @@
   }
 
   async checkJwtSecret() {
-<<<<<<< HEAD
-    let jwtSecret = this.config!.jwtSecret
-    if (!jwtSecret) {
-      jwtSecret = nanoid(40)
-      this.configProvider.mergeBotpressConfig({ jwtSecret })
-      this.logger.debug(`JWT Secret isn't defined. Generating a random key...`)
-=======
     // @deprecated : .jwtSecret has been renamed for appSecret. botpress > 11 jwtSecret will not be supported
     // @ts-ignore
     let appSecret = this.config.appSecret || this.config.jwtSecret
     if (!appSecret) {
       appSecret = nanoid(40)
       this.configProvider.mergeBotpressConfig({ appSecret })
-      this.logger.warn(`JWT Secret isn't defined. Generating a random key...`)
->>>>>>> ada321b0
+      this.logger.debug(`JWT Secret isn't defined. Generating a random key...`)
     }
 
     process.APP_SECRET = appSecret

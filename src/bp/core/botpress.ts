import * as sdk from 'botpress/sdk'
import { WellKnownFlags } from 'core/sdk/enums'
import { inject, injectable, tagged } from 'inversify'
import { AppLifecycle, AppLifecycleEvents } from 'lifecycle'
import { Memoize } from 'lodash-decorators'
import moment from 'moment'
import nanoid from 'nanoid'
import path from 'path'
import plur from 'plur'

import { createForGlobalHooks } from './api'
import { BotLoader } from './bot-loader'
import { BotpressConfig } from './config/botpress.config'
import { ConfigProvider } from './config/config-loader'
import Database from './database'
import { LoggerPersister, LoggerProvider } from './logger'
import { ModuleLoader } from './module-loader'
import HTTPServer from './server'
import { GhostService } from './services'
import { CMSService } from './services/cms/cms-service'
import { DialogEngine, ProcessingError } from './services/dialog/engine'
import { DialogJanitor } from './services/dialog/janitor'
import { SessionIdFactory } from './services/dialog/session/id-factory'
import { Hooks, HookService } from './services/hook/hook-service'
import { LogsJanitor } from './services/logs/janitor'
import { EventEngine } from './services/middleware/event-engine'
import { NotificationsService } from './services/notification/service'
import RealtimeService from './services/realtime'
import { Statistics } from './stats'
import { TYPES } from './types'

export type StartOptions = {
  modules: sdk.ModuleEntryPoint[]
}

@injectable()
export class Botpress {
  botpressPath: string
  configLocation: string
  modulesConfig: any
  version: string
  config: BotpressConfig | undefined
  api!: typeof sdk

  constructor(
    @inject(TYPES.Statistics) private stats: Statistics,
    @inject(TYPES.ConfigProvider) private configProvider: ConfigProvider,
    @inject(TYPES.Database) private database: Database,
    @inject(TYPES.Logger)
    @tagged('name', 'Server')
    private logger: sdk.Logger,
    @inject(TYPES.GhostService) private ghostService: GhostService,
    @inject(TYPES.HTTPServer) private httpServer: HTTPServer,
    @inject(TYPES.ModuleLoader) private moduleLoader: ModuleLoader,
    @inject(TYPES.BotLoader) private botLoader: BotLoader,
    @inject(TYPES.HookService) private hookService: HookService,
    @inject(TYPES.RealtimeService) private realtimeService: RealtimeService,
    @inject(TYPES.EventEngine) private eventEngine: EventEngine,
    @inject(TYPES.CMSService) private cmsService: CMSService,
    @inject(TYPES.DialogEngine) private dialogEngine: DialogEngine,
    @inject(TYPES.LoggerProvider) private loggerProvider: LoggerProvider,
    @inject(TYPES.DialogJanitorRunner) private dialogJanitor: DialogJanitor,
    @inject(TYPES.LogJanitorRunner) private logJanitor: LogsJanitor,
    @inject(TYPES.LoggerPersister) private loggerPersister: LoggerPersister,
    @inject(TYPES.NotificationsService) private notificationService: NotificationsService,
    @inject(TYPES.AppLifecycle) private lifecycle: AppLifecycle
  ) {
    this.version = '12.0.1'
    this.botpressPath = path.join(process.cwd(), 'dist')
    this.configLocation = path.join(this.botpressPath, '/config')
  }

  async start(options: StartOptions) {
    const beforeDt = moment()
    await this.initialize(options)
    const bootTime = moment().diff(beforeDt, 'milliseconds')
    this.logger.info(`Started in ${bootTime}ms`)
  }

  private async initialize(options: StartOptions) {
    this.stats.track('server', 'starting')
    this.config = await this.loadConfiguration()

<<<<<<< HEAD
    await this.checkJwtSecret()
    await this.trackStats()
=======
>>>>>>> cafdbe9d
    await this.createDatabase()
    await this.initializeGhost()
    await this.initializeServices()
    await this.loadModules(options.modules)
    await this.discoverBots()
    await this.startRealtime()
    await this.startServer()

    this.api = await createForGlobalHooks()
    await this.hookService.executeHook(new Hooks.AfterServerStart(this.api))
  }

  async checkJwtSecret() {
    if (!this.config!.jwtSecret) {
      this.config!.jwtSecret = nanoid(40)
      // this.configProvider.setBotpressConfig(this.config!)
      this.logger.warn(`JWT Secret isn't defined. Generating a random key...`)
    }

    process.JWT_SECRET = this.config!.jwtSecret
  }

  async discoverBots(): Promise<void> {
    await this.botLoader.loadAllBots()

    const botIds = await this.botLoader.getAllBotIds()
    for (const bot of botIds) {
      await this.botLoader.mountBot(bot)
    }
  }

  async initializeGhost(): Promise<void> {
    await this.ghostService.initialize(this.config!)
    await this.ghostService.global().sync(['actions', 'content-types', 'hooks'])
  }

  private async initializeServices() {
    await this.loggerPersister.initialize(this.database, await this.loggerProvider('LogPersister'))
    this.loggerPersister.start()

    await this.cmsService.initialize()

    this.eventEngine.onBeforeIncomingMiddleware = async (event: sdk.IO.Event) => {
      await this.hookService.executeHook(new Hooks.BeforeIncomingMiddleware(this.api, event))
    }

    this.eventEngine.onAfterIncomingMiddleware = async (event: sdk.IO.Event) => {
      await this.hookService.executeHook(new Hooks.AfterIncomingMiddleware(this.api, event))
      if (!event.hasFlag(WellKnownFlags.SKIP_DIALOG_ENGINE)) {
        const sessionId = SessionIdFactory.createIdFromEvent(event)
        await this.dialogEngine.processEvent(sessionId, event)
      }
    }

    const flowLogger = await this.loggerProvider('DialogEngine')
    this.dialogEngine.onProcessingError = err => {
      const message = this.formatError(err)
      flowLogger.forBot(err.botId).warn(message)
    }

    this.notificationService.onNotification = notification => {
      const payload: sdk.RealTimePayload = {
        eventName: 'notifications.new',
        payload: notification
      }
      this.realtimeService.sendToSocket(payload)
    }

    await this.logJanitor.start()
    await this.dialogJanitor.start()
  }

  @Memoize()
  private async loadConfiguration(): Promise<BotpressConfig> {
    return this.configProvider.getBotpressConfig()
  }

  private async createDatabase(): Promise<void> {
    await this.database.initialize(this.config!.database)
  }

  private async loadModules(modules: sdk.ModuleEntryPoint[]): Promise<void> {
    const loadedModules = await this.moduleLoader.loadModules(modules)
    this.logger.info(`Loaded ${loadedModules.length} ${plur('module', loadedModules.length)}`)
  }

  private async startServer() {
    await this.httpServer.start()
    this.lifecycle.setDone(AppLifecycleEvents.HTTP_SERVER_READY)
  }

  private startRealtime() {
    this.realtimeService.installOnHttpServer(this.httpServer.httpServer)
  }

  private formatError(err: ProcessingError) {
    return `Error processing "${err.instruction}"
Err: ${err.message}
Flow: ${err.flowName}
Node: ${err.nodeName}`
  }
}<|MERGE_RESOLUTION|>--- conflicted
+++ resolved
@@ -81,11 +81,7 @@
     this.stats.track('server', 'starting')
     this.config = await this.loadConfiguration()
 
-<<<<<<< HEAD
     await this.checkJwtSecret()
-    await this.trackStats()
-=======
->>>>>>> cafdbe9d
     await this.createDatabase()
     await this.initializeGhost()
     await this.initializeServices()

--- conflicted
+++ resolved
@@ -361,7 +361,6 @@
     return sendEvent({ authenticatedUntil, isAuthorized: isMember || isSuperAdmin })
   }
 
-<<<<<<< HEAD
   public async resetApiKey(email: string, strategy: string): Promise<string> {
     const apiKey = nanoid(50)
     await this.users.updateUser(email, strategy, { apiKey })
@@ -376,7 +375,8 @@
     }
 
     return this.generateSecureToken(email, strategy)
-=======
+  }
+
   public async setJwtCookieResponse(token: TokenResponse, res: Response): Promise<boolean> {
     if (!process.USE_JWT_COOKIES) {
       return false
@@ -387,6 +387,5 @@
 
     res.cookie(JWT_COOKIE_NAME, token.jwt, { maxAge: token.exp, httpOnly: true, ...cookieOptions })
     return true
->>>>>>> 66949d17
   }
 }
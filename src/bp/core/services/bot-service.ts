--- conflicted
+++ resolved
@@ -54,11 +54,7 @@
 
 const STATUS_REFRESH_INTERVAL = ms('15s')
 const STATUS_EXPIRY = ms('20s')
-<<<<<<< HEAD
-const DEFAULT_BOT_HEALTH: BotHealth = { status: 'unmounted', errorCount: 0, warningCount: 0, criticalCount: 0 }
-=======
 const DEFAULT_BOT_HEALTH: BotHealth = { status: 'disabled', errorCount: 0, warningCount: 0, criticalCount: 0 }
->>>>>>> e6ae61ae
 
 const getBotStatusKey = (serverId: string) => `bp_server_${serverId}_bots`
 const debug = DEBUG('services:bots')
@@ -603,14 +599,6 @@
         .attachError(err)
         .critical(`Cannot mount bot "${botId}"`)
 
-<<<<<<< HEAD
-      this.logger
-        .forBot(botId)
-        .attachError(err)
-        .critical(`Cannot mount bot "${botId}"`)
-
-=======
->>>>>>> e6ae61ae
       return false
     } finally {
       await this._updateBotHealthDebounce()
@@ -770,15 +758,6 @@
   }
 
   public static incrementBotStats(botId: string, type: 'error' | 'warning' | 'critical') {
-<<<<<<< HEAD
-    const info = this._botHealth[botId] || DEFAULT_BOT_HEALTH
-
-    this._botHealth[botId] = {
-      ...info,
-      errorCount: info.errorCount + (type === 'error' ? 1 : 0),
-      criticalCount: info.criticalCount + (type === 'critical' ? 1 : 0),
-      warningCount: info.warningCount + (type === 'warning' ? 1 : 0)
-=======
     if (!this._botHealth[botId]) {
       this._botHealth[botId] = DEFAULT_BOT_HEALTH
     }
@@ -790,7 +769,6 @@
     } else if (type === 'critical') {
       this._botHealth[botId].criticalCount++
       this._botHealth[botId].status = 'unhealthy'
->>>>>>> e6ae61ae
     }
   }
 

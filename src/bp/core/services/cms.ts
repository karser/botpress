import { IO, Logger } from 'botpress/sdk'
import { ContentElement, ContentType, KnexExtended, SearchParams } from 'botpress/sdk'
import { renderRecursive, renderTemplate } from 'core/misc/templating'
import { ModuleLoader } from 'core/module-loader'
import { inject, injectable, tagged } from 'inversify'
import Joi from 'joi'
import _ from 'lodash'
import nanoid from 'nanoid'
import path from 'path'
import { VError } from 'verror'

import { IDisposeOnExit } from '../../common/typings'
import { ConfigProvider } from '../config/config-loader'
import { LoggerProvider } from '../logger/logger'
import { CodeFile, SafeCodeSandbox } from '../misc/code-sandbox'
import { TYPES } from '../types'

import { GhostService } from '.'
import { JobService } from './job-service'

const UNLIMITED_ELEMENTS = -1
export const DefaultSearchParams: SearchParams = {
  sortOrder: [{ column: 'createdOn' }],
  from: 0,
  count: 50
}

export const CmsImportSchema = Joi.array().items(
  Joi.object().keys({
    id: Joi.string().required(),
    contentType: Joi.string().required(),
    formData: Joi.object().required()
  })
)

@injectable()
export class CMSService implements IDisposeOnExit {
  broadcastAddElement: Function = this.local__addElementToCache
  broadcastUpdateElement: Function = this.local__updateElementFromCache
  broadcastRemoveElements: Function = this.local__removeElementsFromCache
  broadcastInvalidateForBot: Function = this.local__invalidateForBot

  private readonly contentTable = 'content_elements'
  private readonly typesDir = 'content-types'
  private readonly elementsDir = 'content-elements'

  private contentTypes: ContentType[] = []
  private filesById = {}
  private sandbox!: SafeCodeSandbox

  constructor(
    @inject(TYPES.Logger)
    @tagged('name', 'CMS')
    private logger: Logger,
    @inject(TYPES.LoggerProvider) private loggerProvider: LoggerProvider,
    @inject(TYPES.GhostService) private ghost: GhostService,
    @inject(TYPES.ConfigProvider) private configProvider: ConfigProvider,
    @inject(TYPES.InMemoryDatabase) private memDb: KnexExtended,
    @inject(TYPES.JobService) private jobService: JobService,
    @inject(TYPES.ModuleLoader) private moduleLoader: ModuleLoader
  ) {}

  disposeOnExit() {
    this.sandbox && this.sandbox.dispose()
  }

  async initialize() {
    this.broadcastAddElement = await this.jobService.broadcast<void>(this.local__addElementToCache.bind(this))
    this.broadcastRemoveElements = await this.jobService.broadcast<void>(this.local__removeElementsFromCache.bind(this))
    this.broadcastUpdateElement = await this.jobService.broadcast<ContentElement>(
      this.local__updateElementFromCache.bind(this)
    )
    this.broadcastInvalidateForBot = await this.jobService.broadcast<string>(this.local__invalidateForBot.bind(this))

    await this.prepareDb()
    await this._loadContentTypesFromFiles()
  }

  private async prepareDb() {
    await this.memDb.createTableIfNotExists(this.contentTable, table => {
      table.string('id')
      table.string('botId')
      table.primary(['id', 'botId'])
      table.string('contentType')
      table.text('formData')
      table.jsonb('previews')
      table.string('createdBy')
      table.timestamp('createdOn')
      table.timestamp('modifiedOn')
    })
  }

  async getAllElements(botId: string): Promise<ContentElement[]> {
    const fileNames = await this.ghost.forBot(botId).directoryListing(this.elementsDir, '*.json')
    let contentElements: ContentElement[] = []

    for (const fileName of fileNames) {
      try {
        const contentType = path.basename(fileName).replace(/\.json$/i, '')
        const fileContentElements = await this.ghost
          .forBot(botId)
          .readFileAsObject<ContentElement[]>(this.elementsDir, fileName)

        fileContentElements.forEach(el => Object.assign(el, { contentType }))
        contentElements = _.concat(contentElements, fileContentElements)
      } catch (err) {
        throw new Error(`while processing elements of "${fileName}": ${err}`)
      }
    }

    return contentElements
  }

  async loadElementsForBot(botId: string): Promise<any[]> {
<<<<<<< HEAD
    try {
      const contentElements = await this.getAllElements(botId)

=======
    const contentElements = await this.getAllElements(botId)

    try {
>>>>>>> 178ce310
      const elements = await Promise.map(contentElements, element => {
        return this.memDb(this.contentTable)
          .insert(this.transformItemApiToDb(botId, element))
          .catch(err => {
            // ignore duplicate key errors
            // TODO: Knex error handling
          })
      })

      await this.recomputeElementsForBot(botId)

      return elements
    } catch (err) {
<<<<<<< HEAD
      throw new Error(`while processing content elements: ${err}`)
=======
      this.logger.error(`Error while processing content elements for bot ${botId}`)
      throw err
>>>>>>> 178ce310
    }
  }

  async deleteAllElements(botId: string): Promise<void> {
    const files = await this.ghost.forBot(botId).directoryListing(this.elementsDir, '*.json')
    await Promise.map(files, file => this.ghost.forBot(botId).deleteFile(this.elementsDir, file))
    await this.clearElementsFromCache(botId)
  }

  async clearElementsFromCache(botId: string) {
    await this.memDb(this.contentTable)
      .where({ botId })
      .delete()
  }

  private async _loadContentTypesFromFiles(): Promise<void> {
    const fileNames = await this.ghost.global().directoryListing(this.typesDir, '*.js')

    const codeFiles = await Promise.map(fileNames, async filename => {
      const content = <string>await this.ghost.global().readFileAsString(this.typesDir, filename)
      const folder = path.dirname(filename)
      return <CodeFile>{ code: content, folder, relativePath: path.basename(filename) }
    })

    this.sandbox = new SafeCodeSandbox(codeFiles, await this.loggerProvider('CMS[Render]'))
    let filesLoaded = 0

    for (const file of this.sandbox.ls()) {
      try {
        const filename = path.basename(file)
        if (filename.startsWith('_')) {
          // File to exclude
          continue
        }
        await this._loadContentTypeFromFile(file)
        filesLoaded++
      } catch (err) {
        this.logger.attachError(err).error(`Could not load Content Type "${file}"`)
      }
    }

    this.logger.info(`Loaded ${filesLoaded} content types`)
  }

  private async _loadContentTypeFromFile(fileName: string): Promise<void> {
    const contentType = <ContentType>await this.sandbox.run(fileName)

    if (!contentType || !contentType.id) {
      throw new Error('Invalid content type ' + fileName)
    }

    this.filesById[contentType.id] = contentType.id + '.json'
    this.contentTypes.push(contentType)
  }

  async listContentElements(
    botId: string,
    contentTypeId?: string,
    params: SearchParams = DefaultSearchParams,
    language?: string
  ): Promise<ContentElement[]> {
    const { searchTerm, ids, filters, sortOrder, from, count } = params

    let query = this.memDb(this.contentTable)
    query = query.where({ botId })

    if (contentTypeId) {
      query = query.andWhere('contentType', contentTypeId)
    }

    if (searchTerm) {
      query = query.andWhere(builder =>
        builder.where('formData', 'like', `%${searchTerm}%`).orWhere('id', 'like', `%${searchTerm}%`)
      )
    }

    if (ids) {
      query = query.andWhere(builder => builder.whereIn('id', ids))
    }

    filters &&
      filters.forEach(filter => {
        query = query.andWhere(filter.column, 'like', `%${filter.value}%`)
      })

    sortOrder &&
      sortOrder.forEach(sort => {
        query = query.orderBy(sort.column, sort.desc ? 'desc' : 'asc')
      })

    if (count !== UNLIMITED_ELEMENTS) {
      query = query.limit(count)
    }

    const dbElements = await query.offset(from)
    const elements: ContentElement[] = dbElements.map(this.transformDbItemToApi)

    return Promise.map(elements, el => (language ? this._translateElement(el, language) : el))
  }

  async getContentElement(botId: string, id: string, language?: string): Promise<ContentElement> {
    const element = await this.memDb(this.contentTable)
      .where({ botId, id })
      .first()

    const deserialized = this.transformDbItemToApi(element)
    return language ? this._translateElement(deserialized, language) : deserialized
  }

  async getContentElements(botId: string, ids: string[], language?: string): Promise<ContentElement[]> {
    const elements = await this.memDb(this.contentTable).where(builder => builder.where({ botId }).whereIn('id', ids))

    const apiElements: ContentElement[] = elements.map(this.transformDbItemToApi)
    return Promise.map(apiElements, el => (language ? this._translateElement(el, language) : el))
  }

  async countContentElements(botId?: string): Promise<number> {
    let query = this.memDb(this.contentTable)

    if (botId) {
      query = query.where({ botId })
    }

    return query
      .count('* as count')
      .first()
      .then(row => (row && Number(row.count)) || 0)
  }

  async countContentElementsForContentType(botId: string, contentType: string): Promise<number> {
    return this.memDb(this.contentTable)
      .where({ botId })
      .andWhere({ contentType })
      .count('* as count')
      .first()
      .then(row => (row && Number(row.count)) || 0)
  }

  async deleteContentElements(botId: string, ids: string[]): Promise<void> {
    const elements = await this.getContentElements(botId, ids)
    await Promise.map(elements, el => this.moduleLoader.onElementChanged(botId, 'delete', el))

    await this.broadcastRemoveElements(botId, ids)

    const contentTypes = _.uniq(_.map(elements, 'contentType'))
    await Promise.mapSeries(contentTypes, contentTypeId => this._writeElementsToFile(botId, contentTypeId))
  }

  async getAllContentTypes(botId?: string): Promise<ContentType[]> {
    if (botId) {
      const botConfig = await this.configProvider.getBotConfig(botId)
      const enabledTypes = botConfig.imports.contentTypes || []
      return Promise.map(enabledTypes, x => this.getContentType(x))
    }

    return this.contentTypes
  }

  getContentType(contentTypeId: string): ContentType {
    const type = this.contentTypes.find(x => x.id === contentTypeId)
    if (!type) {
      throw new Error(`Content type "${contentTypeId}" is not a valid registered content type ID`)
    }
    return type
  }

  async getRandomContentElement(contentTypeId: string): Promise<ContentElement> {
    return this.memDb(this.contentTable)
      .where('contentType', contentTypeId)
      .orderByRaw('random()')
      .limit(1)
      .first()
      .then()
  }

  private _generateElementId(contentTypeId: string): string {
    const prefix = contentTypeId.replace(/^#/, '')
    return `${prefix}-${nanoid(6)}`
  }

  async elementIdExists(botId: string, id: string): Promise<boolean> {
    const element = await this.memDb(this.contentTable)
      .where({ botId, id })
      .first()

    return !!element
  }

  async createOrUpdateContentElement(
    botId: string,
    contentTypeId: string,
    formData: object,
    contentElementId?: string,
    language?: string
  ): Promise<string> {
    process.ASSERT_LICENSED()
    contentTypeId = contentTypeId.toLowerCase()
    const contentType = _.find(this.contentTypes, { id: contentTypeId })

    if (!contentType) {
      throw new Error(`Content type "${contentTypeId}" is not a valid registered content type ID`)
    }

    const { languages, defaultLanguage } = await this.configProvider.getBotConfig(botId)

    // If language is specified, we update only the one specified. This is mostly for requests made with the SDK
    if (language) {
      // If we are editing an existing content elements, we need to fetch other translations to merge them so they aren't lost
      if (contentElementId) {
        formData = {
          ...(await this.getContentElement(botId, contentElementId)).formData,
          ...this.getTranslatedProps(formData, language)
        }
      } else {
        formData = this.getTranslatedProps(formData, language)
      }
    }

    const contentElement = {
      formData,
      ...(await this.fillComputedProps(contentType, formData, languages, defaultLanguage))
    }
    const body = this.transformItemApiToDb(botId, contentElement)

    if (!contentElementId) {
      contentElementId = this._generateElementId(contentTypeId)
    }

    if (!(await this.elementIdExists(botId, contentElementId))) {
      await this.broadcastAddElement(botId, body, contentElementId, contentType.id)
      const created = await this.getContentElement(botId, contentElementId)

      await this.moduleLoader.onElementChanged(botId, 'create', created)
    } else {
      const originalElement = await this.getContentElement(botId, contentElementId)
      const updatedElement = await this.broadcastUpdateElement(botId, body, contentElementId)

      await this.moduleLoader.onElementChanged(botId, 'update', updatedElement, originalElement)
    }

    await this._writeElementsToFile(botId, contentTypeId)
    return contentElementId
  }

  resolveRefs = data => {
    if (!data) {
      return data
    }

    if (Array.isArray(data)) {
      return Promise.map(data, this.resolveRefs)
    }

    if (_.isObject(data)) {
      return Promise.props(_.mapValues(data, this.resolveRefs))
    }

    if (_.isString(data)) {
      const m = data.match(/^##ref\((.*)\)$/)
      if (!m) {
        return data
      }
      return this.memDb(this.contentTable)
        .select('formData')
        .where('id', m[1])
        .then(result => {
          if (!result || !result.length) {
            throw new Error(`Error resolving reference: ID ${m[1]} not found.`)
          }
          return JSON.parse(result[0].formData)
        })
        .then(this.resolveRefs)
    }

    return data
  }

  private async _writeElementsToFile(botId: string, contentTypeId: string) {
    process.ASSERT_LICENSED()
    const params = { ...DefaultSearchParams, count: 10000 }
    const elements = (await this.listContentElements(botId, contentTypeId, params)).map(element =>
      _.pick(element, 'id', 'formData', 'createdBy', 'createdOn', 'modifiedOn')
    )
    const fileName = this.filesById[contentTypeId]
    const content = JSON.stringify(elements, undefined, 2)

    await this.ghost.forBot(botId).upsertFile(this.elementsDir, fileName, content)
  }

  private _translateElement(element: ContentElement, language: string) {
    return {
      ...element,
      formData: this.getOriginalProps(element.formData, this.getContentType(element.contentType), language)
    }
  }

  private transformDbItemToApi(item: any): ContentElement {
    if (!item) {
      return item
    }

    return {
      ...item,
      formData: JSON.parse(item.formData),
      previews: item.previews && JSON.parse(item.previews)
    }
  }

  private transformItemApiToDb(botId: string, element) {
    if (!element) {
      return element
    }

    const result = { ...element, botId }

    if ('formData' in element && typeof element.formData !== 'string') {
      result.formData = JSON.stringify(element.formData)
    }

    if (element.previews) {
      result.previews = JSON.stringify(element.previews)
    }

    return result
  }

  async recomputeElementsForBot(botId: string): Promise<void> {
    const { languages, defaultLanguage } = await this.configProvider.getBotConfig(botId)

    for (const contentType of this.contentTypes) {
      let elementId
      try {
        await this.memDb(this.contentTable)
          .select('id', 'formData', 'botId')
          .where('contentType', contentType.id)
          .andWhere({ botId })
          .then<Iterable<any>>()
          .each(async (element: any) => {
            elementId = element.id
            const computedProps = await this.fillComputedProps(
              contentType,
              JSON.parse(element.formData),
              languages,
              defaultLanguage
            )
            element = { ...element, ...computedProps }

            return this.memDb(this.contentTable)
              .where('id', element.id)
              .andWhere({ botId })
              .update(this.transformItemApiToDb(botId, element))
              .catch(err => {
                throw new VError(err, `Could not update the element for ID "${element.id}"`)
              })
          })
      } catch (err) {
        throw new Error(`while computing elements of type "${contentType.id}" (element: ${elementId}): ${err}`)
      }
    }
  }

  private async fillComputedProps(contentType: ContentType, formData: object, languages: string[], defaultLanguage) {
    if (formData == undefined) {
      throw new Error(`"formData" must be a valid object (content type: ${contentType.id})`)
    }

    const expandedFormData = await this.resolveRefs(formData)
    const previews = this.computePreviews(contentType.id, expandedFormData, languages, defaultLanguage)

    return { previews }
  }

  private computePreviews(contentTypeId, formData, languages, defaultLang) {
    const contentType = this.contentTypes.find(x => x.id === contentTypeId)

    if (!contentType) {
      throw new Error(`Unknown content type ${contentTypeId}`)
    }

    return languages.reduce((result, lang) => {
      if (!contentType.computePreviewText) {
        result[lang] = 'No preview'
      } else {
        const translated = this.getOriginalProps(formData, contentType, lang)
        let preview = contentType.computePreviewText(translated)

        if (!preview) {
          const defaultTranslation = this.getOriginalProps(formData, contentType, defaultLang)
          preview = '(missing translation) ' + contentType.computePreviewText(defaultTranslation)
        }

        result[lang] = preview
      }

      return result
    }, {})
  }

  async translateContentProps(botId, fromLang, toLang) {
    const elements = await this.listContentElements(botId, undefined, { from: 0, count: UNLIMITED_ELEMENTS })

    for (const el of elements) {
      if (!fromLang) {
        // Translating a bot content from the original props
        const translatedProps = this.getTranslatedProps(el.formData, toLang)
        await this.createOrUpdateContentElement(botId, el.contentType, translatedProps, el.id)
      } else {
        // When switching default language, we make sure that the default one has all content elements
        if (!this._hasTranslation(el.formData, toLang)) {
          const contentType = this.contentTypes.find(x => x.id === el.contentType)
          const originalProps = this.getOriginalProps(el.formData, contentType!, fromLang)
          const translatedProps = this.getTranslatedProps(originalProps, toLang)

          await this.createOrUpdateContentElement(botId, el.contentType, { ...el.formData, ...translatedProps }, el.id)
        }
      }
    }
  }

  private _hasTranslation(formData: object, lang: string) {
    return Object.keys(formData).find(x => x.endsWith('$' + lang))
  }

  // This methods finds the translated property and returns the original properties
  private getOriginalProps(formData: object, contentType: ContentType, lang: string, defaultLang?: string) {
    const originalProps = Object.keys(_.get(contentType, 'jsonSchema.properties'))

    if (originalProps) {
      return originalProps.reduce((result, key) => {
        result[key] = formData[key + '$' + lang] || (defaultLang && formData[key + '$' + defaultLang])
        return result
      }, {})
    } else {
      return formData
    }
  }

  // It takes the original properties, and returns an object with the translated properties (copied content)
  private getTranslatedProps(formData: object, lang: string) {
    return Object.keys(formData).reduce((result, key) => {
      const theKey = key.split('$')[0]
      result[`${theKey}$${lang}`] = formData[key]
      return result
    }, {})
  }

  async renderElement(contentId, args, eventDestination: IO.EventDestination) {
    const { botId, channel } = eventDestination
    contentId = contentId.replace(/^#?/i, '')
    let contentTypeRenderer

    if (contentId.startsWith('!')) {
      const content = await this.getContentElement(botId, contentId.substr(1)) // TODO handle errors
      if (!content) {
        throw new Error(`Content element "${contentId}" not found`)
      }

      contentTypeRenderer = this.getContentType(content.contentType)

      const defaultLang = (await this.configProvider.getBotConfig(eventDestination.botId)).defaultLanguage
      const lang = _.get(args, 'event.state.user.language')

      const translated = await this.getOriginalProps(content.formData, contentTypeRenderer, lang, defaultLang)
      content.formData = translated

      _.set(content, 'formData', renderRecursive(content.formData, args))

      const text = _.get(content.formData, 'text')
      const variations = _.get(content.formData, 'variations')

      const message = _.sample([text, ...(variations || [])])
      if (message) {
        _.set(content, 'formData.text', renderTemplate(message, args))
      }

      args = {
        ...args,
        ...content.formData
      }
    } else {
      contentTypeRenderer = await this.getContentType(contentId)
      if (args.text) {
        args = {
          ...args,
          text: renderTemplate(args.text, args)
        }
      }
    }

    const additionalData = { BOT_URL: process.EXTERNAL_URL }

    let payloads = await contentTypeRenderer.renderElement({ ...additionalData, ...args }, channel)
    if (!_.isArray(payloads)) {
      payloads = [payloads]
    }

    return payloads
  }

  /**
   * Important! Do not use directly. Needs to be broadcasted.
   */
  private async local__removeElementsFromCache(botId: string, elementIds: string[]): Promise<void> {
    await this.memDb(this.contentTable)
      .where({ botId })
      .whereIn('id', elementIds)
      .del()
  }

  /**
   * Important! Do not use directly. Needs to be broadcasted.
   */
  private async local__updateElementFromCache(
    botId: string,
    body: object,
    contentElementId: string
  ): Promise<ContentElement> {
    await this.memDb(this.contentTable)
      .update({ ...body, modifiedOn: this.memDb.date.now() })
      .where({ id: contentElementId, botId })

    return this.getContentElement(botId, contentElementId)
  }

  /**
   * Important! Do not use directly. Needs to be broadcasted.
   */
  private async local__addElementToCache(
    botId: string,
    body: object,
    elementId: string,
    contentTypeId: string
  ): Promise<void> {
    await this.memDb(this.contentTable).insert({
      ...body,
      createdBy: 'admin',
      createdOn: this.memDb.date.now(),
      modifiedOn: this.memDb.date.now(),
      id: elementId,
      contentType: contentTypeId
    })
  }

  /**
   * Important! Do not use directly. Needs to be broadcasted.
   */
  private async local__invalidateForBot(botId: string): Promise<void> {
    await this.clearElementsFromCache(botId)
    await this.loadElementsForBot(botId)
  }
}<|MERGE_RESOLUTION|>--- conflicted
+++ resolved
@@ -112,15 +112,9 @@
   }
 
   async loadElementsForBot(botId: string): Promise<any[]> {
-<<<<<<< HEAD
     try {
       const contentElements = await this.getAllElements(botId)
 
-=======
-    const contentElements = await this.getAllElements(botId)
-
-    try {
->>>>>>> 178ce310
       const elements = await Promise.map(contentElements, element => {
         return this.memDb(this.contentTable)
           .insert(this.transformItemApiToDb(botId, element))
@@ -134,12 +128,7 @@
 
       return elements
     } catch (err) {
-<<<<<<< HEAD
       throw new Error(`while processing content elements: ${err}`)
-=======
-      this.logger.error(`Error while processing content elements for bot ${botId}`)
-      throw err
->>>>>>> 178ce310
     }
   }
 

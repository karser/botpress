--- conflicted
+++ resolved
@@ -13,18 +13,15 @@
 
 const CHECKSUM = '//CHECKSUM:'
 
-<<<<<<< HEAD
 /**
  * Files starting with a dot are disabled. This prefix means it was automatically disabled and
  * will be automatically re-enabled when the corresponding module is enabled in the future
  */
 const DISABLED_PREFIX = '.__'
-=======
 interface ModuleMigrationInstruction {
   /** exact name of the files to delete (path is relative to the migration file) */
   filesToDelete: string[]
 }
->>>>>>> 50e47f19
 
 /** Describes a resource that the module will export to the data folder */
 interface ResourceExportPath {
@@ -218,7 +215,7 @@
       .upsertFile('/', filename, `${CHECKSUM}${this._calculateHash(fileContent)}${os.EOL}${fileContent}`)
   }
 
-  @WrapErrorsWith(args => `Error in migration script "${args[2]}" located at "${args[3]}".`)
+  @WrapErrorsWith(args => `Error in migration script "${args[0]}".`)
   private async _executeMigration(migrationsFile: string) {
     const content: ModuleMigrationInstruction[] = JSON.parse(fse.readFileSync(migrationsFile, 'utf8'))
     if (!content) {

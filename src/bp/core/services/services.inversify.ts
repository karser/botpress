import { IO } from 'botpress/sdk'
import LicensingService from 'common/licensing-service'
import { EventEngine } from 'core/events/event-engine'
import { Queue } from 'core/events/queue'
import MemoryQueue from 'core/events/queue/memory-queue'
import { KeyValueStore } from 'core/kvs'
import { LogsJanitor, LogsService } from 'core/logger'
import { DialogContainerModule } from 'core/services/dialog/dialog.inversify'
import { CEJobService, JobService } from 'core/services/job-service'
import { ContainerModule, interfaces } from 'inversify'

import { TYPES } from '../types'

import ActionServersService from './action/action-servers-service'
import ActionService from './action/action-service'
import { AlertingService, CEAlertingService } from './alerting-service'
import { AuthStrategies, CEAuthStrategies } from './auth-strategies'
import AuthService from './auth/auth-service'
import { BotMonitoringService } from './bot-monitoring-service'
import { BotService } from './bot-service'
import { CMSService } from './cms'
import { ConverseService } from './converse'
import { SkillService } from './dialog/skill/service'
import { GhostContainerModule } from './ghost/ghost.inversify'
import { HintsService } from './hints'
import { HookService } from './hook/hook-service'
import CELicensingService from './licensing'
import { MediaServiceProvider } from './media'
import { ConversationService } from './messaging/conversations'
import { MessageService } from './messaging/messages'
<<<<<<< HEAD
import { EventEngine } from './middleware/event-engine'
=======
>>>>>>> a7c882b1
import { CEMonitoringService, MonitoringService } from './monitoring'
import { NLUService } from './nlu/nlu-service'
import { NotificationsService } from './notification/service'
import RealtimeService from './realtime'
import { StatsService } from './stats-service'

const ServicesContainerModule = new ContainerModule((bind: interfaces.Bind) => {
  bind<ConversationService>(TYPES.ConversationService)
    .to(ConversationService)
    .inSingletonScope()

  bind<MessageService>(TYPES.MessageService)
    .to(MessageService)
    .inSingletonScope()

  bind<CMSService>(TYPES.CMSService)
    .to(CMSService)
    .inSingletonScope()

  bind<NLUService>(TYPES.NLUService)
    .to(NLUService)
    .inSingletonScope()

  bind<MediaServiceProvider>(TYPES.MediaServiceProvider)
    .to(MediaServiceProvider)
    .inSingletonScope()

  bind<ActionService>(TYPES.ActionService)
    .to(ActionService)
    .inSingletonScope()

  bind<ActionServersService>(TYPES.ActionServersService)
    .to(ActionServersService)
    .inSingletonScope()

  bind<LicensingService>(TYPES.LicensingService)
    .to(CELicensingService)
    .inSingletonScope()
    .when(() => !process.IS_PRO_ENABLED)

  bind<JobService>(TYPES.JobService)
    .to(CEJobService)
    .inSingletonScope()
    .when(() => !process.IS_PRODUCTION || !process.CLUSTER_ENABLED || !process.IS_PRO_ENABLED)

  bind<MonitoringService>(TYPES.MonitoringService)
    .to(CEMonitoringService)
    .inSingletonScope()
    .when(() => !process.CLUSTER_ENABLED || !process.IS_PRO_ENABLED)

  bind<AlertingService>(TYPES.AlertingService)
    .to(CEAlertingService)
    .inSingletonScope()
    .when(() => !process.CLUSTER_ENABLED || !process.IS_PRO_ENABLED)

  bind<BotMonitoringService>(TYPES.BotMonitoringService)
    .to(BotMonitoringService)
    .inSingletonScope()

  bind<AuthStrategies>(TYPES.AuthStrategies)
    .to(CEAuthStrategies)
    .inSingletonScope()
    .when(() => !process.IS_PRO_ENABLED)

  bind<Queue<IO.IncomingEvent>>(TYPES.IncomingQueue).toDynamicValue((context: interfaces.Context) => {
    return new MemoryQueue('Incoming', context.container.getTagged(TYPES.Logger, 'name', 'IQueue'))
  })

  bind<Queue<IO.OutgoingEvent>>(TYPES.OutgoingQueue).toDynamicValue((context: interfaces.Context) => {
    return new MemoryQueue('Outgoing', context.container.getTagged(TYPES.Logger, 'name', 'OQueue'))
  })

  bind<HookService>(TYPES.HookService)
    .to(HookService)
    .inSingletonScope()

  bind<HintsService>(TYPES.HintsService)
    .to(HintsService)
    .inSingletonScope()

  bind<EventEngine>(TYPES.EventEngine)
    .to(EventEngine)
    .inSingletonScope()

  bind<RealtimeService>(TYPES.RealtimeService)
    .to(RealtimeService)
    .inSingletonScope()

  bind<AuthService>(TYPES.AuthService)
    .to(AuthService)
    .inSingletonScope()

  bind<LogsJanitor>(TYPES.LogJanitorRunner)
    .to(LogsJanitor)
    .inSingletonScope()

  bind<LogsService>(TYPES.LogsService)
    .to(LogsService)
    .inSingletonScope()

  bind<NotificationsService>(TYPES.NotificationsService)
    .to(NotificationsService)
    .inSingletonScope()

  bind<KeyValueStore>(TYPES.KeyValueStore)
    .to(KeyValueStore)
    .inSingletonScope()

  bind<SkillService>(TYPES.SkillService)
    .to(SkillService)
    .inSingletonScope()

  bind<ConverseService>(TYPES.ConverseService)
    .to(ConverseService)
    .inSingletonScope()

  bind<BotService>(TYPES.BotService)
    .to(BotService)
    .inSingletonScope()

  bind<StatsService>(TYPES.StatsService)
    .to(StatsService)
    .inSingletonScope()
})

export const ServicesContainerModules = [ServicesContainerModule, DialogContainerModule, GhostContainerModule]<|MERGE_RESOLUTION|>--- conflicted
+++ resolved
@@ -28,10 +28,6 @@
 import { MediaServiceProvider } from './media'
 import { ConversationService } from './messaging/conversations'
 import { MessageService } from './messaging/messages'
-<<<<<<< HEAD
-import { EventEngine } from './middleware/event-engine'
-=======
->>>>>>> a7c882b1
 import { CEMonitoringService, MonitoringService } from './monitoring'
 import { NLUService } from './nlu/nlu-service'
 import { NotificationsService } from './notification/service'

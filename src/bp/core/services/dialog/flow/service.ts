--- conflicted
+++ resolved
@@ -1,25 +1,19 @@
 import { Flow, Logger } from 'botpress/sdk'
 import { ObjectCache } from 'common/object-cache'
-import { FlowView, NodeView, FlowMutex } from 'common/typings'
+import { FlowMutex, FlowView, NodeView } from 'common/typings'
 import { ModuleLoader } from 'core/module-loader'
 import { RealTimePayload } from 'core/sdk/impl'
+import { KeyValueStore } from 'core/services/kvs'
 import RealtimeService from 'core/services/realtime'
 import { inject, injectable, tagged } from 'inversify'
 import _ from 'lodash'
+import moment = require('moment')
 import nanoid from 'nanoid/generate'
 
 import { GhostService } from '../..'
 import { TYPES } from '../../../types'
 import { validateFlowSchema } from '../validator'
 
-<<<<<<< HEAD
-=======
-import { RealTimePayload } from 'core/sdk/impl'
-import RealtimeService from 'core/services/realtime'
-import { KeyValueStore } from 'core/services/kvs'
-import moment = require('moment')
-
->>>>>>> 22464a69
 const PLACING_STEP = 250
 const MIN_POS_X = 50
 const FLOW_DIR = 'flows'

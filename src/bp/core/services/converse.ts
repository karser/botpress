import { IO } from 'botpress/sdk'
import { ConfigProvider } from 'core/config/config-loader'
import { EventEngine } from 'core/events/event-engine'
import { UserRepository } from 'core/repositories'
import { TYPES } from 'core/types'
import { InvalidParameterError } from 'errors'
import { EventEmitter2 } from 'eventemitter2'
import { inject, injectable, postConstruct } from 'inversify'
import { AppLifecycle, AppLifecycleEvents } from 'lifecycle'
import _ from 'lodash'
import ms from 'ms'

import { ConversationService } from './messaging/conversations'
import { MessageService } from './messaging/messages'
<<<<<<< HEAD
import { EventEngine } from './middleware/event-engine'
=======
>>>>>>> a7c882b1

export const converseApiEvents = new EventEmitter2()

type ResponseMap = Partial<{
  responses: any[]
  nlu: IO.EventUnderstanding
  state: any
  suggestions: IO.Suggestion[]
  decision: IO.Suggestion
}>

export const buildUserKey = (botId: string, target: string) => `${botId}_${target}`

@injectable()
export class ConverseService {
  private readonly _responseMap: { [target: string]: ResponseMap } = {}

  constructor(
    @inject(TYPES.ConfigProvider) private configProvider: ConfigProvider,
    @inject(TYPES.EventEngine) private eventEngine: EventEngine,
    @inject(TYPES.UserRepository) private userRepository: UserRepository,
    @inject(TYPES.ConversationService) private conversationService: ConversationService,
    @inject(TYPES.MessageService) private messageService: MessageService
  ) {}

  @postConstruct()
  async init() {
    await AppLifecycle.waitFor(AppLifecycleEvents.CONFIGURATION_LOADED)

    this.eventEngine.register({
      name: 'converse.capture.payload',
      description: 'Captures the response payload for the Converse API',
      order: 10000,
      direction: 'outgoing',
      handler: async (event: IO.Event, next) => {
        if (event.channel !== 'api') {
          return next(undefined, false, true)
        }

        await this._handleCapturePayload(event)
        next()
      }
    })

    this.eventEngine.register({
      name: 'converse.capture.context',
      description: 'Captures the event context for the Converse API',
      order: 10000,
      direction: 'incoming',
      handler: (event: IO.Event, next) => {
        if (event.channel !== 'api') {
          return next(undefined, false, true)
        }

        this._handleCaptureContext(event as IO.IncomingEvent)
        next()
      }
    })
  }

  public async sendMessage(
    botId: string,
    userId: string,
    payload: any,
    credentials: any,
    includedContexts: string[]
  ): Promise<any> {
    if (!payload.type) {
      payload.type = 'text'
    }

    let maxMessageLength = _.get(await this.configProvider.getBotConfig(botId), 'converse.maxMessageLength')

    if (!maxMessageLength) {
      maxMessageLength = _.get(await this.configProvider.getBotpressConfig(), 'converse.maxMessageLength', 360)
    }

    if (
      payload.type === 'text' &&
      (!payload.text || !_.isString(payload.text) || payload.text.length > maxMessageLength)
    ) {
      throw new InvalidParameterError(`Text must be a valid string of less than ${maxMessageLength} chars`)
    }

    await this.userRepository.getOrCreate('api', userId, botId)

    const conversation = await this.conversationService.forBot(botId).recent(userId)

    const userKey = buildUserKey(botId, userId)
    const timeoutPromise = this._createTimeoutPromise(botId, userKey)
    const donePromise = this._createDonePromise(userKey)

    await this.messageService.forBot(botId).receive(conversation.id, payload, {
      channel: 'api',
      credentials,
      nlu: { includedContexts }
    })

    return Promise.race([timeoutPromise, donePromise]).finally(() => {
      converseApiEvents.removeAllListeners(`done.${userKey}`)
      converseApiEvents.removeAllListeners(`action.start.${userKey}`)
      converseApiEvents.removeAllListeners(`action.end.${userKey}`)
      delete this._responseMap[userKey]
    })
  }

  private async _createDonePromise(userKey: string) {
    return new Promise((resolve, reject) => {
      converseApiEvents.once(`done.${userKey}`, async event => {
        await Promise.delay(250)
        if (this._responseMap[userKey]) {
          Object.assign(this._responseMap[userKey], <ResponseMap>{
            state: event.state,
            suggestions: event.suggestions,
            decision: event.decision || {}
          })
          return resolve(this._responseMap[userKey])
        } else {
          return reject(new Error(`No responses found for event target "${event.target}".`))
        }
      })
    })
  }

  private async _createTimeoutPromise(botId, userId) {
    let timeout = _.get(await this.configProvider.getBotConfig(botId), 'converse.timeout')
    if (!timeout) {
      timeout = _.get(await this.configProvider.getBotpressConfig(), 'converse.timeout', '5s')
    }

    const timeoutInMs = ms(timeout as string)

    let actionRunning = false

    return new Promise((resolve, reject) => {
      const timer = setTimeout(() => {
        // We deactivate the timeout for actions because they have their own timeout check
        if (!actionRunning) {
          reject(new Error('Request timed out.'))
        }
      }, timeoutInMs)

      converseApiEvents.on(`action.start.${userId}`, () => {
        actionRunning = true
      })

      converseApiEvents.on(`action.end.${userId}`, () => {
        actionRunning = false
        timer.refresh()
      })
    })
  }

  private async _handleCapturePayload(event: IO.OutgoingEvent) {
    const userKey = buildUserKey(event.botId, event.target)
    if (!this._responseMap[userKey]) {
      this._responseMap[userKey] = { responses: [] }
    }

    this._responseMap[userKey].responses!.push(event.payload)

    if (event.type !== 'typing' && event.type !== 'data') {
      await this.messageService
        .forBot(event.botId)
        .create(event.threadId!, event.payload, 'bot', event.id, event.incomingEventId)
    }
  }

  private _handleCaptureContext(event: IO.IncomingEvent) {
    const userKey = buildUserKey(event.botId, event.target)
    if (!this._responseMap[userKey]) {
      this._responseMap[userKey] = { responses: [] }
    }

    Object.assign(this._responseMap[userKey], <ResponseMap>{
      nlu: event.nlu || {},
      suggestions: event.suggestions || [],
      credentials: event.credentials
    })
  }
}<|MERGE_RESOLUTION|>--- conflicted
+++ resolved
@@ -12,10 +12,6 @@
 
 import { ConversationService } from './messaging/conversations'
 import { MessageService } from './messaging/messages'
-<<<<<<< HEAD
-import { EventEngine } from './middleware/event-engine'
-=======
->>>>>>> a7c882b1
 
 export const converseApiEvents = new EventEmitter2()
 

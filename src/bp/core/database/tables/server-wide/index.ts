--- conflicted
+++ resolved
@@ -1,9 +1,4 @@
 export * from './channel_users'
 export * from './metadata'
-<<<<<<< HEAD
-export * from './migrations'
 export * from './data_retention'
-export * from './workspace_users'
-=======
-export * from './data_retention'
->>>>>>> 1dfae47b
+export * from './workspace_users'
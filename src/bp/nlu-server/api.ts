--- conflicted
+++ resolved
@@ -1,6 +1,5 @@
 import bodyParser from 'body-parser'
 import cors from 'cors'
-import { AnyTxtRecord } from 'dns'
 import express, { Application, Request } from 'express'
 import rateLimit from 'express-rate-limit'
 import { createServer } from 'http'
@@ -113,13 +112,6 @@
 
   router.get('/train/:modelId', async (req: Request<{ modelId: string }, any, any, { password: string }>, res) => {
     try {
-<<<<<<< HEAD
-      const { modelId } = req.params
-      const { password = '' } = req.query
-      let session = trainSessionService.getTrainingSession(modelId, password)
-      if (!session) {
-        const model = await modelService.getModel(modelId, password)
-=======
       const { modelId: stringId } = req.params
       if (!_.isString(stringId) || !modelIdService.isId(stringId)) {
         return res.status(400).send({ success: false, error: `model id "${stringId}" has invalid format` })
@@ -131,7 +123,6 @@
       let session = trainSessionService.getTrainingSession(modelId, password)
       if (!session) {
         const model = await modelRepo.getModel(modelId, password ?? '')
->>>>>>> d79b398c
 
         if (!model) {
           return res

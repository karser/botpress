import { AxiosInstance } from 'axios'
import sdk, { NLU } from 'botpress/sdk'
import LRUCache from 'lru-cache'

export const BIO = {
  INSIDE: 'I',
  BEGINNING: 'B',
  OUT: 'o'
} as _.Dictionary<Tag>

export type Tag = 'o' | 'B' | 'I'

export interface Token2Vec {
  [token: string]: number[]
}

export interface LangServerInfo {
  version: string
  domain: string
  dim: number
}

export interface Gateway {
  source: sdk.NLU.LanguageSource
  client: AxiosInstance
  errors: number
  disabledUntil?: Date
}

export interface LangsGateway {
  [lang: string]: Gateway[]
}

export interface LanguageProvider {
  languages: string[]
  langServerInfo: LangServerInfo
  vectorize(tokens: string[], lang: string): Promise<Float32Array[]>
  tokenize(utterances: string[], lang: string, vocab?: string[]): Promise<string[][]>
  generateSimilarJunkWords(subsetVocab: string[], lang: string): Promise<string[]>
  getHealth(): Partial<sdk.NLU.Health>
}

export type TFIDF = _.Dictionary<number>

export type PatternEntity = Readonly<{
  name: string
  pattern: string
  examples: string[]
  matchCase: boolean
  sensitive: boolean
}>

export type ListEntity = Readonly<{
  name: string
  synonyms: { [canonical: string]: string[] }
  fuzzyTolerance: number
  sensitive: boolean
}>

export type EntityCache = LRUCache<string, EntityExtractionResult[]>
export type EntityCacheDump = LRUCache.Entry<string, EntityExtractionResult[]>[]

export interface ListEntityModel {
  type: 'custom.list'
  id: string
  languageCode: string
  entityName: string
  fuzzyTolerance: number
  sensitive: boolean
  /** @example { 'Air Canada': [ ['Air', '_Canada'], ['air', 'can'] ] } */
  mappingsTokens: _.Dictionary<string[][]>
}

export type ColdListEntityModel = ListEntityModel & {
  cache: EntityCacheDump
}

export type WarmedListEntityModel = ListEntityModel & {
  cache: EntityCache
}

export interface ExtractedSlot {
  confidence: number
  name: string
  source: string
  value: any
  entity?: EntityExtractionResult
}

export interface SlotExtractionResult {
  slot: ExtractedSlot
  start: number
  end: number
}
export type EntityExtractor = 'system' | 'list' | 'pattern'
export interface ExtractedEntity {
  confidence: number
  type: string
  metadata: {
    source: string
    entityId: string
    extractor: EntityExtractor
    unit?: string
    occurrence?: string
  }
  sensitive?: boolean
  value: string
}
export type EntityExtractionResult = ExtractedEntity & { start: number; end: number }

export interface KeyedItem {
  input: string
  idx: number
  entities?: EntityExtractionResult[]
}

export interface SeededLodashProvider {
  setSeed(seed: number): void
  getSeededLodash(): _.LoDashStatic
  resetSeed(): void
}

export interface Tools {
  // pre-trained language focused tools
  tokenize_utterances(utterances: string[], languageCode: string, vocab?: string[]): Promise<string[][]>
  vectorize_tokens(tokens: string[], languageCode: string): Promise<number[][]>
  partOfSpeechUtterances(utterances: string[][], languageCode: string): string[][]
  generateSimilarJunkWords(vocabulary: string[], languageCode: string): Promise<string[]>
  getStopWordsForLang(lang: string): Promise<string[]>
  duckling: SystemEntityExtractor

  // system info
  getHealth(): sdk.NLU.Health
  getLanguages(): string[]
  getSpecifications(): NLU.Specifications

  seededLodashProvider: SeededLodashProvider
<<<<<<< HEAD
  systemEntityExtractor: SystemEntityExtractor
=======
>>>>>>> 6b053d0d
  mlToolkit: typeof sdk.MLToolkit
}

export interface SystemEntityExtractor {
  extractMultiple(input: string[], lang: string, useCache?: Boolean): Promise<EntityExtractionResult[][]>
  extract(input: string, lang: string): Promise<EntityExtractionResult[]>
  configure(enabled?: boolean, url?: string): Promise<void>
}

export type Intent<T> = Readonly<{
  name: string
  contexts: string[]
  slot_definitions: SlotDefinition[]
  utterances: T[]
}>

export type SlotDefinition = Readonly<{
  name: string
  entities: string[]
}>

export type SerializedKmeansResult = Omit<sdk.MLToolkit.KMeans.KmeansResult, 'nearest'><|MERGE_RESOLUTION|>--- conflicted
+++ resolved
@@ -127,7 +127,6 @@
   partOfSpeechUtterances(utterances: string[][], languageCode: string): string[][]
   generateSimilarJunkWords(vocabulary: string[], languageCode: string): Promise<string[]>
   getStopWordsForLang(lang: string): Promise<string[]>
-  duckling: SystemEntityExtractor
 
   // system info
   getHealth(): sdk.NLU.Health
@@ -135,11 +134,8 @@
   getSpecifications(): NLU.Specifications
 
   seededLodashProvider: SeededLodashProvider
-<<<<<<< HEAD
+  mlToolkit: typeof sdk.MLToolkit
   systemEntityExtractor: SystemEntityExtractor
-=======
->>>>>>> 6b053d0d
-  mlToolkit: typeof sdk.MLToolkit
 }
 
 export interface SystemEntityExtractor {

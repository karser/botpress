--- conflicted
+++ resolved
@@ -193,12 +193,7 @@
   }
 
   const customEntities = getCustomEntitiesNames(predictors)
-<<<<<<< HEAD
   const ctxToPredict = _.uniq([...input.ctx_predictions!.map(p => p.label), ...Object.keys(input.oos_predictions!)])
-=======
-
-  const ctxToPredict = input.ctx_predictions.map(p => p.label)
->>>>>>> bd3187b4
   const predictions = (
     await Promise.map(ctxToPredict, async ctx => {
       let preds: sdk.MLToolkit.SVM.Prediction[] = []

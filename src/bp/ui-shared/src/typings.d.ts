import React from 'react'
import TooltipStyle from './style/tooltip.scss'
import { BaseDialogProps } from './BaseDialog/typings'
import { ConfirmDialogOptions } from './ConfirmDialog/typings'
import { DropdownProps, Option } from './Dropdown/typings'
import { TreeViewProps } from './TreeView/typings'

declare module 'botpress/shared' {
<<<<<<< HEAD
  export function confirmDialog(message: string | JSX.Element, options: ConfirmDialogOptions): Promise<boolean>
  export function TreeView<T>(props: TreeViewProps<T>): JSX.Element
=======
  export function BaseDialog(props: BaseDialogProps): JSX.Element
  export function DialogBody(props: { children: any }): JSX.Element
  export function DialogFooter(props: { children: any }): JSX.Element
  export function confirmDialog(message: string, options: ConfirmDialogOptions): Promise<boolean>
>>>>>>> fcebbe4a
  export function Dropdown(props: DropdownProps): JSX.Element
  export function TreeView<T>(props: TreeViewProps<T>): JSX.Element

  export const style: { TooltipStyle }
  export { Option }
}<|MERGE_RESOLUTION|>--- conflicted
+++ resolved
@@ -6,15 +6,10 @@
 import { TreeViewProps } from './TreeView/typings'
 
 declare module 'botpress/shared' {
-<<<<<<< HEAD
-  export function confirmDialog(message: string | JSX.Element, options: ConfirmDialogOptions): Promise<boolean>
-  export function TreeView<T>(props: TreeViewProps<T>): JSX.Element
-=======
   export function BaseDialog(props: BaseDialogProps): JSX.Element
   export function DialogBody(props: { children: any }): JSX.Element
   export function DialogFooter(props: { children: any }): JSX.Element
   export function confirmDialog(message: string, options: ConfirmDialogOptions): Promise<boolean>
->>>>>>> fcebbe4a
   export function Dropdown(props: DropdownProps): JSX.Element
   export function TreeView<T>(props: TreeViewProps<T>): JSX.Element
 

import { IDateRangeShortcut } from '@blueprintjs/datetime'
import { FormField, MultiLangText } from 'botpress/sdk'
import { IDates } from 'common/dates'
import React from 'react'

import { UserAuth } from '../../ui-shared-lite/auth/typings'
import { CheckboxProps } from '../../ui-shared-lite/Checkbox/typings'
import { CollapsibleProps } from '../../ui-shared-lite/Collapsible/typings'
import { ContentSectionProps } from '../../ui-shared-lite/ContentSection/typings'
import { MoreOptionsProps } from '../../ui-shared-lite/MoreOptions/typings'
import { OverlayProps } from '../../ui-shared-lite/Overlay/typings'
import { TabsProps } from '../../ui-shared-lite/Tabs/typings'
import { ToolTipProps } from '../../ui-shared-lite/ToolTip/typings'

import {
  AccessControlProps,
  PermissionAllowedProps,
  PermissionOperation,
  RequiredPermission
} from './AccessControl/typings'

import { CommanderProps, QuickShortcut } from './Commander/typings'
import { ConfirmDialogOptions } from './ConfirmDialog/typings'
import { DialogProps } from './Dialog/typings'
import { DropdownProps, Option } from './Dropdown/typings'
import { EmptyStateProps } from './EmptyState/typings'
import {
  AddButtonProps,
  FieldWrapperProps,
  SelectProps,
  TextFieldsArrayProps,
  TextProps,
  UploadFieldProps
} from './Form/FormFields/typings'
import { FormProps } from './Form/typings'
<<<<<<< HEAD
=======
import {
  AddButtonProps,
  FieldWrapperProps,
  SelectProps,
  TextFieldsArrayProps,
  TextProps,
  UploadFieldProps
} from './Form/FormFields/typings'
>>>>>>> 4aed1907
import { MainContainerProps } from './MainContainer/typings'
import { HeaderButton, HeaderProps } from './MainLayout/Header/typings'
import { MenuItem, MenuProps } from './MainLayout/Menu/typings'
import { RightSidebarProps } from './MainLayout/RightSidebar/typings'
import { ToolbarButtonProps, ToolbarProps } from './MainLayout/Toolbar/typings'
import { WrapperProps } from './MainLayout/Wrapper/typings'
import { MarkdownContentProps } from './MarkdownContent/typings'
import { MultiLevelDropdownProps } from './MultiLevelDropdown/typings'
import { ShortcutLabelProps } from './ShortcutLabel/typings'
import { TextareaProps } from './Textarea/typings'
import { ToastOptions } from './Toaster'
import { TokenRefresherProps } from './TokenRefresher/typings'
import { TreeViewProps } from './TreeView/typings'
import { BPStorage } from './utils/storage'

declare module 'botpress/shared' {
  export function isOperationAllowed(props: PermissionAllowedProps): boolean
  export function Checkbox(props: CheckboxProps): JSX.Element
  export function Collapsible(props: CollapsibleProps): JSX.Element
  export function Commander(props: CommanderProps): JSX.Element
  export const Dialog: {
    Wrapper(props: DialogProps): JSX.Element
    Body(props: { children: any; className?: string }): JSX.Element
    Footer(props: { children: any }): JSX.Element
  }
  export const MainLayout: {
    Toolbar(props: ToolbarProps): JSX.Element
    Header(props: HeaderProps): JSX.Element
    Wrapper(props: WrapperProps): JSX.Element
    Menu(props: MenuProps): JSX.Element
    RightSidebar(props: RightSidebarProps): JSX.Element
    BottomPanel: {
      Container(props: any): any
      Register(props: any): any
    }
  }
  export const Form: {
    Form(props: FormProps): JSX.Element
    createEmptyDataFromSchema: (fields: FormField[], lang?: string) => any
  }
  export const FormFields: {
    AddButton(props: AddButtonProps): JSX.Element
    FieldWrapper(props: FieldWrapperProps): JSX.Element
    Select(props: SelectProps): JSX.Element
    TextFieldsArray(props: TextFieldsArrayProps): JSX.Element
    VariablePicker(props: VariablePickerProps): JSX.Element
    Text(props: TextProps): JSX.Element
    Upload(props: UploadFieldProps): JSX.Element
  }
  export function Dropdown(props: DropdownProps): JSX.Element
  export function EmptyState(props: EmptyStateProps): JSX.Element
  export function MainContainer(props: MainContainerProps): JSX.Element
  export function MarkdownContent(props: MarkdownContentProps): JSX.Element
  export function MoreOptions(props: MoreOptionsProps): JSX.Element
  export function MultiLevelDropdown(props: MultiLevelDropdownProps): JSX.Element
  export function Overlay(props: OverlayProps): JSX.Element
  export function ShortcutLabel(props: ShortcutLabelProps): JSX.Element
  export function ContentSection<T>(props: ContentSectionProps<T>): JSX.Element
  export function Tabs<T>(props: TabsProps<T>): JSX.Element
  export function Textarea<T>(props: TextareaProps<T>): JSX.Element
  export function ToolTip<T>(props: ToolTipProps<T>): JSX.Element
  export function TreeView<T>(props: TreeViewProps<T>): JSX.Element
  export function TokenRefresher(props: TokenRefresherProps): JSX.Element

  export function contextMenu(event: SyntheticEvent, content: JSX.Element, onClose?: () => void): void
  export function confirmDialog(message: string | JSX.Element, options: ConfirmDialogOptions): Promise<boolean>
  export const lang: {
    tr(id: string | MultiLangText, values?: { [variable: string]: any }): string
    init()
    extend(langs)
    getLocale(): string
    getAvailable(): string[]
    defaultLocale: string
  }
  export const date: {
    createDateRangeShortcuts: () => IDateRangeShortcut[]
    relativeDates: IDates
  }

  export const auth: UserAuth

  export const telemetry: {
    startFallback(api: AxiosInstance): Promise<void>
    sendTelemetry(events: TelemetryEvent[]): boolean
  }

  export const Icons: {
    Brackets(): JSX.Element
    Minimize(): JSX.Element
    Say(): JSX.Element
    Search(): JSX.Element
  }

  export const toast: {
    dismiss: (key: string) => void
    success: (message: string | React.ReactElement, details?: string, options?: ToastOptions) => void
    failure: (message: string | React.ReactElement, details?: string, options?: ToastOptions) => void
    warning: (message: string | React.ReactElement, details?: string, options?: ToastOptions) => void
    info: (message: string | React.ReactElement, details?: string, options?: ToastOptions) => void
  }

  export const utils: {
    controlKey: string
    keyMap: { [key: string]: string }
    isInputFocused(): boolean
    /** Loads the specified data to the inspector on the bottom panel */
    inspect: (data: any) => void
    storage: BPStorage
  }

  export const sharedStyle: CssExports

  export { Option, MoreOptionsItems, HeaderButtonProps, ToolbarButtonProps, QuickShortcut, MenuItem, HeaderButton }
  export { RequiredPermission, PermissionAllowedProps, AccessControlProps, PermissionOperation }
}

declare global {
  interface Window {
    BOT_API_PATH: string
    API_PATH: string
    TELEMETRY_URL: string
    USE_SESSION_STORAGE: boolean
    BP_STORAGE: BPStorage
  }
}<|MERGE_RESOLUTION|>--- conflicted
+++ resolved
@@ -33,17 +33,7 @@
   UploadFieldProps
 } from './Form/FormFields/typings'
 import { FormProps } from './Form/typings'
-<<<<<<< HEAD
-=======
-import {
-  AddButtonProps,
-  FieldWrapperProps,
-  SelectProps,
-  TextFieldsArrayProps,
-  TextProps,
-  UploadFieldProps
-} from './Form/FormFields/typings'
->>>>>>> 4aed1907
+
 import { MainContainerProps } from './MainContainer/typings'
 import { HeaderButton, HeaderProps } from './MainLayout/Header/typings'
 import { MenuItem, MenuProps } from './MainLayout/Menu/typings'

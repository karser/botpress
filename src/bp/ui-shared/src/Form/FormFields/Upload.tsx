import { Button, FileInput, Icon, Intent } from '@blueprintjs/core'
import React, { FC, Fragment, useReducer } from 'react'

import sharedStyle from '../../../../ui-shared-lite/style.scss'
import ToolTip from '../../../../ui-shared-lite/ToolTip'
import { lang } from '../../translations'

import style from './style.scss'
import { UploadFieldProps } from './typings'

const Upload: FC<UploadFieldProps> = props => {
  const uploadReducer = (state, action) => {
    if (action.type === 'uploadStart') {
      return {
        ...state,
        error: null,
        uploading: true
      }
    } else if (action.type === 'deleteFile') {
      props.onChange?.(undefined)
      return {
        ...state,
        error: null,
        uploading: false
      }
    } else if (action.type === 'uploadError') {
      const { error } = action.data

      return {
        ...state,
        error,
        uploading: false
      }
    } else if (action.type === 'uploadSuccess') {
      const { url } = action.data

      props.onChange?.(url)
      return {
        ...state,
        error: null,
        uploading: false
      }
    } else {
      throw new Error("That action type isn't supported.")
    }
  }

  const [state, dispatch] = useReducer(uploadReducer, {
    error: null,
    uploading: false
  })

  const { error, uploading } = state

  const deleteFile = () => {
    dispatch({ type: 'deleteFile' })
  }

  const startUpload = async event => {
    const data = new FormData()
    data.append('file', event.target.files[0])

    dispatch({ type: 'uploadStart' })
    await props.axios
      .post(props.customPath ? props.customPath : 'media', data, { headers: { 'Content-Type': 'multipart/form-data' } })
      .then(response => {
        let url: string = response.data.url
        if (url.startsWith('/')) {
          url = `${window.location.protocol}//${window.location.host}${url}`
        }
<<<<<<< HEAD
=======

>>>>>>> 65c4b475
        dispatch({ type: 'uploadSuccess', data: { url } })
      })
      .catch(e => {
        dispatch({ type: 'uploadError', data: { error: e.message } })
      })
  }

  const { value } = props

  return (
    <div className={sharedStyle.fieldWrapper}>
      {value && (
        <div style={{ backgroundImage: `url('${value}')` }} className={sharedStyle.imgWrapper}>
          <div className={sharedStyle.imgWrapperActions}>
            <ToolTip content={lang('deleteImage')}>
              <Button
                className={style.deleteImg}
                minimal
                small
                intent={Intent.DANGER}
                icon="trash"
                onClick={deleteFile}
              ></Button>
            </ToolTip>
          </div>
        </div>
      )}
      {!value && (
        <Fragment>
          <FileInput
            text={<Icon icon="upload" />}
            large
            inputProps={{
              id: 'node-image',
              name: 'nodeImage',
              accept: 'image/*',
              onChange: startUpload
            }}
          />
          {error && <p className={sharedStyle.fieldError}>{error}</p>}
        </Fragment>
      )}
    </div>
  )
}

export default Upload<|MERGE_RESOLUTION|>--- conflicted
+++ resolved
@@ -68,10 +68,7 @@
         if (url.startsWith('/')) {
           url = `${window.location.protocol}//${window.location.host}${url}`
         }
-<<<<<<< HEAD
-=======
 
->>>>>>> 65c4b475
         dispatch({ type: 'uploadSuccess', data: { url } })
       })
       .catch(e => {

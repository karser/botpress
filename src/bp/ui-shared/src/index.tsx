--- conflicted
+++ resolved
@@ -3,8 +3,5 @@
 import TreeView from './TreeView'
 
 exports.confirmDialog = confirmDialog
-<<<<<<< HEAD
 exports.style = { TooltipStyle }
-=======
-exports.TreeView = TreeView
->>>>>>> d76ee609
+exports.TreeView = TreeView
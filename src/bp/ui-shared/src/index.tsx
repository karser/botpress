<<<<<<< HEAD
import MoreOptions from '../../ui-shared-lite/MoreOptions'
import Overlay from '../../ui-shared-lite/Overlay'
import ToolTip from '../../ui-shared-lite/ToolTip'

import { sendTelemetry, startFallback } from './telemetry'
import { lang, langAvaibale, langExtend, langInit, langLocale } from './translations'
=======
import { defaultLocale, lang, langAvaibale, langExtend, langInit, langLocale } from './translations'
>>>>>>> 6b64a27d
import { isInputFocused } from './utils/inputs'
import { controlKey, keyMap } from './utils/keyboardShortcuts'
import { Commander } from './Commander'
import confirmDialog from './ConfirmDialog'
import Contents from './Contents'
import contextMenu from './ContextMenu'
import { Body, Footer, Wrapper } from './Dialog'
import Dropdown from './Dropdown'
import EmptyState from './EmptyState'
import FormFields from './FormFields'
import Icons from './Icons'
import MainContainer from './MainContainer'
import MainContent from './MainContent'
import RightSidebar from './MainContent/RightSidebar'
import MarkdownContent from './MarkdownContent'
import ShortcutLabel from './ShortcutLabel'
import Textarea from './Textarea'
import { toast } from './Toaster'
import TreeView from './TreeView'

exports.Commander = Commander
exports.Dialog = { Wrapper, Footer, Body }
exports.Dropdown = Dropdown
exports.EmptyState = EmptyState
exports.MainContainer = MainContainer
exports.Contents = Contents
exports.FormFields = FormFields
exports.MainContent = MainContent
exports.RightSidebar = RightSidebar
exports.MarkdownContent = MarkdownContent
exports.MoreOptions = MoreOptions
exports.Overlay = Overlay
exports.ShortcutLabel = ShortcutLabel
exports.Textarea = Textarea
exports.ToolTip = ToolTip
exports.TreeView = TreeView
exports.Icons = Icons

exports.contextMenu = contextMenu
exports.confirmDialog = confirmDialog
exports.lang = {
  tr: lang,
  init: langInit,
  extend: langExtend,
  getLocale: langLocale,
  getAvailable: langAvaibale,
  defaultLocale
}
exports.toast = toast
exports.utils = { controlKey, keyMap, isInputFocused }
exports.telemetry = {
  startFallback,
  sendTelemetry
}<|MERGE_RESOLUTION|>--- conflicted
+++ resolved
@@ -1,13 +1,9 @@
-<<<<<<< HEAD
 import MoreOptions from '../../ui-shared-lite/MoreOptions'
 import Overlay from '../../ui-shared-lite/Overlay'
 import ToolTip from '../../ui-shared-lite/ToolTip'
 
 import { sendTelemetry, startFallback } from './telemetry'
-import { lang, langAvaibale, langExtend, langInit, langLocale } from './translations'
-=======
 import { defaultLocale, lang, langAvaibale, langExtend, langInit, langLocale } from './translations'
->>>>>>> 6b64a27d
 import { isInputFocused } from './utils/inputs'
 import { controlKey, keyMap } from './utils/keyboardShortcuts'
 import { Commander } from './Commander'

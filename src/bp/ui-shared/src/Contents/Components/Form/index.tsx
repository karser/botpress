--- conflicted
+++ resolved
@@ -1,9 +1,6 @@
 import { Checkbox } from '@blueprintjs/core'
 import { FormMoreInfo } from 'botpress/sdk'
-<<<<<<< HEAD
-=======
 import cx from 'classnames'
->>>>>>> 7e83eff5
 import _ from 'lodash'
 import React, { FC, Fragment, useEffect, useReducer } from 'react'
 

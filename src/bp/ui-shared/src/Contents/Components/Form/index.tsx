--- conflicted
+++ resolved
@@ -1,20 +1,15 @@
-<<<<<<< HEAD
 import { Button, Checkbox, Position, Tooltip } from '@blueprintjs/core'
 import { FormMoreInfo } from 'botpress/sdk'
 import cx from 'classnames'
 import _ from 'lodash'
-import React, { FC, Fragment, useReducer, useRef, useState } from 'react'
-=======
-import { Checkbox } from '@blueprintjs/core'
-import React, { FC, Fragment, useReducer } from 'react'
->>>>>>> 83f27e09
+import React, { FC, Fragment, useReducer, useState } from 'react'
 
 import { lang } from '../../../translations'
 import SuperInput from '../../../FormFields/SuperInput'
 import SuperInputArray from '../../../FormFields/SuperInputArray'
 import TextFieldsArray from '../../../FormFields/TextFieldsArray'
 import { createEmptyDataFromSchema } from '../../utils/fields'
-import { formReducer, printLabel, printMoreInfo } from '../../utils/form.utils'
+import { formReducer, getSuperInputsFromData, printMoreInfo } from '../../utils/form.utils'
 import AddButton from '../Fields/AddButton'
 import Select from '../Fields/Select'
 import Text from '../Fields/Text'
@@ -26,181 +21,30 @@
 import style from './style.scss'
 import { FormProps } from './typings'
 
-<<<<<<< HEAD
-const VARIABLES_REGEX = /(\$[^(\s|\$|\{{)]+)/im
-const EVENT_REGEX = /\{\{(.*?)\}\}/im
-
-const printMoreInfo = (moreInfo: FormMoreInfo, isCheckbox = false): JSX.Element | undefined => {
-  if (!moreInfo) {
-    return
-  }
-
-  const { url, label } = moreInfo
-  if (url) {
-    return (
-      <a className={cx(style.moreInfo, { [style.isCheckbox]: isCheckbox })} href={url} target="_blank">
-        {lang(label)}
-      </a>
-    )
-  }
-
-  return <p className={cx(style.moreInfo, { [style.isCheckbox]: isCheckbox })}>{lang(label)}</p>
-}
-
-const formReducer = (state, action) => {
-  if (action.type === 'add') {
-    const { field, parent } = action.data
-    const newData = createEmptyDataFromSchema([...(field.fields || [])])
-
-    if (parent) {
-      const { key, index } = parent
-      const updatedItem = state[key]
-
-      updatedItem[index][field] = [...(updatedItem[index][field] || []), newData]
-
-      return {
-        ...state,
-        [key]: updatedItem
-      }
-    }
-
-    return {
-      ...state,
-      [field]: [...(state[field] || []), newData]
-    }
-  } else if (action.type === 'deleteGroupItem') {
-    const { deleteIndex, field, onUpdate, parent } = action.data
-
-    if (parent) {
-      const { key, index } = parent
-      const updatedItem = state[key]
-
-      updatedItem[index][field] = [...updatedItem[index][field].filter((item, index) => index !== deleteIndex)]
-
-      return {
-        ...state,
-        [key]: updatedItem
-      }
-    }
-
-    const newState = {
-      ...state,
-      [field]: [...state[field].filter((item, index) => index !== deleteIndex)]
-    }
-    onUpdate?.(newState)
-    return newState
-  } else if (action.type === 'updateField') {
-    const { value, field, parent, onUpdate } = action.data
-    if (parent) {
-      const { key, index } = parent
-      const getArray = [key, index, field]
-
-      if (parent.parent) {
-        // Needs recursion if we end up having more than one level of groups
-        getArray.unshift(parent.parent.key, parent.parent.index)
-      }
-
-      _.set(state, getArray, value)
-
-      onUpdate?.(state)
-      return {
-        ...state
-      }
-    }
-
-    const newState = {
-      ...state,
-      [field]: value
-    }
-
-    onUpdate?.(newState)
-    return { ...newState }
-  } else if (action.type === 'updateOverridableField') {
-    const { value, field, parent, onUpdate } = action.data
-    if (parent) {
-      const { index } = parent
-      const getArray = [index, field]
-
-      if (parent.parent) {
-        // Needs recursion if we end up having more than one level of groups
-        getArray.unshift(parent.parent.key, parent.parent.index)
-      }
-
-      _.set(state, getArray, value)
-
-      onUpdate?.(state)
-      return {
-        ...state
-      }
-    }
-
-    const newState = {
-      ...state,
-      ...value
-    }
-
-    onUpdate?.(newState)
-    return { ...newState }
-  } else if (action.type === 'setData') {
-    return {
-      ...state,
-      ...action.data
-    }
-  } else {
-    throw new Error(`That action type isn't supported.`)
-  }
-}
-
-const loopThroughData = (data, pathKey = '') => {
-  return Object.keys(data).reduce((acc, key) => {
-    const currentPathKey = `${pathKey}${key}`
-    const currentData = data[key]
-
-    if (Array.isArray(currentData)) {
-      return currentData.reduce((acc, item, index) => {
-        return { ...acc, ...loopThroughData(item, `${currentPathKey}${index}`) }
-      }, acc)
-    } else {
-      if (VARIABLES_REGEX.test(currentData) || EVENT_REGEX.test(currentData)) {
-        return { ...acc, [currentPathKey]: true }
-      }
-    }
-
-    return { ...acc }
-  }, {})
-}
-
-const getSuperInputsFromData = data => {
-  return (data && loopThroughData(data)) || {}
-}
-
-const Form: FC<FormProps> = ({
-=======
 const Form: FC<FormProps> = ({
   currentLang,
->>>>>>> 83f27e09
   axios,
   mediaPath,
   overrideFields,
   formData,
   fields,
   advancedSettings,
-<<<<<<< HEAD
   onUpdate,
   onUpdateVariables,
   variables,
   superInputOptions,
   events
 }) => {
-  const newFormData = createEmptyDataFromSchema([...(fields || []), ...(advancedSettings || [])])
+  const newFormData = createEmptyDataFromSchema([...(fields || []), ...(advancedSettings || [])], currentLang)
   const [state, dispatch] = useReducer(formReducer, formData || newFormData)
   const [superInput, setSuperInput] = useState<any>(getSuperInputsFromData(formData))
 
-  const printLabel = (field, data, parent) => {
+  const printLabel = (field, data, parent, currentLang?) => {
     if (field.label?.startsWith('fields::') && field.fields?.length) {
       const labelField = field.fields?.find(subField => subField.key === field.label.replace('fields::', ''))
-
-      return data[labelField.key] || lang(labelField.label)
+      const fieldData = labelField.translated ? data[labelField.key]?.[currentLang] : data[labelField.key]
+
+      return fieldData || lang(labelField.label)
     }
 
     return field.superInput && !['text', 'text_array'].includes(field.type) ? (
@@ -250,12 +94,6 @@
 
     setSuperInput({ ...superInput, [pathKey]: !superInput[pathKey] })
   }
-=======
-  onUpdate
-}) => {
-  const newFormData = createEmptyDataFromSchema([...(fields || []), ...(advancedSettings || [])], currentLang)
-  const [state, dispatch] = useReducer(formReducer, formData || newFormData)
->>>>>>> 83f27e09
 
   const getArrayPlaceholder = (index, placeholder) => {
     if (Array.isArray(placeholder)) {
@@ -331,11 +169,7 @@
                     data: { deleteIndex: index, onUpdate, field: field.key, parent }
                   })
                 }
-<<<<<<< HEAD
-                label={printLabel(field, fieldData, parent)}
-=======
-                label={printLabel(field, fieldData, currentLang)}
->>>>>>> 83f27e09
+                label={printLabel(field, fieldData, parent, currentLang)}
               >
                 {field.fields?.map(groupField => printField(groupField, fieldData, { key: field.key, index, parent }))}
               </GroupItemWrapper>
@@ -358,8 +192,7 @@
         )
       case 'select':
         return (
-<<<<<<< HEAD
-          <FieldWrapper key={field.key} label={printLabel(field, data[field.key], parent)}>
+          <FieldWrapper key={field.key} label={printLabel(field, data[field.key], parent, currentLang)}>
             {printMoreInfo(field.moreInfo)}
             {showSuperInput(field, parent) ? (
               renderSuperInput(field, data[field.key], value => {
@@ -374,21 +207,82 @@
                 field={field}
                 placeholder={lang(field.placeholder)}
                 onChange={value =>
-                  dispatch({ type: 'updateField', data: { field: field.key, onUpdate, parent, value } })
+                  dispatch({
+                    type: 'updateField',
+                    data: {
+                      newFormData,
+                      field: field.key,
+                      lang: field.translated && currentLang,
+                      parent,
+                      value,
+                      onUpdate
+                    }
+                  })
                 }
               />
             )}
-=======
-          <FieldWrapper key={field.key} label={printLabel(field, currentValue, currentLang)}>
+          </FieldWrapper>
+        )
+      case 'text_array':
+        return (
+          <Fragment key={field.key}>
+            {showSuperInput(field, parent) ? (
+              <SuperInputArray
+                getPlaceholder={index => getArrayPlaceholder(index, field.placeholder)}
+                moreInfo={printMoreInfo(field.moreInfo)}
+                onChange={value => {
+                  dispatch({
+                    type: 'updateField',
+                    data: {
+                      newFormData,
+                      field: field.key,
+                      lang: field.translated && currentLang,
+                      parent,
+                      value,
+                      onUpdate
+                    }
+                  })
+                }}
+                variableTypes={field.variableTypes}
+                canPickEvents={!superInputOptions?.variablesOnly}
+                canPickVariables={!superInputOptions?.eventsOnly}
+                variables={variables || []}
+                events={events || []}
+                onUpdateVariables={onUpdateVariables}
+                items={data[field.key] || ['']}
+                label={printLabel(field, data[field.key], parent, currentLang)}
+                addBtnLabel={lang(field.group?.addLabel)}
+              />
+            ) : (
+              <TextFieldsArray
+                getPlaceholder={index => getArrayPlaceholder(index, field.placeholder)}
+                moreInfo={printMoreInfo(field.moreInfo)}
+                onChange={value => {
+                  dispatch({
+                    type: 'updateField',
+                    data: {
+                      newFormData,
+                      field: field.key,
+                      lang: field.translated && currentLang,
+                      parent,
+                      value,
+                      onUpdate
+                    }
+                  })
+                }}
+                items={data[field.key] || ['']}
+                label={printLabel(field, data[field.key], parent, currentLang)}
+                addBtnLabel={lang(field.group?.addLabel)}
+              />
+            )}
+          </Fragment>
+        )
+      case 'textarea':
+        return (
+          <FieldWrapper key={field.key} label={printLabel(field, data[field.key], parent, currentLang)}>
             {printMoreInfo(field.moreInfo)}
-            <Select
-              axios={axios}
-              parent={parent}
-              printField={printField}
-              data={data}
-              field={field}
-              placeholder={lang(field.placeholder)}
-              onChange={value =>
+            {showSuperInput(field, parent) ? (
+              renderSuperInput(field, data[field.key], value => {
                 dispatch({
                   type: 'updateField',
                   data: {
@@ -400,117 +294,32 @@
                     onUpdate
                   }
                 })
-              }
-            />
->>>>>>> 83f27e09
-          </FieldWrapper>
-        )
-      case 'text_array':
-        return (
-          <Fragment key={field.key}>
-<<<<<<< HEAD
-            {showSuperInput(field, parent) ? (
-              <SuperInputArray
-                getPlaceholder={index => getArrayPlaceholder(index, field.placeholder)}
-                moreInfo={printMoreInfo(field.moreInfo)}
-                onChange={value => {
-                  dispatch({ type: 'updateField', data: { field: field.key, parent, value, onUpdate } })
-                }}
-                variableTypes={field.variableTypes}
-                canPickEvents={!superInputOptions?.variablesOnly}
-                canPickVariables={!superInputOptions?.eventsOnly}
-                variables={variables || []}
-                events={events || []}
-                onUpdateVariables={onUpdateVariables}
-                items={data[field.key] || ['']}
-                label={printLabel(field, data[field.key], parent)}
-                addBtnLabel={lang(field.group?.addLabel)}
-              />
-            ) : (
-              <TextFieldsArray
-                getPlaceholder={index => getArrayPlaceholder(index, field.placeholder)}
-                moreInfo={printMoreInfo(field.moreInfo)}
-                onChange={value => {
-                  dispatch({ type: 'updateField', data: { field: field.key, parent, value, onUpdate } })
-                }}
-                items={data[field.key] || ['']}
-                label={printLabel(field, data[field.key], parent)}
-                addBtnLabel={lang(field.group?.addLabel)}
-              />
-            )}
-=======
-            <TextFieldsArray
-              getPlaceholder={index => getArrayPlaceholder(index, field.placeholder)}
-              moreInfo={printMoreInfo(field.moreInfo)}
-              onChange={value => {
-                dispatch({
-                  type: 'updateField',
-                  data: {
-                    newFormData,
-                    field: field.key,
-                    lang: field.translated && currentLang,
-                    parent,
-                    value,
-                    onUpdate
-                  }
-                })
-              }}
-              items={currentValue || ['']}
-              label={printLabel(field, currentValue, currentLang)}
-              addBtnLabel={lang(field.group?.addLabel)}
-            />
->>>>>>> 83f27e09
-          </Fragment>
-        )
-      case 'textarea':
-        return (
-<<<<<<< HEAD
-          <FieldWrapper key={field.key} label={printLabel(field, data[field.key], parent)}>
-            {printMoreInfo(field.moreInfo)}
-            {showSuperInput(field, parent) ? (
-              renderSuperInput(field, data[field.key], value => {
-                dispatch({ type: 'updateField', data: { field: field.key, parent, value, onUpdate } })
               })
             ) : (
               <TextArea
                 placeholder={lang(field.placeholder)}
+                field={field}
                 onBlur={value => {
-                  dispatch({ type: 'updateField', data: { field: field.key, parent, value, onUpdate } })
+                  dispatch({
+                    type: 'updateField',
+                    data: {
+                      newFormData,
+                      field: field.key,
+                      lang: field.translated && currentLang,
+                      parent,
+                      value,
+                      onUpdate
+                    }
+                  })
                 }}
                 value={data[field.key]}
               />
             )}
-=======
-          <FieldWrapper key={field.key} label={printLabel(field, currentValue, currentLang)}>
-            {printMoreInfo(field.moreInfo)}
-            <TextArea
-              field={field}
-              placeholder={lang(field.placeholder)}
-              onBlur={value => {
-                dispatch({
-                  type: 'updateField',
-                  data: {
-                    newFormData,
-                    field: field.key,
-                    lang: field.translated && currentLang,
-                    parent,
-                    value,
-                    onUpdate
-                  }
-                })
-              }}
-              value={currentValue}
-            />
->>>>>>> 83f27e09
           </FieldWrapper>
         )
       case 'upload':
         return (
-<<<<<<< HEAD
-          <FieldWrapper key={field.key} label={printLabel(field, data[field.key], parent)}>
-=======
-          <FieldWrapper key={field.key} label={printLabel(field, currentValue, currentLang)}>
->>>>>>> 83f27e09
+          <FieldWrapper key={field.key} label={printLabel(field, data[field.key], parent, currentLang)}>
             {printMoreInfo(field.moreInfo)}
             <Upload
               axios={axios}
@@ -546,11 +355,7 @@
             <Checkbox
               checked={currentValue}
               key={field.key}
-<<<<<<< HEAD
-              label={printLabel(field, data[field.key], parent)}
-=======
-              label={printLabel(field, currentValue, currentLang)}
->>>>>>> 83f27e09
+              label={printLabel(field, data[field.key], parent, currentLang)}
               onChange={e =>
                 dispatch({
                   type: 'updateField',
@@ -573,11 +378,7 @@
             {overrideFields?.[field.overrideKey]?.({
               field,
               data,
-<<<<<<< HEAD
-              label: printLabel(field, data[field.key], parent),
-=======
-              label: printLabel(field, currentValue, currentLang),
->>>>>>> 83f27e09
+              label: printLabel(field, data[field.key], parent, currentLang),
               onChange: value => {
                 dispatch({
                   type: 'updateOverridableField',
@@ -589,30 +390,10 @@
         )
       default:
         return (
-<<<<<<< HEAD
-          <FieldWrapper key={field.key} label={printLabel(field, data[field.key], parent)}>
+          <FieldWrapper key={field.key} label={printLabel(field, data[field.key], parent, currentLang)}>
             {printMoreInfo(field.moreInfo)}
             {showSuperInput(field, parent) ? (
               renderSuperInput(field, data[field.key], value => {
-                dispatch({ type: 'updateField', data: { field: field.key, parent, value, onUpdate } })
-              })
-            ) : (
-              <Text
-                placeholder={lang(field.placeholder)}
-                onBlur={value => {
-                  dispatch({ type: 'updateField', data: { field: field.key, parent, value, onUpdate } })
-                }}
-                type={field.type}
-                value={data[field.key]}
-              />
-            )}
-=======
-          <FieldWrapper key={field.key} label={printLabel(field, currentValue, currentLang)}>
-            {printMoreInfo(field.moreInfo)}
-            <Text
-              placeholder={lang(field.placeholder)}
-              field={field}
-              onBlur={value => {
                 dispatch({
                   type: 'updateField',
                   data: {
@@ -625,10 +406,28 @@
                     onUpdate
                   }
                 })
-              }}
-              value={currentValue}
-            />
->>>>>>> 83f27e09
+              })
+            ) : (
+              <Text
+                placeholder={lang(field.placeholder)}
+                onBlur={value => {
+                  dispatch({
+                    type: 'updateField',
+                    data: {
+                      newFormData,
+                      field: field.key,
+                      type: field.type,
+                      lang: field.translated && currentLang,
+                      parent,
+                      value,
+                      onUpdate
+                    }
+                  })
+                }}
+                field={field}
+                value={data[field.key]}
+              />
+            )}
           </FieldWrapper>
         )
     }

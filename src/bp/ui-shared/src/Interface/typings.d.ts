--- conflicted
+++ resolved
@@ -1,10 +1,7 @@
 import { IconName, MaybeElement, Position } from '@blueprintjs/core'
 import React from 'react'
-<<<<<<< HEAD
 import TooltipStyle from '../style/tooltip.scss'
-=======
 import { TreeViewProps } from '../TreeView'
->>>>>>> d76ee609
 
 export interface ConfirmDialogOptions {
   title?: string
@@ -22,9 +19,6 @@
 
 declare module 'botpress/shared' {
   export function confirmDialog(message: string, options: ConfirmDialogOptions): Promise<boolean>
-<<<<<<< HEAD
   export const style: { TooltipStyle: TooltipStyle }
-=======
   export function TreeView<T>(props: TreeViewProps<T>): JSX.Element
->>>>>>> d76ee609
 }
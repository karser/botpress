{
  "name": "ui-shared",
  "version": "0.0.1",
  "private": true,
  "publisher": "botpress",
  "main": "dist/index.js",
  "engines": {
    "node": ">=10"
  },
  "scripts": {
    "start": "node ./webpack.config.js --watch",
    "build": "cross-env NODE_ENV=production node ./webpack.config.js --compile --nomap"
  },
  "devDependencies": {
    "@blueprintjs/core": "^3.23.1",
    "@blueprintjs/select": "^3.12.0",
    "@types/react": "^16.8.19",
    "@types/react-dom": "^16.8.4",
    "cross-env": "^5.2.0",
    "css-loader": "^0.28.11",
    "css-modules-typescript-loader": "^2.0.3",
    "hard-source-webpack-plugin": "^0.13.1",
    "node-sass": "^4.8.3",
    "postcss-loader": "^2.0.8",
    "prop-types": "^15.6.0",
    "react": "^16.8.6",
    "react-dom": "^16.8.6",
<<<<<<< HEAD
    "react-intl": "^3.12.1",
=======
>>>>>>> 1e806b50
    "sass-loader": "^6.0.6",
    "script-loader": "^0.7.0",
    "style-loader": "^0.13.1",
    "terser-webpack-plugin": "^2.2.2",
    "ts-loader": "^6.0.2",
    "webpack": "4.12",
    "webpack-bundle-analyzer": "^3.5.2",
    "webpack-node-externals": "^1.7.2"
  },
  "files": [
    "dist"
  ],
  "dependencies": {}
}<|MERGE_RESOLUTION|>--- conflicted
+++ resolved
@@ -25,10 +25,7 @@
     "prop-types": "^15.6.0",
     "react": "^16.8.6",
     "react-dom": "^16.8.6",
-<<<<<<< HEAD
     "react-intl": "^3.12.1",
-=======
->>>>>>> 1e806b50
     "sass-loader": "^6.0.6",
     "script-loader": "^0.7.0",
     "style-loader": "^0.13.1",

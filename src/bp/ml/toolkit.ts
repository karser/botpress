--- conflicted
+++ resolved
@@ -1,9 +1,6 @@
 import * as sdk from 'botpress/sdk'
-<<<<<<< HEAD
 import cluster from 'cluster'
-=======
 import kmeans from 'ml-kmeans'
->>>>>>> 6d1270d9
 
 import { registerMsgHandler } from '../cluster'
 const { Tagger, Trainer: CRFTrainer } = require('./crfsuite')

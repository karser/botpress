import { FormDynamicOptions } from 'botpress/sdk'

export interface FormOption {
  value: any
  label: string
  related?: any
}

export interface MoreInfo {
  /** Content of the popover when hovering the icon */
  label: string
  /** An URL with additional documentation */
  url?: string
}

export enum ControlType {
  String = 'string',
  Boolean = 'boolean',
  Number = 'number',
  Array = 'array',
  /** Display a dropdown menu with a list of options  */
  Enum = 'enum',
  /** Display an upload component so users can pick a file from their filesystem */
  File = 'file',
<<<<<<< HEAD
  /** Displays a button which opens a full-sized code editor  */
  CodeEditor = 'code-editor',
=======
  /** A group of fields that can be added multiple times */
  Group = 'group',
>>>>>>> 09607f2f
  /** Display a custom component from an override field or from a custom module */
  Component = 'component'
}

export interface BaseControl {
  /** Label displayed on top of the control */
<<<<<<< HEAD
  title?: string
=======
  label: string
>>>>>>> 09607f2f
  /** Display an help icon next to the control */
  moreInfo?: MoreInfo
  defaultValue?: any
  /** When true, the user can provide a different value for this property for each language supported by the bot */
  translatable?: boolean
  /** Indicates that this field must be filled */
  required?: boolean
  /** Text to display in the control when no input is provided */
  placeholder?: string
  /** The name of the section where this property will be */
  section?: string
  /** Action when the label is clicked */
  onClick?: (field: any, parent: any) => void
}

export interface ControlBoolean extends BaseControl {
  type: ControlType.Boolean
  defaultValue?: boolean
}

export interface ControlEnum extends BaseControl {
  type: ControlType.Enum
  defaultValue?: any
  options?: FormOption[]
  dynamicOptions?: FormDynamicOptions
  /** Display a special component to select multiple options */
  multiple?: boolean
}

export interface ControlNumber extends BaseControl {
  type: ControlType.Number
  defaultValue?: number
  max?: number
  min?: number
}

export interface ControlString extends BaseControl {
  type: ControlType.String
  defaultValue?: string
  maxLength?: number
  /** When true, new lines can be added on the field */
  multiline?: boolean
  /** Specify a regex to execute on the user's input, to sanitize a field, for example */
  valueManipulation?: {
    regex: string
    modifier: string
    replaceChar: string
  }
}

export interface ControlArray extends BaseControl {
  type: ControlType.Array
  defaultValue?: string[]
  validation?: {
    /** Each element in the array must match this regular expression */
    regex?: RegExp
    /** Provide a list of allowed choices */
    list?: any[]
    /** Provide a custom validation method */
    validator?: (items: any[], newItem: any) => boolean
  }
  /** The label displayed on the + button to add elements */
  addLabel?: string
  addLabelTooltip?: string
}

export interface ControlFile extends BaseControl {
  type: ControlType.File
}

export interface ControlComponent extends BaseControl {
  type: ControlType.Component
  overrideKey?: string
  moduleName?: string
  componentName?: string
}

<<<<<<< HEAD
export interface CustomTemplate {
  beforeCode?: string
  afterCode?: string
}

export interface ControlCodeEditor extends BaseControl {
  type: ControlType.CodeEditor
  /** The base template to wrap the code with */
  template?: string | CustomTemplate
=======
export interface ControlGroup extends BaseControl {
  type: ControlType.Group
  addLabel?: string
  addLabelTooltip?: string
  /** Whether or not the first item is created by default */
  defaultItem?: boolean
  // The minimum number of items that must be in the group
  min?: number
  max?: number
  fields?: any
  contextMenu?: any
>>>>>>> 09607f2f
}

export type Control =
  | ControlBoolean
  | ControlEnum
  | ControlNumber
  | ControlString
  | ControlArray
  | ControlFile
  | ControlComponent
<<<<<<< HEAD
  | ControlCodeEditor
=======
  | ControlGroup
>>>>>>> 09607f2f

export interface ControlForm {
  [propertyName: string]: Control
}<|MERGE_RESOLUTION|>--- conflicted
+++ resolved
@@ -22,24 +22,17 @@
   Enum = 'enum',
   /** Display an upload component so users can pick a file from their filesystem */
   File = 'file',
-<<<<<<< HEAD
   /** Displays a button which opens a full-sized code editor  */
   CodeEditor = 'code-editor',
-=======
   /** A group of fields that can be added multiple times */
   Group = 'group',
->>>>>>> 09607f2f
   /** Display a custom component from an override field or from a custom module */
   Component = 'component'
 }
 
 export interface BaseControl {
   /** Label displayed on top of the control */
-<<<<<<< HEAD
-  title?: string
-=======
   label: string
->>>>>>> 09607f2f
   /** Display an help icon next to the control */
   moreInfo?: MoreInfo
   defaultValue?: any
@@ -117,7 +110,6 @@
   componentName?: string
 }
 
-<<<<<<< HEAD
 export interface CustomTemplate {
   beforeCode?: string
   afterCode?: string
@@ -127,7 +119,8 @@
   type: ControlType.CodeEditor
   /** The base template to wrap the code with */
   template?: string | CustomTemplate
-=======
+}
+
 export interface ControlGroup extends BaseControl {
   type: ControlType.Group
   addLabel?: string
@@ -139,7 +132,6 @@
   max?: number
   fields?: any
   contextMenu?: any
->>>>>>> 09607f2f
 }
 
 export type Control =
@@ -150,11 +142,8 @@
   | ControlArray
   | ControlFile
   | ControlComponent
-<<<<<<< HEAD
   | ControlCodeEditor
-=======
   | ControlGroup
->>>>>>> 09607f2f
 
 export interface ControlForm {
   [propertyName: string]: Control

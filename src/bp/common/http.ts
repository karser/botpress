import { Logger, StrategyUser } from 'botpress/sdk'
import { NextFunction, Request, Response } from 'express'
import { ParamsDictionary } from 'express-serve-static-core'

import { TokenUser } from './typings'

// This method is only used for basic escaping of error messages, do not use for page display
const escapeHtmlSimple = (str: string) => {
  return str
    .replace(/</g, '&lt;')
    .replace(/>/g, '&gt;')
    .replace(/\//g, '&#x2F;')
    .replace(/\\/g, '&#x5C;')
    .replace(/`/g, '&#96;')
}

<<<<<<< HEAD
export type BPRequest<Params = ParamsDictionary, ResBody = any, ReqBody = any, ReqQuery = qs.ParsedQs> = Request<
  Params,
  ResBody,
  ReqBody,
  ReqQuery
> & {
=======
const URL_FOLDER_SEPERATOR = '!!'

export const encodeFolderPath = (path: string): string => {
  return path.replace(/\//g, URL_FOLDER_SEPERATOR)
}

export const decodeFolderPath = (urlPath: string): string => {
  return urlPath.replace(new RegExp(URL_FOLDER_SEPERATOR, 'g'), '/')
}

export type BPRequest = Request & {
>>>>>>> d79b398c
  authUser: StrategyUser | undefined
  tokenUser: TokenUser | undefined
  credentials: any | undefined
  workspace?: string
}

export type AsyncMiddleware = (
  fn: (req: BPRequest, res: Response, next?: NextFunction | undefined) => Promise<any>
) => (req: Request, res: Response, next: NextFunction) => void

export const asyncMiddleware = (logger: Logger, routerName?: string): AsyncMiddleware => fn => (req, res, next) => {
  Promise.resolve(fn(req as BPRequest, res, next)).catch(err => {
    if (typeof err === 'string') {
      err = {
        skipLogging: false,
        message: err
      }
    }

    err.router = routerName
    if (!err.skipLogging && !process.IS_PRODUCTION) {
      const botId = err.botId || req.params.botId

      if (!botId) {
        logger.attachError(err).debug(`[${routerName || 'api'}]`)
      } else {
        logger
          .forBot(botId)
          .attachError(err)
          .debug(`[${botId}]`)
      }
    }

    next(err)
  })
}

/**
 * The object that wraps HTTP errors.
 *
 * @constructor
 * @param message - The error message that will be sent to the end-user
 * @param statusCode - The HTTP status code
 * @param errorCode - Botpress error codes e.g. BP_0001, BP_0002, etc.
 */
export class ResponseError extends Error {
  errorCode: string | undefined
  statusCode: number

  skipLogging = false

  constructor(message: string, statusCode: number, errorCode?: string) {
    super(escapeHtmlSimple(message))
    Error.captureStackTrace(this, this.constructor)
    this.statusCode = statusCode
    this.errorCode = errorCode
  }
}

/**
 * A standard error, which doesn't print stack traces, but return an error message to the user
 */
export class StandardError extends ResponseError {
  constructor(message: string, detailedMessage?: string) {
    super(`${message}: ${detailedMessage}`, 400)
    this.skipLogging = true
  }

  type = 'StandardError'
}

export class UnexpectedError extends ResponseError {
  constructor(message: string, detailedMessage?: string) {
    super(`${message}: ${detailedMessage}`, 500)
  }

  type = 'UnexpectedError'
}

export class BadRequestError extends ResponseError {
  type = 'BadRequestError'

  constructor(message: string) {
    super(`Bad Request: ${message}`, 400, 'BP_0040')
    this.skipLogging = true
  }
}

export class NotReadyError extends ResponseError {
  type = 'NotReadyError'

  constructor(service: string) {
    super(`Service Not Ready: ${service}`, 400, 'BP_0140')
    this.skipLogging = true
  }
}

export class UnauthorizedError extends ResponseError {
  type = 'UnauthorizedError'

  constructor(message: string) {
    super(`Unauthorized: ${message}`, 401, 'BP_0041')
  }
}

export class PaymentRequiredError extends ResponseError {
  type = 'PaymentRequiredError'

  constructor(message: string) {
    super(message || '', 402, 'BP_0042')
  }
}

export class ForbiddenError extends ResponseError {
  type = 'ForbiddenError'

  constructor(message: string) {
    super(`Forbidden: ${message}`, 403, 'BP_0043')
  }
}

export class NotFoundError extends ResponseError {
  type = 'NotFoundError'

  constructor(message: string) {
    super(`Not Found: ${message}`, 404, 'BP_0044')
    this.skipLogging = true
  }
}

export class ConflictError extends ResponseError {
  type = 'ConflictError'

  constructor(message?: string) {
    super(`Conflict: ${message}`, 409, 'BP_0049')
    this.skipLogging = true
  }
}

export class InternalServerError extends ResponseError {
  type = 'InternalServerError'

  constructor(message?: string) {
    super(message || '', 500, 'BP_0050')
  }
}

export class InvalidExternalToken extends ResponseError {
  type = 'InvalidExternalToken'

  constructor(message: string) {
    super(`Unauthorized: ${message}`, 401, 'BP_0401')
    this.skipLogging = true
  }
}<|MERGE_RESOLUTION|>--- conflicted
+++ resolved
@@ -14,14 +14,6 @@
     .replace(/`/g, '&#96;')
 }
 
-<<<<<<< HEAD
-export type BPRequest<Params = ParamsDictionary, ResBody = any, ReqBody = any, ReqQuery = qs.ParsedQs> = Request<
-  Params,
-  ResBody,
-  ReqBody,
-  ReqQuery
-> & {
-=======
 const URL_FOLDER_SEPERATOR = '!!'
 
 export const encodeFolderPath = (path: string): string => {
@@ -32,8 +24,12 @@
   return urlPath.replace(new RegExp(URL_FOLDER_SEPERATOR, 'g'), '/')
 }
 
-export type BPRequest = Request & {
->>>>>>> d79b398c
+export type BPRequest<Params = ParamsDictionary, ResBody = any, ReqBody = any, ReqQuery = qs.ParsedQs> = Request<
+  Params,
+  ResBody,
+  ReqBody,
+  ReqQuery
+> & {
   authUser: StrategyUser | undefined
   tokenUser: TokenUser | undefined
   credentials: any | undefined

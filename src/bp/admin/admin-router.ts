--- conflicted
+++ resolved
@@ -2,12 +2,8 @@
 import { Logger } from 'botpress/sdk'
 import { checkRule } from 'common/auth'
 import LicensingService from 'common/licensing-service'
-<<<<<<< HEAD
 import { HTTPServer } from 'core/app/server'
-import { resolveAsset, resolveIndexPaths } from 'core/app/server_utils'
-=======
 import { resolveAsset, resolveIndexPaths } from 'core/app/server-utils'
->>>>>>> c3dcb08c
 import { BotService } from 'core/bots'
 import { GhostService } from 'core/bpfs'
 import { ConfigProvider } from 'core/config/config-loader'

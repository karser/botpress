--- conflicted
+++ resolved
@@ -6,13 +6,8 @@
 import { BotConfig } from 'botpress/sdk'
 
 import { Workspace } from 'common/typings'
-<<<<<<< HEAD
-import { BotpressApp, createApp } from 'core/app'
-import { getOrCreate as redisFactory } from 'core/services/redis'
-=======
-import { Db, Ghost } from 'core/app/core-loader'
+import { BotpressApp, createApp } from 'core/app/core-loader'
 import { getOrCreate as redisFactory } from 'core/distributed/redis'
->>>>>>> 6d1c0903
 import fse from 'fs-extra'
 import IORedis from 'ioredis'
 import _ from 'lodash'

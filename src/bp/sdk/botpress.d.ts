/**
 * This is the official Botpress SDK, designed to help our fellow developers to create wonderful modules and
 * extend the world's best chatbot functionnality to make it even better! Your module will receives an instance of
 * this SDK (Yes, all those beautiful features!) to kick start your development. Missing something important?
 * Please let us know in our official Github Repo!
 */
declare module 'botpress/sdk' {
  /**
   * Returns the current version of Botpress
   */
  export const version: string

  /**
   * This variable gives you access to the Botpress database via Knex.
   * When developing modules, you can use this to create tables and manage data
   * @example bp.database('srv_channel_users').insert()
   */
  export const database: any

  /**
   * The logger instance is automatically scoped to the calling module
   * @example bp.logger.info('Hello!') will output: Mod[myModule]: Hello!
   */
  export const logger: Logger

  export interface LoggerEntry {
    botId?: string
    level: string
    scope: string
    message: string
    metadata: any
    timestamp: string
  }

  export enum LoggerLevel {
    Info = 'info',
    Warn = 'warn',
    Error = 'error',
    Debug = 'debug'
  }

  export enum LogLevel {
    PRODUCTION = 0,
    DEV = 1,
    DEBUG = 2
  }

  export interface Logger {
    forBot(botId: string): this
    attachError(error: Error): this
    persist(shouldPersist: boolean): this
    level(level: LogLevel): this

    /**
     * Sets the level that will be required at runtime to
     * display the next message.
     * 0 = Info / Error (default)
     * 1 = Warning
     * 2 = Debug
     * 3 = Silly
     * @param level The level to apply for the next message
     */
    level(level: LogLevel): this
    debug(message: string, metadata?: any): void
    info(message: string, metadata?: any): void
    warn(message: string, metadata?: any): void
    error(message: string, metadata?: any): void
  }

  export type ElementChangedAction = 'create' | 'update' | 'delete'

  /**
   * The Module Entry Point is used by the module loader to bootstrap the module. It must be present in the index.js file
   * of the module. The path to the module must also be specified in the global botpress config.
   */
  export interface ModuleEntryPoint {
<<<<<<< HEAD
    /**
     * Called when the module is unloaded, before being reloaded
     * onBotUnmount is called for each bots before this one is called
     */
    onModuleUnmount: (bp: typeof import('botpress/sdk')) => void
    /** Called once the core is initialized. Usually for middlewares / database init */
    onServerStarted: (bp: typeof import('botpress/sdk')) => void
    /** This is called once all modules are initialized, usually for routing and logic */
    onServerReady: (bp: typeof import('botpress/sdk')) => void
    onBotMount?: (bp: typeof import('botpress/sdk'), botId: string) => void
    onBotUnmount?: (bp: typeof import('botpress/sdk'), botId: string) => void
=======
>>>>>>> 4856291b
    /** Additional metadata about the module */
    definition: ModuleDefinition
    /** An array of the flow generators used by skills in the module */
    skills?: Skill[]
    /** An array of available bot templates when creating a new bot */
    botTemplates?: BotTemplate[]
<<<<<<< HEAD

=======
    /** Called once the core is initialized. Usually for middlewares / database init */
    onServerStarted: (bp: typeof import('botpress/sdk')) => void
    /** This is called once all modules are initialized, usually for routing and logic */
    onServerReady: (bp: typeof import('botpress/sdk')) => void
    onBotMount?: (bp: typeof import('botpress/sdk'), botId: string) => void
    onBotUnmount?: (bp: typeof import('botpress/sdk'), botId: string) => void
    /**
     * Called when the module is unloaded, before being reloaded
     * onBotUnmount is called for each bots before this one is called
     * */
    onModuleUnmount?: (bp: typeof import('botpress/sdk')) => void
>>>>>>> 4856291b
    onFlowChanged?: (bp: typeof import('botpress/sdk'), botId: string, flow: Flow) => void
    /**
     * This method is called whenever a content element is created, updated or deleted.
     * Modules can act on these events if they need to update references, for example.
     */
<<<<<<< HEAD
    onElementChanged: (
=======
    onElementChanged?: (
>>>>>>> 4856291b
      bp: typeof import('botpress/sdk'),
      botId: string,
      action: ElementChangedAction,
      element: ContentElement,
      oldElement?: ContentElement
    ) => void
  }

  /**
   * Identifies new Bot Template that can be used to speed up the creation of a new bot without
   * having to start from scratch
   */
  export interface BotTemplate {
    /** Used internally to identify this template  */
    id: string
    /** The name that will be displayed in the bot template menu */
    name: string
    /** Gives a short description of your module, which is displayed once the template is selected */
    desc: string
    /** These are used internally by Botpress when they are registered on startup */
    readonly moduleId?: string
    readonly moduleName?: string
  }

  export interface ModuleDefinition {
    /** This name should be in lowercase and without special characters (only - and _) */
    name: string
    fullName?: string
    plugins?: ModulePluginEntry[]
    /** Additional options that can be applied to the module's view */
    moduleView?: ModuleViewOptions
    /** If set to true, no menu item will be displayed */
    noInterface?: boolean
    /** An icon to display next to the name, if none is specified, it will receive a default one */
    menuIcon?: string
    /** The name displayed on the menu */
    menuText?: string
    /** Optionnaly specify a link to your page or github repo */
    homepage?: string
  }

  /**
   * Skills are loaded automatically when the bot is started. They must be in the module's definition to be loaded.
   * Each skills must have a flow generator and a view with the same name (skillId)
   */
  export interface Skill {
    /** An identifier for the skill. Use only a-z_- characters. */
    id: string
    /** The name that will be displayed in the toolbar for the skill */
    name: string
    /** Name of the parent module. This field is filled automatically when they are loaded */
    readonly moduleName?: string
    /**
     * When adding a new skill on the Flow Editor, the flow is constructed dynamically by this method
     *
     * @param skillData Provided by the skill view, those are fields edited by the user on the Flow Editor
     * @param metadata Some metadata automatically provided, like the bot id
     * @return The method should return
     */
    flowGenerator: (skillData: any, metadata: FlowGeneratorMetadata) => Promise<FlowGenerationResult>
  }

  export interface FlowGeneratorMetadata {
    botId: string
  }

  export interface ModulePluginEntry {
    entry: 'WebBotpressUIInjection'
    position: 'overlay'
  }

  export interface ModuleViewOptions {
    stretched: boolean
  }

  export class RealTimePayload {
    readonly eventName: string
    readonly payload: any
    constructor(eventName: string, payload: any)
    public static forVisitor(visitorId: string, eventName: string, payload: any): RealTimePayload
    public static forAdmins(eventName: string, payload: any): RealTimePayload
  }

  export namespace MLToolkit {
    export namespace FastText {
      export type TrainCommand = 'supervised' | 'quantize' | 'skipgram' | 'cbow'
      export type Loss = 'hs' | 'softmax'

      export type TrainArgs = {
        lr: number
        dim: number
        ws: number
        epoch: number
        minCount: number
        minCountLabel: number
        neg: number
        wordNgrams: number
        loss: Loss
        model: string
        input: string
        bucket: number
        minn: number
        maxn: number
        thread: number
        lrUpdateRate: number
        t: number
        label: string
        pretrainedVectors: string
        qout: boolean
        retrain: boolean
        qnorm: boolean
        cutoff: number
        dsub: number
      }

      export type PredictResult = {
        label: string
        value: number
      }

      export interface Model {
        cleanup: () => void
        trainToFile: (method: TrainCommand, modelPath: string, args: Partial<TrainArgs>) => Promise<void>
        loadFromFile: (modelPath: string) => Promise<void>
        predict: (str: string, nbLabels: number) => Promise<PredictResult[]>
        queryWordVectors(word: string): Promise<number[]>
        queryNearestNeighbors(word: string, nb: number): Promise<string[]>
      }

      export interface ModelConstructor {
        new (): Model
        new (lazy: boolean, keepInMemory: boolean, queryOnly: boolean): Model
      }

      export const Model: ModelConstructor
    }

    export namespace SVM {
      export interface SVMOptions {
        classifier: 'C_SVC'
        kernel: 'linear' | 'RBF' | 'POLY'
        c: number | number[]
        gamma: number | number[]
      }

      export type DataPoint = {
        label: string
        coordinates: number[]
      }

      export type Prediction = {
        label: string
        confidence: number
      }

      export interface TrainProgressCallback {
        (progress: number): void
      }

      export class Trainer {
        constructor(options?: Partial<SVMOptions>)
        train(points: DataPoint[], callback?: TrainProgressCallback): Promise<void>
        isTrained(): boolean
        serialize(): string
      }

      export class Predictor {
        constructor(model: string)
        predict(coordinates: number[]): Promise<Prediction[]>
        isLoaded(): boolean
        getLabels(): string[]
      }
    }

    export namespace Strings {
      /**
       * Returns the levenshtein distance between two strings
       * @returns the proximity between 0 and 1, where 1 is very close
       */
      export const computeLevenshteinDistance: (a: string, b: string) => number

      /**
       * Returns the jaro-winkler distance between two strings
       * @returns the proximity between 0 and 1, where 1 is very close
       */
      export const computeJaroWinklerDistance: (a: string, b: string, options: { caseSensitive: boolean }) => number
    }

    export namespace CRF {
      export interface Tagger {
        tag(xseq: Array<string[]>): { probability: number; result: string[] }
        open(model_filename: string): boolean
      }

      export interface TrainerOptions {
        [key: string]: string
      }

      export interface TrainerCallback {
        (message: string): void
      }

      export interface Trainer {
        append(xseq: Array<string[]>, yseq: string[]): void
        train(model_filename: string): void
        set_params(options: TrainerOptions): void
        set_callback(callback: TrainerCallback): void
      }

      export const createTrainer: () => Trainer
      export const createTagger: () => Tagger
    }
  }

  export namespace NLU {
    export type EntityType = 'system' | 'pattern' | 'list'

    export interface EntityDefOccurence {
      name: string
      synonyms: string[]
    }

    export interface EntityDefinition {
      id: string
      name: string
      type: EntityType
      sensitive?: boolean
      fuzzy?: boolean
      occurences?: EntityDefOccurence[]
      pattern?: string
    }

    export interface SlotDefinition {
      name: string
      entity: string
    }

    export interface IntentDefinition {
      name: string
      utterances: string[]
      filename: string
      slots: SlotDefinition[]
      contexts: string[]
    }

    export interface Intent {
      name: string
      confidence: number
      context: string
      matches?: (intentPattern: string) => boolean
    }

    export interface Entity {
      name: string
      type: string
      meta: EntityMeta
      data: EntityBody
    }

    export interface EntityBody {
      extras: any
      value: any
      unit: string
    }

    export interface EntityMeta {
      confidence: number
      provider: string
      source: string
      start: number
      end: number
      raw: any
    }

    export interface Slot {
      name: string
      value: any
      entity: Entity
    }

    export interface SlotsCollection {
      [key: string]: Slot | Slot[]
    }
  }
  export namespace IO {
    export type EventDirection = 'incoming' | 'outgoing'
    export namespace WellKnownFlags {
      /** When this flag is active, the dialog engine will ignore those events */
      export const SKIP_DIALOG_ENGINE: symbol
      /** When this flag is active, the QNA module won't intercept this event */
      export const SKIP_QNA_PROCESSING: symbol
      /** When this flag is active, Botpress Native NLU will not process this event */
      export const SKIP_NATIVE_NLU: symbol
      /** When this flag is active, the Event State is persisted even if the dialog engine is skipped */
      export const FORCE_PERSIST_STATE: symbol
    }

    /**
     * These are the arguments required when creating a new {@link Event}
     */
    interface EventCtorArgs {
      id?: string
      type: string
      channel: string
      target: string
      direction: EventDirection
      preview?: string
      payload: any
      threadId?: string
      botId: string
      suggestions?: Suggestion[]
      credentials?: any
      nlu?: Partial<EventUnderstanding>
    }

    /**
     * A BotpressEvent is how conversational channels interact with Botpress. Events represent all the interactions
     * that make up a conversation. That means the different message types (text, image, buttons, carousels etc) but also
     * the navigational events (chat open, user typing) and contextual events (user returned home, order delivered).
     */
    export type Event = EventDestination & {
      /** A sortable unique identifier for that event (time-based) */
      readonly id: string
      /** The type of the event, i.e. image, text, timeout, etc */
      readonly type: string
      /** Is it (in)coming from the user to the bot or (out)going from the bot to the user? */
      readonly direction: EventDirection
      /** The channel-specific raw payload */
      readonly payload: any
      /** A textual representation of the event */
      readonly preview: string
      /** The date the event was created */
      readonly createdOn: Date
      readonly credentials?: any
      /**
       * Check if the event has a specific flag
       * @param flag The flag symbol to verify. {@link IO.WellKnownFlags} to know more about existing flags
       * @returns Return wheter or not the event has the flag
       * @example event.hasFlag(bp.IO.WellKnownFlags.SKIP_DIALOG_ENGINE)
       */
      hasFlag(flag: symbol): boolean
      /**
       * Sets a flag on the event so it can be intercepted and properly handled if the case applies
       * @param flag The flag symbol to set. {@link IO.WellKnownFlags}
       * @param value The value of the flag.
       * @example event.setFlag(bp.IO.WellKnownFlags.SKIP_DIALOG_ENGINE, true)
       */
      setFlag(flag: symbol, value: boolean): void
    }

    /**
     * The EventDestination includes all the required parameters to correctly dispatch the event to the correct target
     */
    export interface EventDestination {
      /** The channel of communication, i.e web, messenger, twillio */
      readonly channel: string
      /** Who will receive this message, usually a user id */
      readonly target: string
      /** The id of the bot on which this event is relating to  */
      readonly botId: string
      /** The id of the thread this message is relating to (only on supported channels) */
      readonly threadId?: string
    }

    export interface EventUnderstanding {
      readonly intent: NLU.Intent
      readonly intents: NLU.Intent[]
      readonly language: string
      readonly entities: NLU.Entity[]
      readonly slots: NLU.SlotsCollection
      readonly errored: boolean
      readonly includedContexts: string[]
    }

    export interface IncomingEvent extends Event {
      /** Array of possible suggestions that the Decision Engine can take  */
      readonly suggestions?: Suggestion[]
      /** Contains data related to the state of the event */
      readonly state: EventState
      /** Holds NLU extraction results (when the event is natural language) */
      readonly nlu?: EventUnderstanding
      /** The final decision that the Decision Engine took */
      readonly decision?: Suggestion
      /* HITL module has possibility to pause conversation */
      readonly isPause?: boolean
    }

    export interface Suggestion {
      /** Number between 0 and 1 indicating how confident the module is about its suggestion */
      confidence: number
      /** An array of the raw payloads to send as an answer */
      payloads: any[]
      /** The source (usually the name of the module or core component) this suggestion is coming from */
      source: string
      /** More specific details from the source of the suggestion, e.g. the name of the QnA */
      sourceDetails?: string
      /** The Decision Engine's decison about this suggestion */
      decision: {
        status: 'dropped' | 'elected'
        reason: string
      }
    }

    /**
     * This  object is used to store data which will be persisted on different timeframes. It allows you to easily
     * store and retrieve data for different kind of situations.
     */
    export interface EventState {
      /** Data saved as user attributes; retention policies in Botpress global config applies  */
      user: User
      /** Data is kept for the active session. Timeout configurable in the global config file */
      session: CurrentSession
      /** Data saved to this variable will be remembered until the end of the flow */
      temp: any
      /**
       * Variables in the bot object are shared to all users for a specific bot. It is read only,
       * meaning that changes are not automatically persisted. You need to use the setVariable option to change it.
       * There is a possible race condition since it is loaded each time a messages comes in. Update it wisely
       */
      bot: any
      /** Used internally by Botpress to keep the user's current location and upcoming instructions */
      context: DialogContext
    }

    export interface JumpPoint {
      /** The name of the previous flow to return to when we exit a subflow */
      flow: string
      /** The name of the previous node to return to when we exit a subflow */
      node: string
    }

    export interface DialogContext {
      /** The name of the previous flow to return to when we exit a subflow */
      previousFlow?: string
      /** The name of the previous node to return to when we exit a subflow */
      previousNode?: string
      /** The name of the current active node */
      currentNode?: string
      /** The name of the current active flow */
      currentFlow?: string
      /** An array of jump-points to return when we exit subflow */
      jumpPoints?: JumpPoint[]
      /** The instructions queue to be processed by the dialog engine */
      queue?: any
      /**
       * Indicate that the context has just jumped to another flow.
       * This is used to execute the target flow catchAll transitions.
       */
      hasJumped?: boolean
    }

    export interface CurrentSession {
      lastMessages: DialogTurnHistory[]
    }

    export interface DialogTurnHistory {
      incomingPreview: string
      replySource: string
      replyPreview: string
      replyConfidence: number
      replyDate: Date
    }

    /**
     * Call next with an error as first argument to throw an error
     * Call next with true as second argument to swallow the event (i.e. stop the processing chain)
     * Call next with no parameters or false as second argument to continue processing to next middleware
     */
    export type MiddlewareNextCallback = (error?: Error, swallow?: boolean) => void

    /**
     * The actual middleware function that gets executed. It receives an event and expects to call next()
     * Not calling next() will result in a middleware timeout and will stop processing
     * If you intentionally want to stop processing, call `next(null, false)`
     */
    export type MiddlewareHandler = (event: Event, next: MiddlewareNextCallback) => void

    /**
     * The Middleware Definition is used by the event engine to register a middleware in the chain. The order in which they
     * are executed is important, since some may require previous processing, while others can swallow the events.
     * Incoming chain is executed when the bot receives an event.
     * Outgoing chain is executed when an event is sent to a user
     */
    export type MiddlewareDefinition = {
      /** The internal name used to identify the middleware in configuration files */
      name: string
      description: string
      /** The position in which this middleware should intercept messages in the middleware chain. */
      order: number
      /** A method with two parameters (event and a callback) used to handle the event */
      handler: MiddlewareHandler
      /** Indicates if this middleware should act on incoming or outgoing events */
      direction: EventDirection
    }

    export interface EventConstructor {
      (args: EventCtorArgs): Event
    }

    export const Event: EventConstructor
  }

  export type User = {
    id: string
    channel: string
    createdOn: Date
    updatedOn: Date
    attributes: any
    otherChannels?: User[]
  }

  /**
   * The direction of the event. An incoming event will register itself into the incoming middleware chain.
   * An outgoing event will register itself into the outgoing middleware chain.
   * @see MiddlewareDefinition to learn more about middleware.
   */
  export type EventDirection = 'incoming' | 'outgoing'

  export type Notification = {
    botId: string
    message: string
    /** Can be info, error, success */
    level: string
    moduleId?: string
    moduleIcon?: string
    moduleName?: string
    /** An URL to redirect to when the notification is clicked */
    redirectUrl?: string
  }

  export interface ScopedGhostService {
    /**
     * Insert or Update the file at the specified location
     * @param rootFolder - Folder relative to the scoped parent
     * @param file - The name of the file
     */
    upsertFile(rootFolder: string, file: string, content: string | Buffer): Promise<void>
    readFileAsBuffer(rootFolder: string, file: string): Promise<Buffer>
    readFileAsString(rootFolder: string, file: string): Promise<string>
    readFileAsObject<T>(rootFolder: string, file: string): Promise<T>
    deleteFile(rootFolder: string, file: string): Promise<void>
    /**
     * List all the files matching the ending pattern in the folder
     * @example bp.ghost.forBot('welcome-bot').directoryListing('./questions', '*.json')
     * @param rootFolder - Folder relative to the scoped parent
     * @param fileEndingPattern - The pattern to match. Don't forget to include wildcards!
     * @param exclude - The pattern to match excluded files.
     */
    directoryListing(rootFolder: string, fileEndingPattern: string, exclude?: string | string[]): Promise<string[]>
    /**
     * Starts listening on all file changes (deletion, inserts and updates)
     * `callback` will be called for every change
     * To stop listening, call the `remove()` method of the returned ListenHandle
     */
    onFileChanged(callback: (filePath: string) => void): ListenHandle
  }

  export interface ListenHandle {
    /** Stops listening from the event */
    remove(): void
  }

  /**
   * The configuration definition of a bot.
   */
  export type BotConfig = {
    $schema?: string
    id: string
    name: string
    description?: string
    category?: string
    details: BotDetails
    author?: string
    disabled?: boolean
    private?: boolean
    version: string
    imports: {
      /** Defines the list of content types supported by the bot */
      contentTypes: string[]
    }
    dialog?: DialogConfig
    logs?: LogsConfig
    defaultLanguage: string
    languages: string[]
    locked: boolean
    pipeline_status: BotPipelineStatus
  }

  export type Pipeline = Stage[]

  export type StageAction = 'promote_copy' | 'promote_move'

  export interface Stage {
    id: string
    label: string
    action: StageAction
  }

  export interface BotPipelineStatus {
    current_stage: {
      promoted_by: string
      promoted_on: Date
      id: string
    }
    stage_request?: {
      requested_on: Date
      expires_on?: Date
      message?: string
      status: string
      requested_by: string
      id: string
    }
  }

  export interface BotDetails {
    website?: string
    phoneNumber?: string
    termsConditions?: string
    privacyPolicy?: string
    emailAddress?: string
  }

  export interface LogsConfig {
    expiration: string
  }

  export interface DialogConfig {
    timeoutInterval: string
    sessionTimeoutInterval: string
  }

  /**
   * A Content Element is a single item of a particular Content Type @see ContentType.
   * Content Types contains many Elements. An Element belongs to a single Content Type.
   */
  export interface ContentElement {
    id: string
    /** The Id of the Content Type for which the Element belongs to. */
    contentType: string
    /** The raw form data that contains templating that needs to be interpreted. */
    formData: object
    /** The computed form data that contains the interpreted data. */
    computedData: object
    /** The textual representation of the Content Element, for each supported languages  */
    previews: object
    createdOn: Date
    modifiedOn: Date
    createdBy: string
  }

  /**
   * A Content Type describes a grouping of Content Elements @see ContentElement sharing the same properties.
   * They can describe anything and everything – they most often are domain-specific to your bot. They also
   * tells botpress how to display the content on various channels
   */
  export type ContentType = {
    id: string
    title: string
    description: string
    /**
     * Hiding content types prevents users from adding these kind of elements via the Flow Editor.
     * They are still visible in the Content Manager, and it's still possible to use these elements by specifying
     * their name as a property "contentType" to ContentPickerWidget.
     */
    hidden: boolean
    /**
     * The jsonSchema used to validate the form data of the Content Elements.
     */
    jsonSchema: object
    uiSchema?: object

    /**
     * Function that defines how a Content Type gets rendered on different channels.
     * This function resides in the javascript definition of the Content Type.
     *
     * @param data The data required to render the Content Elements. e.g. Text, images, button actions, etc.
     * @param channel The channel used to communicate, e.g. channel-web, messenger, twilio, etc.
     * @returns Return an array of rendered Content Elements
     */
    renderElement: (data: object, channel: string) => object[]
    /**
     * Function that computes the visual representation of the text.
     * This function resides in the javascript definition of the Content Type.
     */
    computePreviewText?: (formData: object) => string
  }

  /**
   * The flow is used by the dialog engine to answer the user and send him to the correct destination
   */
  export interface Flow {
    name: string
    location?: string
    version?: string
    /** This is the home node. The user will be directed there when he enters the flow */
    startNode: string
    /** An object containing all the properties required to edit a skill */
    skillData?: any
    /** An array of all the nodes included in the flow */
    nodes: FlowNode[]
    /** Those actions are attached to the flow and can be triggered regardless of the user's current node */
    catchAll?: NodeActions
    /** The name of the node to send the user if he reaches the timeout threshold */
    timeoutNode?: string
    type?: string
    timeout?: { name: string; flow: string; node: string }[]
  }

  /**
   * This interface is used to encapsulate the logic around the creation of a new skill. A skill
   * is a subflow which can have multiple nodes and custom logic, while being hidden under a single node in the main flow.
   * The node transitions specified here are applied on the node in the main flow. Once the user enters the node,
   * the flow takes over
   */
  export interface FlowGenerationResult {
    /**
     * A partial flow originating from a skill flow generator. Missing pieces will be automatically added
     * once the flow is sent to Botpress, the final product will be a Flow.
     */
    flow: SkillFlow
    /** An array of possible transitions for the parent node */
    transitions: NodeTransition[]
  }

  /**
   * The partial flow is only used to make some nodes optional. Those left empty will be automatically
   * generated by the skill service.
   */
  export type SkillFlow = Partial<Flow> & Pick<Required<Flow>, 'nodes'>

  export type FlowNode = {
    id?: string
    name: string
    type?: any
    timeoutNode?: string
    flow?: string
  } & (NodeActions)

  export type SkillFlowNode = Partial<FlowNode> & Pick<Required<FlowNode>, 'name'>

  /**
   * Node Transitions are all the possible outcomes when a user's interaction on a node is completed. The possible destinations
   * can be any node: a node in the same flow, one in a subflow, return to the parent flow, end discussion... etc.
   * There are special nodes:
   * - # - Send the user to the previous flow, at the calling node
   * - #node - Send the user to the previous flow, at a specific node
   * - ## - Send the user to the starting node of the previous flow
   * - END - End the current dialog
   * - node - Send the user to a specific node in the current flow
   */
  export interface NodeTransition {
    /** The text to display instead of the condition in the flow editor */
    caption?: string
    /** A JS expression thas is evaluated to determine if it should send the user to the specified node */
    condition: string
    /** The destination node */
    node: string
  }

  /**
   * A Node Action represent all the possible actions that will be executed when the user is on the node. When the user
   * enters the node, actions in the 'onEnter' are executed. If there are actions in 'onReceive', they will be called
   * once the user reply something. Transitions in 'next' are evaluated after all others to determine where to send
   */
  export interface NodeActions {
    /** An array of actions to take when the user enters the node */
    onEnter?: ActionBuilderProps[] | string[]
    /** An array of actions to take when the user replies */
    onReceive?: ActionBuilderProps[] | string[]
    /** An array of possible transitions once everything is completed */
    next?: NodeTransition[]
  }

  export interface ActionBuilderProps {
    name: string
    type: NodeActionType
    args?: any
  }

  /**
   * The Node Action Type is used by the skill service to tell the dialog engine what action to take.
   */
  export enum NodeActionType {
    RenderElement = 'render',
    RunAction = 'run',
    RenderText = 'say'
  }

  /**
   * The AxiosBotConfig contains the axios configuration required to call the api of another module.
   * @example: axios.get('/mod/module', axiosBotConfig)
   */
  export interface AxiosBotConfig {
    /** The base url of the bot.
     * @example http://localhost:3000/
     */
    baseURL: string
    headers: {
      Authorization: string
    }
  }

  /**
   * Simple interface to use when paging is required
   */
  export interface Paging {
    /** The index of the first element */
    start: number
    /** How many elements should be returned */
    count: number
  }

  ////////////////
  //////// API
  ////////////////

  /**
   * Realtime is used to communicate with the client via websockets
   */
  export namespace realtime {
    /**
     * Sends a payload to the client via the websocket
     * @param payload The payload to send
     */
    export function sendPayload(payload: RealTimePayload)
  }

  export type RouterCondition = boolean | ((req: any) => boolean)

  /**
   * Those are possible options you may enable when creating new routers
   */
  export type RouterOptions = {
    /**
     * Check if user is authenticated before granting access
     * @default true
     */
    checkAuthentication: RouterCondition

    /**
     * Parse the body as JSON when possible
     * @default true
     */
    enableJsonBodyParser?: RouterCondition
  }

  /**
   * Search parameters when querying content elements
   */
  export type SearchParams = {
    /** Search in elements id and form data */
    searchTerm?: string
    /** Returns the amount of elements from the starting position  */
    from: number
    count: number
    /** Only returns the items matching these ID */
    ids?: string[]
    /** An array of columns with direction to sort results */
    sortOrder?: SortOrder[]
    /** Apply a filter to a specific field (instead of the 'search all' field) */
    filters?: Filter[]
  }

  export interface Filter {
    /** The name of the column to filter on */
    column: string
    /** The value to filter (line %value%) */
    value: string
  }

  export interface SortOrder {
    /** The name of the column  */
    column: string
    /** Is the sort order ascending or descending? Asc by default */
    desc?: boolean
  }

  export interface AxiosOptions {
    /** When true, it will return the local url instead of the external url  */
    localUrl: boolean
  }

  export namespace http {
    /**
     * Create a shortlink to any destination
     *
     * @example bp.http.createShortLink('chat', '/lite', {m: 'channel-web', v: 'fullscreen' })
     * @example http://localhost:3000/s/chat
     * @param name - The name of the link, must be unique
     * @param destination - The URL to redirect to. It can be relative or absolute
     * @param params - An optional query string to add at the end of the url. You may specify an object
     */
    export function createShortLink(name: string, destination: string, params?: any): void

    /**
     * Delete any previously created short link
     *
     * @param name - The name of the link to remove
     */
    export function deleteShortLink(name): void

    /**
     * Create a new router for a module. Once created, use them to register new endpoints. Routers created
     * with this method are accessible via the url /mod/{routernName}
     *
     * @example const router = bp.http.createRouterForBot('myModule')
     * @example router.get('/list', ...)
     * @example axios.get('/mod/myModule/list')
     * @param routerName - The name of the router
     * @param options - Additional options to apply to the router
     * @param router - The router
     */
    export function createRouterForBot(routerName: string, options?: RouterOptions): any & RouterExtension

    /**
     * This method is meant to unregister a router before unloading a module. It is meant to be used in a development environment.
     * It could cause unpredictable behaviour in production
     * @param routerName The name of the router (must have been registered with createRouterForBot)
     */
    export function deleteRouterForBot(routerName: string)

    /**
     * Returns the required configuration to make an API call to another module by specifying only the relative path.
     * @param botId - The ID of the bot for which to get the configuration
     * @returns The configuration to use
     */
    export function getAxiosConfigForBot(botId: string, options?: AxiosOptions): Promise<AxiosBotConfig>

    /**
     * Decodes and validates an external authorization token with the public key defined in config file
     * @param token - The encoded JWT token
     * @returns The decoded payload
     */
    export function decodeExternalToken(token: string): Promise<any>

    /**
     * This Express middleware tries to decode the X-BP-ExternalAuth header and adds a credentials header in the request if it's valid.
     */
    export function extractExternalToken(req: any, res: any, next: any): Promise<void>

    export interface RouterExtension {
      getPublicPath(): Promise<string>
    }
  }

  /**
   * Events is the base communication channel of the bot. Messages and payloads are a part of it,
   * and it is the only way to receive or send informations. Each event goes through the whole middleware chain (incoming or outgoing)
   * before being received by either the bot or the user.
   */
  export namespace events {
    /**
     * Register a new middleware globally. They are sorted based on their declared order each time a new one is registered.
     * @param midddleware - The middleware definition to register
     */
    export function registerMiddleware(middleware: IO.MiddlewareDefinition): void

    /** Removes the specified middleware from the chain. This is mostly used in case of a module being reloaded */
    export function removeMiddleware(middlewareName): void

    /**
     * Send an event through the incoming or outgoing middleware chain
     * @param event - The event to send
     */
    export function sendEvent(event: IO.Event): void

    /**
     * Reply easily to any received event. It accepts an array of payloads
     * and will send a complete event with each payloads. It is often paired with
     * {@link cms.renderElement} to generate payload for a specific content type
     *
     * @param eventDestination - The destination to identify the target
     * @param payloads - One or multiple payloads to send
     */
    export function replyToEvent(eventDestination: IO.EventDestination, payloads: any[]): void
  }

  export type GetOrCreateResult<T> = Promise<{
    created: boolean
    result: T
  }>

  export namespace users {
    /**
     * Returns an existing user or create a new one with the specified keys
     */
    export function getOrCreateUser(channel: string, userId: string): GetOrCreateResult<User>

    /**
     * Merge the specified attributes to the existing attributes of the user
     */
    export function updateAttributes(channel: string, userId: string, attributes: any): Promise<void>

    /**
     * Overwrite all the attributes of the user with the specified payload
     */
    export function setAttributes(channel: string, userId: string, attributes: any): Promise<void>
    export function getAllUsers(paging?: Paging): Promise<any>
    export function getUserCount(): Promise<any>
  }

  /**
   * A state is a mutable object that contains properties used by the dialog engine during a conversation.
   * Properties like "nickname" or "nbOfConversations" are used during a conversation to execute flow logic. e.g. Navigating to a certain node when a condition is met.
   */
  export type State = any

  /**
   * The dialog engine is what processes conversations. It orchestrates the conversationnal flow logic.
   */
  export namespace dialog {
    /**
     * Create a session Id from an Event Destination
     * @param eventDestination The event used to create the Dialog Session Id
     */
    export function createId(eventDestination: IO.EventDestination): string
    /**
     * Calls the dialog engine to start processing an event.
     * @param event The event to be processed by the dialog engine
     */
    export function processEvent(sessionId: string, event: IO.IncomingEvent): Promise<IO.IncomingEvent>
    /**
     * Deletes a session
     * @param sessionId The Id of the session to delete
     */
    export function deleteSession(sessionId: string): Promise<void>

    /**
     * Jumps to a specific flow and optionaly a specific node. This is useful when the default flow behaviour needs to be bypassed.
     * @param sessionId The Id of the the current Dialog Session. If the session doesn't exists, it will be created with this Id.
     * @param event The event to be processed
     * @param flowName The name of the flow to jump to
     * @param nodeName The name of the optionnal node to jump to.
     * The node will default to the starting node of the flow if this value is omitted.
     */
    export function jumpTo(sessionId: string, event: IO.Event, flowName: string, nodeName?: string): Promise<void>
  }

  export namespace config {
    export function getModuleConfig(moduleId: string): Promise<any>

    /**
     * Returns the configuation values for the specified module and bot.
     * @param moduleId
     * @param botId
     */
    export function getModuleConfigForBot(moduleId: string, botId: string): Promise<any>

    /**
     * Returns the configuration options of Botpress
     */
    export function getBotpressConfig(): Promise<any>
  }

  /**
   * The Key Value Store is perfect to store any type of data as JSON.
   */
  export namespace kvs {
    /**
     * Returns the specified key as JSON object
     * @example bp.kvs.get('bot123', 'hello/whatsup')
     */
    export function get(botId: string, key: string, path?: string): Promise<any>

    /**
     * Saves the specified key as JSON object
     * @example bp.kvs.set('bot123', 'hello/whatsup', { msg: 'i love you' })
     */
    export function set(botId: string, key: string, value: any, path?: string): Promise<void>
    export function setStorageWithExpiry(botId: string, key: string, value, expiryInMs?: string)
    export function getStorageWithExpiry(botId: string, key: string)
    export function getConversationStorageKey(sessionId: string, variable: string): string
    export function getUserStorageKey(userId: string, variable: string): string
    export function getGlobalStorageKey(variable: string): string
    export function removeStorageKeysStartingWith(key): Promise<void>
  }

  export namespace bots {
    export function getAllBots(): Promise<Map<string, BotConfig>>
    export function getBotById(botId: string): Promise<BotConfig | undefined>
    /**
     * It will extract the bot's folder to an archive (tar.gz).
     * @param botId The ID of the bot to extract
     */
    export function exportBot(botId: string): Promise<Buffer>
    /**
     * Allows to import directly an archive (tar.gz) in a new bot.
     * @param botId The ID of the new bot (or an existing one)
     * @param archive The buffer of the archive file
     * @param allowOverwrite? If not set, it will throw an error if the folder exists. Otherwise, it will overwrite files already present
     */
    export function importBot(botId: string, archive: Buffer, allowOverwrite?: boolean): Promise<void>
  }

  export namespace notifications {
    export function create(botId: string, notification: Notification): Promise<any>
  }

  export namespace ghost {
    /**
     * Access the Ghost Service for a specific bot. Check the {@link ScopedGhostService} for the operations available on the scoped element.
     */
    export function forBot(botId: string): ScopedGhostService

    /**
     * Access the Ghost Service globally. Check the {@link ScopedGhostService} for the operations available on the scoped element.
     */
    export function forGlobal(): ScopedGhostService
  }

  export namespace cms {
    /**
     * Returns a single Content Element
     * @param botId - The ID of the bot
     * @param id - The element id
     * @param language - If language is set, it will return only the desired language with the base properties
     * @returns A content element
     */
    export function getContentElement(botId: string, id: string, language?: string): Promise<ContentElement>

    export function getContentElements(botId: string, ids: string[], language?: string): Promise<ContentElement[]>

    /**
     *
     * @param botId The ID of the bot
     * @param contentTypeId Filter entries on that specific content type
     * @param searchParams Additional search parameters (by default, returns 50 elements)
     * @param language When specified, only that language is returned with the original property (ex: text$en becomes text)
     */
    export function listContentElements(
      botId: string,
      contentTypeId?: string,
      searchParams?: SearchParams,
      language?: string
    ): Promise<ContentElement[]>

    export function deleteContentElements(botId: string, contentElementIds: string[]): Promise<void>

    export function getAllContentTypes(botId?: string): Promise<ContentType[]>
    /**
     * Content Types can produce multiple payloads depending on the channel and the type of message. This method can generate
     * payloads for a specific content element or generate them for a custom payload.
     * They can then be sent to the event engine, which sends them through the outgoing middlewares, straight to the user
     *
     * @param contentId - Can be a ContentType (ex: "builtin_text") or a ContentElement (ex: "!builtin_text-s6x5c6")
     * @param args - Required arguments by the content type (or the content element)
     * @param eventDestination - The destination of the payload (to extract the botId and channel)
     *
     * @example const eventDestination = { target: 'user123', botId: 'welcome-bot', channel: 'web', threadId: 1 }
     * @example const payloads = await bp.cms.renderElement('builtin_text', {type: 'text', text: 'hello'}, eventDestination)
     * @example await bp.events.replyToEvent(eventDestination, payloads)
     *
     * @returns An array of payloads
     */
    export function renderElement(
      contentId: string,
      args: any,
      eventDestination: IO.EventDestination
    ): Promise<object[]>

    /**
     * Updates an existing content element, or creates it if its current ID isn't defined
     *
     * @param botId The ID of the bot
     * @param contentTypeId Only used when creating an element (the ID of the content type (renderer))
     * @param formData The content of your element. May includes translations or not (see language parameter)
     * @param contentElementId If not specified, will be treated as a new element and will be inserted
     * @param language When language is set, only that language will be updated on this element. Otherwise, replaces all content
     */
    export function createOrUpdateContentElement(
      botId: string,
      contentTypeId: string,
      formData: object,
      contentElementId?: string,
      language?: string
    ): Promise<string>

    export function saveFile(botId: string, fileName: string, content: Buffer): Promise<string>
    export function readFile(botId, fileName): Promise<Buffer>
    export function getFilePath(botId: string, fileName: string): string
  }
}<|MERGE_RESOLUTION|>--- conflicted
+++ resolved
@@ -74,51 +74,29 @@
    * of the module. The path to the module must also be specified in the global botpress config.
    */
   export interface ModuleEntryPoint {
-<<<<<<< HEAD
-    /**
-     * Called when the module is unloaded, before being reloaded
-     * onBotUnmount is called for each bots before this one is called
-     */
-    onModuleUnmount: (bp: typeof import('botpress/sdk')) => void
+    /** Additional metadata about the module */
+    definition: ModuleDefinition
+    /** An array of the flow generators used by skills in the module */
+    skills?: Skill[]
+    /** An array of available bot templates when creating a new bot */
+    botTemplates?: BotTemplate[]
     /** Called once the core is initialized. Usually for middlewares / database init */
     onServerStarted: (bp: typeof import('botpress/sdk')) => void
     /** This is called once all modules are initialized, usually for routing and logic */
     onServerReady: (bp: typeof import('botpress/sdk')) => void
     onBotMount?: (bp: typeof import('botpress/sdk'), botId: string) => void
     onBotUnmount?: (bp: typeof import('botpress/sdk'), botId: string) => void
-=======
->>>>>>> 4856291b
-    /** Additional metadata about the module */
-    definition: ModuleDefinition
-    /** An array of the flow generators used by skills in the module */
-    skills?: Skill[]
-    /** An array of available bot templates when creating a new bot */
-    botTemplates?: BotTemplate[]
-<<<<<<< HEAD
-
-=======
-    /** Called once the core is initialized. Usually for middlewares / database init */
-    onServerStarted: (bp: typeof import('botpress/sdk')) => void
-    /** This is called once all modules are initialized, usually for routing and logic */
-    onServerReady: (bp: typeof import('botpress/sdk')) => void
-    onBotMount?: (bp: typeof import('botpress/sdk'), botId: string) => void
-    onBotUnmount?: (bp: typeof import('botpress/sdk'), botId: string) => void
     /**
      * Called when the module is unloaded, before being reloaded
      * onBotUnmount is called for each bots before this one is called
      * */
     onModuleUnmount?: (bp: typeof import('botpress/sdk')) => void
->>>>>>> 4856291b
     onFlowChanged?: (bp: typeof import('botpress/sdk'), botId: string, flow: Flow) => void
     /**
      * This method is called whenever a content element is created, updated or deleted.
      * Modules can act on these events if they need to update references, for example.
      */
-<<<<<<< HEAD
-    onElementChanged: (
-=======
     onElementChanged?: (
->>>>>>> 4856291b
       bp: typeof import('botpress/sdk'),
       botId: string,
       action: ElementChangedAction,

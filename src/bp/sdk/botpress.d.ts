/**
 * This is the official Botpress SDK, designed to help our fellow developers to create wonderful modules and
 * extend the world's best chatbot functionality to make it even better! Your module will receives an instance of
 * this SDK (Yes, all those beautiful features!) to kick start your development. Missing something important?
 * Please let us know in our official Github Repo!
 */
declare module 'botpress/sdk' {
  import { NextFunction, Request, Response, Router } from 'express'
  import Knex from 'knex'

  export interface KnexExtension {
    isLite: boolean
    location: string
    createTableIfNotExists(tableName: string, cb: Knex.KnexCallback): Promise<boolean>
    date: Knex.Date
    bool: Knex.Bool
    json: Knex.Json
    binary: Knex.Binary
    insertAndRetrieve<T>(
      tableName: string,
      data: {},
      returnColumns?: string | string[],
      idColumnName?: string,
      trx?: Knex.Transaction
    ): Promise<T>
  }

  export interface Incident {
    id: string
    ruleName: string
    hostName: string
    startTime: Date
    endTime?: Date
    triggerValue: number
  }

  export interface BotEvent {
    [key: string]: any
  }

  export type StrategyUser = {
    id?: number
    password?: string
    salt?: string
  } & UserInfo

  export interface UserInfo {
    email: string
    strategy: string
    createdOn?: string
    updatedOn?: string
    attributes: any
  }

  export type KnexExtended = Knex & KnexExtension

  /**
   * Returns the current version of Botpress
   */
  export const version: string

  /**
   * This variable gives you access to the Botpress database via Knex.
   * When developing modules, you can use this to create tables and manage data
   * @example bp.database('srv_channel_users').insert()
   */
  export const database: KnexExtended

  /**
   * The logger instance is automatically scoped to the calling module
   * @example bp.logger.info('Hello!') will output: Mod[myModule]: Hello!
   */
  export const logger: Logger

  export interface LoggerEntry {
    botId?: string
    hostname?: string
    level: string
    scope: string
    message: string
    metadata: any
    timestamp: Date
  }

  export enum LoggerLevel {
    Info = 'info',
    Warn = 'warn',
    Error = 'error',
    Critical = 'critical',
    Debug = 'debug'
  }

  export enum LogLevel {
    PRODUCTION = 0,
    DEV = 1,
    DEBUG = 2
  }

  export interface LoggerListener {
    (level: LogLevel, message: string, args: any): void
  }

  export interface Logger {
    forBot(botId: string): this
    attachError(error: Error): this
    attachEvent(event: IO.Event): this
    persist(shouldPersist: boolean): this
    level(level: LogLevel): this
    noEmit(): this

    /**
     * Sets the level that will be required at runtime to
     * display the next message.
     * 0 = Info / Error (default)
     * 1 = Warning
     * 2 = Debug
     * 3 = Silly
     * @param level The level to apply for the next message
     */
    level(level: LogLevel): this
    debug(message: string, metadata?: any): void
    info(message: string, metadata?: any): void
    warn(message: string, metadata?: any): void
    error(message: string, metadata?: any): void
    critical(message: string, metadata?: any): void
  }

  export type ElementChangedAction = 'create' | 'update' | 'delete'

  /**
   * The Module Entry Point is used by the module loader to bootstrap the module. It must be present in the index.js file
   * of the module. The path to the module must also be specified in the global botpress config.
   */
  export interface ModuleEntryPoint {
    /** Additional metadata about the module */
    definition: ModuleDefinition
    /** An array of the flow generators used by skills in the module */
    skills?: Skill[]
    /** An array of available bot templates when creating a new bot */
    botTemplates?: BotTemplate[]
    translations?: { [lang: string]: object }
    /** List of new conditions that the module can register */
    dialogConditions?: Condition[]
    prompts?: PromptDefinition[]
    variables?: PrimitiveVarType[]
    /** Called once the core is initialized. Usually for middlewares / database init */
    onServerStarted?: (bp: typeof import('botpress/sdk')) => Promise<void>
    /** This is called once all modules are initialized, usually for routing and logic */
    onServerReady?: (bp: typeof import('botpress/sdk')) => Promise<void>
    onBotMount?: (bp: typeof import('botpress/sdk'), botId: string) => Promise<void>
    onBotUnmount?: (bp: typeof import('botpress/sdk'), botId: string) => Promise<void>
    /**
     * Called when the module is unloaded, before being reloaded
     * onBotUnmount is called for each bots before this one is called
     */
    onModuleUnmount?: (bp: typeof import('botpress/sdk')) => Promise<void>
    /**
     * Called when a topic is being changed.
     * If oldName is not set, then the topic `newName` is being created
     * If newName is not set, then the topic `oldName` is being deleted
     */
    onTopicChanged?: (
      bp: typeof import('botpress/sdk'),
      botId: string,
      oldName?: string,
      newName?: string
    ) => Promise<void>
    onFlowChanged?: (bp: typeof import('botpress/sdk'), botId: string, flow: Flow) => Promise<void>
    onFlowRenamed?: (
      bp: typeof import('botpress/sdk'),
      botId: string,
      previousFlowName: string,
      newFlowName: string
    ) => Promise<void>
    /**
     * This method is called whenever a content element is created, updated or deleted.
     * Modules can act on these events if they need to update references, for example.
     */
    onElementChanged?: (
      bp: typeof import('botpress/sdk'),
      botId: string,
      action: ElementChangedAction,
      element: ContentElement,
      oldElement?: ContentElement
    ) => Promise<void>
  }

  /**
   * Identifies new Bot Template that can be used to speed up the creation of a new bot without
   * having to start from scratch
   */
  export interface BotTemplate {
    /** Used internally to identify this template  */
    id: string
    /** The name that will be displayed in the bot template menu */
    name: string
    /** Gives a short description of your module, which is displayed once the template is selected */
    desc: string
    /** These are used internally by Botpress when they are registered on startup */
    readonly moduleId?: string
    readonly moduleName?: string
  }

  export interface ModuleDefinition {
    /** This name should be in lowercase and without special characters (only - and _) */
    name: string
    fullName?: string
    plugins?: ModulePluginEntry[]
    /** Additional options that can be applied to the module's view */
    moduleView?: ModuleViewOptions
    /** If set to true, no menu item will be displayed */
    noInterface?: boolean
    /** An icon to display next to the name, if none is specified, it will receive a default one */
    menuIcon?: string
    /**
     * The name displayed on the menu
     * @deprecated Set the property "fullName" in the translations file for the desired language
     */
    menuText?: string
    /** Optionally specify a link to your page or github repo */
    homepage?: string
    /** Whether or not the module is likely to change */
    experimental?: boolean
    /** IDs of supported effects for this channel */
    channelEffects?: string[]
  }

  /**
   * Skills are loaded automatically when the bot is started. They must be in the module's definition to be loaded.
   * Each skills must have a flow generator and a view with the same name (skillId)
   */
  export interface Skill {
    /** An identifier for the skill. Use only a-z_- characters. */
    id: string
    /** The name that will be displayed in the toolbar for the skill */
    name: string
    /** An icon to identify the skill */
    icon?: string | any
    /** Name of the parent module. This field is filled automatically when they are loaded */
    readonly moduleName?: string
    /**
     * When adding a new skill on the Flow Editor, the flow is constructed dynamically by this method
     *
     * @param skillData Provided by the skill view, those are fields edited by the user on the Flow Editor
     * @param metadata Some metadata automatically provided, like the bot id
     * @return The method should return
     */
    flowGenerator: (skillData: any, metadata: FlowGeneratorMetadata) => Promise<FlowGenerationResult>
  }

  export interface FlowGeneratorMetadata {
    botId: string
    isOneFlow?: boolean
  }

  export interface ModulePluginEntry {
    entry: 'WebBotpressUIInjection'
    position: 'overlay'
  }

  export interface ModuleViewOptions {
    stretched: boolean
  }

  export class RealTimePayload {
    readonly eventName: string
    readonly payload: any
    constructor(eventName: string, payload: any)
    public static forVisitor(visitorId: string, eventName: string, payload: any): RealTimePayload
    public static forAdmins(eventName: string, payload: any): RealTimePayload
  }

  export namespace MLToolkit {
    export namespace FastText {
      export type TrainCommand = 'supervised' | 'quantize' | 'skipgram' | 'cbow'
      export type Loss = 'hs' | 'softmax'

      export interface TrainArgs {
        lr: number
        dim: number
        ws: number
        epoch: number
        minCount: number
        minCountLabel: number
        neg: number
        wordNgrams: number
        loss: Loss
        model: string
        input: string
        bucket: number
        minn: number
        maxn: number
        thread: number
        lrUpdateRate: number
        t: number
        label: string
        pretrainedVectors: string
        qout: boolean
        retrain: boolean
        qnorm: boolean
        cutoff: number
        dsub: number
      }

      export interface PredictResult {
        label: string
        value: number
      }

      export interface Model {
        cleanup: () => void
        trainToFile: (method: TrainCommand, modelPath: string, args: Partial<TrainArgs>) => Promise<void>
        loadFromFile: (modelPath: string) => Promise<void>
        predict: (str: string, nbLabels: number) => Promise<PredictResult[]>
        queryWordVectors(word: string): Promise<number[]>
        queryNearestNeighbors(word: string, nb: number): Promise<string[]>
      }

      export interface ModelConstructor {
        new(): Model
        new(lazy: boolean, keepInMemory: boolean, queryOnly: boolean): Model
      }

      export const Model: ModelConstructor
    }

    export namespace KMeans {
      export interface KMeansOptions {
        maxIterations?: number
        tolerance?: number
        withIterations?: boolean
        distanceFunction?: DistanceFunction
        seed?: number
        initialization?: 'random' | 'kmeans++' | 'mostDistant' | number[][]
      }

      export interface Centroid {
        centroid: number[]
        error: number
        size: number
      }

      // TODO convert this to class we build the source of ml-kmeans
      export interface KmeansResult {
        // constructor(
        //   clusters: number[],
        //   centroids: Centroid[],
        //   converged: boolean,
        //   iterations: number,
        //   distance: DistanceFunction
        // )
        clusters: number[]
        centroids: Centroid[]
        iterations: number
        nearest: (data: DataPoint[]) => number[]
      }

      export type DataPoint = number[]

      export type DistanceFunction = (point0: DataPoint, point1: DataPoint) => number

      export const kmeans: (data: DataPoint[], K: number, options: KMeansOptions) => KmeansResult
    }

    export namespace SVM {
      export interface SVMOptions {
        classifier: 'C_SVC' | 'NU_SVC' | 'ONE_CLASS' | 'EPSILON_SVR' | 'NU_SVR'
        kernel: 'LINEAR' | 'POLY' | 'RBF' | 'SIGMOID'
        seed: number
        c?: number | number[]
        gamma?: number | number[]
        probability?: boolean
        reduce?: boolean
      }

      export interface DataPoint {
        label: string
        coordinates: number[]
      }

      export interface Prediction {
        label: string
        confidence: number
      }

      export interface TrainProgressCallback {
        (progress: number): void
      }

      export class Trainer {
        constructor()
        train(points: DataPoint[], options?: SVMOptions, callback?: TrainProgressCallback): Promise<string>
        isTrained(): boolean
      }

      export class Predictor {
        constructor(model: string)
        predict(coordinates: number[]): Promise<Prediction[]>
        isLoaded(): boolean
        getLabels(): string[]
      }
    }

    export namespace Strings {
      /**
       * Returns the levenshtein similarity between two strings
       * sim(a, b) = (|a| - dist(a, b)) / |a| where |a| < |b|
       * sim(a, b) ∈ [0, 1]
       * @returns the proximity between 0 and 1, where 1 is very close
       */
      export const computeLevenshteinDistance: (a: string, b: string) => number

      /**
       * Returns the jaro-winkler similarity between two strings
       * sim(a, b) = 1 - dist(a, b)
       * @returns the proximity between 0 and 1, where 1 is very close
       */
      export const computeJaroWinklerDistance: (a: string, b: string, options: { caseSensitive: boolean }) => number
    }

    export namespace CRF {
      export class Tagger {
        tag(xseq: Array<string[]>): { probability: number; result: string[] }
        open(model_filename: string): boolean
        marginal(xseq: Array<string[]>): { [label: string]: number }[]
      }

      export interface TrainerOptions {
        [key: string]: string
      }

      export interface TrainProgressCallback {
        (iteration: number): void
      }

      interface DataPoint {
        features: Array<string[]>
        labels: string[]
      }

      export class Trainer {
        train(elements: DataPoint[], options: TrainerOptions, progressCallback?: TrainProgressCallback): Promise<string>
      }
    }

    export namespace SentencePiece {
      export interface Processor {
        loadModel: (modelPath: string) => void
        encode: (inputText: string) => string[]
        decode: (pieces: string[]) => string
      }

      export const createProcessor: () => Processor
    }
  }

  export namespace NLU {
    export class Engine {
      static initialize: (config: Config, logger: NLU.Logger) => Promise<void>
      static getHealth: () => Health
      static getLanguages: () => string[]
<<<<<<< HEAD
      static embed: (utterances: string[], lang: string) => Promise<number[][]>
      constructor(defaultLanguage: string, botId: string, logger: Logger)
=======
      constructor(botId: string, logger: Logger)
>>>>>>> 124d310a
      computeModelHash(intents: NLU.IntentDefinition[], entities: NLU.EntityDefinition[], lang: string): string
      loadModel: (m: Model) => Promise<void>
      hasModel: (lang: string, hash: string) => boolean
      hasModelForLang: (lang: string) => boolean
      train: (
        trainSessionId: string,
        intentDefs: NLU.IntentDefinition[],
        entityDefs: NLU.EntityDefinition[],
        languageCode: string,
        options: TrainingOptions
      ) => Promise<Model | undefined>
      cancelTraining: (trainSessionId: string) => Promise<void>
      detectLanguage: (sentence: string) => Promise<string>
      predict: (t: string, ctx: string[], language: string) => Promise<IO.EventUnderstanding>
    }

    export interface Config {
      ducklingURL: string
      ducklingEnabled: boolean
      languageSources: LanguageSource[]
    }

    export interface LanguageSource {
      endpoint: string
      authToken?: string
    }

    export interface Logger {
      info: (msg: string) => void
      warning: (msg: string, err?: Error) => void
      error: (msg: string, err?: Error) => void
    }

    export interface TrainingOptions {
      forceTrain: boolean
      nluSeed: number
      progressCallback: (x: number) => void
    }

    export interface Model {
      hash: string
      languageCode: string
      startedAt: Date
      finishedAt: Date
      data: {
        input: string
        output: string
      }
    }

    export interface Health {
      isEnabled: boolean
      validProvidersCount: number
      validLanguages: string[]
    }

    export type TrainingStatus = 'idle' | 'done' | 'needs-training' | 'training' | 'canceled' | 'errored' | null

    export interface TrainingSession {
      key?: string
      status: TrainingStatus
      language: string
      progress: number
      lock?: RedisLock
    }

    export type EntityType = 'system' | 'pattern' | 'list' | 'complex' // TODO: Add the notion of Utterance Placeholder instead of adding "Complex" as an entity type here (synonyms and variables)

    export interface EntityDefOccurrence {
      name: string
      synonyms: string[]
    }

    export interface EntityDefinition {
      id: string
      name: string
      type: EntityType
      sensitive?: boolean
      matchCase?: boolean
      examples?: string[]
      fuzzy?: number
      occurrences?: EntityDefOccurrence[]
      pattern?: string
      list_entities: string[]
      pattern_entities: string[]
    }

    export interface SlotDefinition {
      name: string
      entity: string
    }

    export interface IntentDefinition {
      name: string
      utterances: {
        [lang: string]: string[]
      }
      filename: string // TODO: remove, not used anymore
      slots: SlotDefinition[] // TODO: rename to "placeholders" when we introduce this concept (synonyms, variables)
      contexts: string[] // TODO: remove contexts, now a single 'topic'
      metadata?: any
    }

    export interface Intent {
      name: string
      confidence: number
      context: string
      matches?: (intentPattern: string) => boolean
    }

    export interface Entity {
      name: string
      type: string
      meta: EntityMeta
      data: EntityBody
    }

    export interface EntityBody {
      extras?: any
      value: any
      unit: string
    }

    export interface EntityMeta {
      sensitive: boolean
      confidence: number
      provider?: string
      source: string
      start: number
      end: number
      raw?: any
    }

    export interface Slot {
      name: string
      value: any
      source: any
      entity: Entity
      confidence: number
      start: number
      end: number
    }

    export type SlotCollection = Dic<Slot>

    export interface Predictions {
      [context: string]: {
        confidence: number
        oos: number
        intents: {
          label: string
          confidence: number
          slots: SlotCollection
          extractor: 'exact-matcher' | 'classifier'
        }[]
      }
    }
  }

  export namespace NDU {
    interface GenericTrigger {
      name?: string
      conditions: DecisionTriggerCondition[]
    }

    export interface WorkflowTrigger extends GenericTrigger {
      type: 'workflow'
      workflowId: string
      topicName: string
      nodeId: string
      /** When true, the user must be inside the specified workflow for the trigger to be active */
      activeWorkflow?: boolean
      activeTopic?: boolean
    }

    export interface FaqTrigger extends GenericTrigger {
      type: 'faq'
      faqId: string
      topicName: string
    }

    export interface NodeTrigger extends GenericTrigger {
      type: 'node'
      workflowId: string
      nodeId: string
      effect?: 'prompt.cancel' | 'prompt.inform'
    }

    export type Trigger = NodeTrigger | FaqTrigger | WorkflowTrigger

    export interface DialogUnderstanding {
      triggers: {
        [triggerId: string]: {
          result: Dic<number>
          trigger: Trigger
        }
      }
      actions: Actions[]
      predictions: { [key: string]: { triggerId: string; confidence: number } }
    }

    export interface Actions {
      action:
      | 'send'
      | 'startWorkflow'
      | 'redirect'
      | 'continue'
      | 'goToNode'
      | 'prompt.repeat'
      | 'prompt.inform'
      | 'prompt.cancel'
      data?: SendContent | FlowRedirect
    }

    export interface FlowRedirect {
      flow: string
      node: string
    }

    export type SendContent = Pick<IO.Suggestion, 'confidence' | 'payloads' | 'source' | 'sourceDetails'>
  }

  export namespace IO {
    export type EventDirection = 'incoming' | 'outgoing'
    export namespace WellKnownFlags {
      /** When this flag is active, the dialog engine will ignore those events */
      export const SKIP_DIALOG_ENGINE: symbol
      /** When this flag is active, the QNA module won't intercept this event */
      export const SKIP_QNA_PROCESSING: symbol
      /** When this flag is active, Botpress Native NLU will not process this event */
      export const SKIP_NATIVE_NLU: symbol
      /** When this flag is active, the Event State is persisted even if the dialog engine is skipped */
      export const FORCE_PERSIST_STATE: symbol
    }

    /**
     * These are the arguments required when creating a new {@link Event}
     */
    interface EventCtorArgs {
      id?: string
      type: string
      channel: string
      target: string
      direction: EventDirection
      preview?: string
      payload: any
      threadId?: string
      botId: string
      suggestions?: Suggestion[]
      credentials?: any
      nlu?: Partial<EventUnderstanding>
      ndu?: NDU.DialogUnderstanding
      incomingEventId?: string
      debugger?: boolean
    }

    /**
     * A BotpressEvent is how conversational channels interact with Botpress. Events represent all the interactions
     * that make up a conversation. That means the different message types (text, image, buttons, carousels etc) but also
     * the navigational events (chat open, user typing) and contextual events (user returned home, order delivered).
     */
    export type Event = EventDestination & {
      /** A sortable unique identifier for that event (time-based) */
      readonly id: string
      /** The type of the event, i.e. image, text, timeout, etc */
      type: string
      /** Is it (in)coming from the user to the bot or (out)going from the bot to the user? */
      readonly direction: EventDirection
      /** The channel-specific raw payload */
      payload: any
      /** A textual representation of the event */
      readonly preview: string
      /** The date the event was created */
      readonly createdOn: Date
      readonly credentials?: any
      /** When false, some properties used by the debugger are stripped from the event before storing */
      debugger?: boolean
      activeProcessing?: ProcessingEntry
      /** Track processing steps during the lifetime of the event  */
      processing?: {
        [activity: string]: ProcessingEntry
      }
      /**
       * Check if the event has a specific flag
       * @param flag The flag symbol to verify. {@link IO.WellKnownFlags} to know more about existing flags
       * @returns Return whether or not the event has the flag
       * @example event.hasFlag(bp.IO.WellKnownFlags.SKIP_DIALOG_ENGINE)
       */
      hasFlag(flag: symbol): boolean
      /**
       * Sets a flag on the event so it can be intercepted and properly handled if the case applies
       * @param flag The flag symbol to set. {@link IO.WellKnownFlags}
       * @param value The value of the flag.
       * @example event.setFlag(bp.IO.WellKnownFlags.SKIP_DIALOG_ENGINE, true)
       */
      setFlag(flag: symbol, value: boolean): void
    }

    interface ProcessingEntry {
      logs?: string[]
      errors?: EventError[]
      date?: Date
    }

    /**
     * The EventDestination includes all the required parameters to correctly dispatch the event to the correct target
     */
    export interface EventDestination {
      /** The channel of communication, i.e web, messenger, twillio */
      readonly channel: string
      /** Who will receive this message, usually a user id */
      readonly target: string
      /** The id of the bot on which this event is relating to  */
      readonly botId: string
      /** The id of the thread this message is relating to (only on supported channels) */
      readonly threadId?: string
    }

    export interface EventUnderstanding {
      intent?: NLU.Intent
      /** Predicted intents needs disambiguation */
      readonly ambiguous?: boolean
      intents?: NLU.Intent[]
      /** The language used for prediction. Will be equal to detected language when its part of supported languages, falls back to default language otherwise */
      readonly language: string
      /** Language detected from users input. */
      readonly detectedLanguage?: string
      readonly entities: NLU.Entity[]
      readonly slots?: NLU.SlotCollection
      readonly errored: boolean
      readonly includedContexts: string[]
      readonly predictions?: NLU.Predictions
      readonly ms: number
    }

    export interface IncomingEvent extends Event {
      /** Array of possible suggestions that the Decision Engine can take  */
      readonly suggestions?: Suggestion[]
      /** Contains data related to the state of the event */
      state: EventState
      /** Holds NLU extraction results (when the event is natural language) */
      readonly nlu?: EventUnderstanding
      /** The final decision that the Decision Engine took */
      readonly decision?: Suggestion
      /* HITL module has possibility to pause conversation */
      readonly isPause?: boolean
      readonly ndu?: NDU.DialogUnderstanding
    }

    export interface OutgoingEvent extends Event {
      /* Id of event which is being replied to; only defined for outgoing events */
      readonly incomingEventId?: string
    }

    export interface Suggestion {
      /** Number between 0 and 1 indicating how confident the module is about its suggestion */
      confidence: number
      /** An array of the raw payloads to send as an answer */
      payloads: any[]
      /** The source (usually the name of the module or core component) this suggestion is coming from */
      source: string
      /** More specific details from the source of the suggestion, e.g. the name of the QnA */
      sourceDetails?: string
      /** The Decision Engine's decision about this suggestion */
      decision: {
        status: 'dropped' | 'elected'
        reason: string
      }
    }

    /**
     * This  object is used to store data which will be persisted on different timeframes. It allows you to easily
     * store and retrieve data for different kind of situations.
     */
    export interface EventState {
      /** Data saved as user attributes; retention policies in Botpress global config applies  */
      user: any
      /** Data is kept for the active session. Timeout configurable in the global config file */
      session: CurrentSession
      /** Data saved to this variable will be remembered until the end of the flow */
      temp: any
      /**
       * Variables in the bot object are shared to all users for a specific bot. It is read only,
       * meaning that changes are not automatically persisted. You need to use the setVariable option to change it.
       * There is a possible race condition since it is loaded each time a messages comes in. Update it wisely
       */
      bot: any
      /** Used internally by Botpress to keep the user's current location and upcoming instructions */
      context: DialogContext
      /** This variable points to the currently active workflow */
      workflow: WorkflowHistory

      /**
       * EXPERIMENTAL
       * This includes all the flow/nodes which were traversed for the current event
       */
      __stacktrace: JumpPoint[]
    }

    export interface PromptStatus {
      turn: number
      readonly config: Readonly<PromptConfiguration>
      status: 'resolved' | 'rejected' | 'pending'
      stage: 'new' | 'prompt' | 'confirm-candidate' | 'confirm-cancel' | 'confirm-jump' | 'disambiguate-candidates'
      rejection?: 'cancelled' | 'timedout' | 'jumped'
      questionAsked?: boolean
      state: {
        confirmCandidate?: PromptCandidate
        disambiguateCandidates?: PromptCandidate[]
        electedCandidate?: PromptCandidate
        value?: any
        nextDestination?: { flowName: string; node: string }
      }
    }

    export interface DialogAction {
      type: 'say' | 'listen' | 'cancel'
      message?: MultiLangText | string
      payload?: any
      eventType?: string
    }

    export type PromptConfiguration = { type: string; valueType?: string } & PromptNodeParams

    export interface PromptCandidate {
      source: 'slot' | 'prompt'
      value_raw: any
      value_string: string
      turns_ago: number
      confidence: number
    }

    export interface EventError {
      type: 'action-execution' | 'dialog-transition' | 'dialog-engine' | 'hook-execution'
      stacktrace?: string
      actionName?: string
      actionArgs?: any
      hookName?: string
      destination?: string
      /** Represent the location where the error was triggered  */
      flowName?: string
      nodeName?: string
    }

    export interface JumpPoint {
      /** The name of the previous flow to return to when we exit a subflow */
      flow: string
      /** The name of the previous node to return to when we exit a subflow */
      node: string
      /** When a jump point is used, it will be removed from the list on the next transition */
      used?: boolean
      /** When true, the node targeted by this jump point will be executed from the start (instead of only transitions) */
      executeNode?: boolean
    }

    export interface DialogContext {
      /** The name of the previous flow to return to when we exit a subflow */
      previousFlow?: string
      /** The name of the previous node to return to when we exit a subflow */
      previousNode?: string
      /** The name of the current active node */
      currentNode?: string
      /** The name of the current active flow */
      currentFlow?: string
      /** An array of jump-points to return when we exit subflow */
      jumpPoints?: JumpPoint[]
      /** The instructions queue to be processed by the dialog engine */
      queue?: any
      /**
       * Indicate that the context has just jumped to another flow.
       * This is used to execute the target flow catchAll transitions.
       */
      hasJumped?: boolean
      /** The status of the current active prompt */
      activePrompt?: PromptStatus
      /** The list of previously extracted candidates */
      pastPromptCandidates?: PromptCandidate[]
      inputs?: { [variable: string]: SubWorkflowInput }
    }

    export interface CurrentSession {
      lastMessages: DialogTurnHistory[]
      nluContexts?: NluContext[]
      nduContext?: NduContext
      workflows: {
        [name: string]: WorkflowHistory
      }
      currentWorkflow?: string
      // Prevent warnings when using the code editor with custom properties
      [anyKey: string]: any
    }

    export interface WorkflowHistory {
      eventId: string
      parent?: string
      /** Only one workflow can be active at a time, when a child workflow is active, the parent will be pending */
      status: 'active' | 'pending' | 'completed'
      success?: boolean
      variables: { [name: string]: BoxedVariable<any, any> }
    }

    export type StoredEvent = {
      /** This ID is automatically generated when inserted in the DB  */
      readonly id: string
      direction: EventDirection
      /** Outgoing events will have the incoming event ID, if they were triggered by one */
      incomingEventId?: string
      sessionId: string
      workflowId?: string
      feedback?: number
      success?: boolean
      event: IO.Event
      createdOn: any
    } & EventDestination

    /**
     * They represent the contexts that will be used by the NLU Engine for the next messages for that chat session.
     *
     * The TTL (Time-To-Live) represents how long the contexts will be valid before they are automatically removed.
     * For example, the default value of `1` will listen for that context only once (the next time the user speaks).
     *
     * If a context was already present in the list, the higher TTL will win.
     */
    export interface NluContext {
      context: string
      /** Represent the number of turns before the context is removed from the session */
      ttl: number
    }

    export interface NduContext {
      last_turn_action_name: string
      last_turn_highest_ranking_trigger_id: string
      last_turn_node_id: string
      last_turn_ts: number
      last_topic: string
    }

    export interface DialogTurnHistory {
      eventId: string
      incomingPreview: string
      replySource: string
      replyPreview: string
      replyConfidence: number
      replyDate: Date
    }

    /**
     * Call next with an error as first argument to throw an error
     * Call next with true as second argument to swallow the event (i.e. stop the processing chain)
     * Call next with no parameters or false as second argument to continue processing to next middleware
     * Call next with the last parameter as true to mark the middleware as "skipped" in the event processing
     */
    export type MiddlewareNextCallback = (error?: Error, swallow?: boolean, skipped?: boolean) => void

    /**
     * The actual middleware function that gets executed. It receives an event and expects to call next()
     * Not calling next() will result in a middleware timeout and will stop processing
     * If you intentionally want to stop processing, call `next(null, false)`
     */
    export type MiddlewareHandler = (event: Event, next: MiddlewareNextCallback) => void

    /**
     * The Middleware Definition is used by the event engine to register a middleware in the chain. The order in which they
     * are executed is important, since some may require previous processing, while others can swallow the events.
     * Incoming chain is executed when the bot receives an event.
     * Outgoing chain is executed when an event is sent to a user
     */
    export interface MiddlewareDefinition {
      /** The internal name used to identify the middleware in configuration files */
      name: string
      description: string
      /** The position in which this middleware should intercept messages in the middleware chain. */
      order: number
      /** A method with two parameters (event and a callback) used to handle the event */
      handler: MiddlewareHandler
      /** Indicates if this middleware should act on incoming or outgoing events */
      direction: EventDirection
    }

    export interface EventConstructor {
      (args: EventCtorArgs): Event
    }

    export const Event: EventConstructor
  }

  export interface User {
    id: string
    channel: string
    createdOn: Date
    updatedOn: Date
    attributes: any
    otherChannels?: User[]
  }

  /**
   * The direction of the event. An incoming event will register itself into the incoming middleware chain.
   * An outgoing event will register itself into the outgoing middleware chain.
   * @see MiddlewareDefinition to learn more about middleware.
   */
  export type EventDirection = 'incoming' | 'outgoing'

  export interface Notification {
    botId: string
    message: string
    /** Can be info, error, success */
    level: string
    moduleId?: string
    moduleIcon?: string
    moduleName?: string
    /** An URL to redirect to when the notification is clicked */
    redirectUrl?: string
  }

  export interface UpsertOptions {
    /** Whether or not to record a revision @default true */
    recordRevision?: boolean
    /** When enabled, files changed on the database are synced locally so they can be used locally (eg: require in actions) @default false */
    syncDbToDisk?: boolean
    /** This is only applicable for bot-scoped ghost. When true, the lock status of the bot is ignored. @default false */
    ignoreLock?: boolean
  }

  export interface DirectoryListingOptions {
    excludes?: string | string[]
    includeDotFiles?: boolean
    sortOrder?: SortOrder & { column: 'filePath' | 'modifiedOn' }
  }

  export interface ScopedGhostService {
    /**
     * Insert or Update the file at the specified location
     * @param rootFolder - Folder relative to the scoped parent
     * @param file - The name of the file
     * @param content - The content of the file
     */
    upsertFile(rootFolder: string, file: string, content: string | Buffer, options?: UpsertOptions): Promise<void>
    readFileAsBuffer(rootFolder: string, file: string): Promise<Buffer>
    readFileAsString(rootFolder: string, file: string): Promise<string>
    readFileAsObject<T>(rootFolder: string, file: string): Promise<T>
    renameFile(rootFolder: string, fromName: string, toName: string): Promise<void>
    deleteFile(rootFolder: string, file: string): Promise<void>
    /**
     * List all the files matching the ending pattern in the folder.
     * DEPRECATE WARNING: exclude and includedDotFiles must be defined in options in future versions
     * @example bp.ghost.forBot('welcome-bot').directoryListing('./questions', '*.json')
     * @param rootFolder - Folder relative to the scoped parent
     * @param fileEndingPattern - The pattern to match. Don't forget to include wildcards!
     * @param @deprecated exclude - The pattern to match excluded files.
     * @param @deprecated includeDotFiles - Whether or not to include files starting with a dot (normally disabled files)
     */
    directoryListing(
      rootFolder: string,
      fileEndingPattern: string,
      exclude?: string | string[],
      includeDotFiles?: boolean,
      options?: DirectoryListingOptions
    ): Promise<string[]>
    /**
     * Starts listening on all file changes (deletion, inserts and updates)
     * `callback` will be called for every change
     * To stop listening, call the `remove()` method of the returned ListenHandle
     */
    onFileChanged(callback: (filePath: string) => void): ListenHandle
    fileExists(rootFolder: string, file: string): Promise<boolean>
  }

  export interface KvsService {
    /**
     * Returns the specified key as JSON object
     * @example bp.kvs.forBot('bot123').get('hello/whatsup')
     */
    get(key: string, path?: string): Promise<any>

    /**
     * Saves the specified key as JSON object
     * @example bp.kvs.forBot('bot123').set('hello/whatsup', { msg: 'i love you' })
     * @param expiry The key will expire in X (eg: 10m, 1d, 30 days) - refer to https://www.npmjs.com/package/ms for options
     */
    set(key: string, value: any, path?: string, expiry?: string): Promise<void>

    /**
     * Deletes the specified key
     * @example bp.kvs.forBot('bot123').delete('hello/whatsup')
     */
    delete(key: string): Promise<void>

    /**
     * Whether or not the specified key exists
     * @example bp.kvs.forBot('bot123').exists('hello/whatsup')
     */
    exists(key: string): Promise<boolean>
    /**
     * @deprecated Use bp.kvs.forBot().set() and set an expiry as the last parameter
     */
    setStorageWithExpiry(key: string, value, expiry?: string)
    /**
     * @deprecated Use bp.kvs.forBot().get() which handles expiry automatically
     */
    getStorageWithExpiry(key: string)
    getConversationStorageKey(sessionId: string, variable: string): string
    getUserStorageKey(userId: string, variable: string): string
    getGlobalStorageKey(variable: string): string
    removeStorageKeysStartingWith(key): Promise<void>
  }

  export interface ListenHandle {
    /** Stops listening from the event */
    remove(): void
  }

  /**
   * The configuration definition of a bot.
   */
  export interface BotConfig {
    $schema?: string
    id: string
    name: string
    description?: string
    category?: string
    details: BotDetails
    author?: string
    disabled?: boolean
    private?: boolean
    version: string
    imports: {
      /** Defines the list of content types supported by the bot */
      contentTypes: string[]
    }
    converse?: ConverseConfig
    dialog?: DialogConfig
    logs?: LogsConfig
    defaultLanguage: string
    languages: string[]
    locked: boolean
    pipeline_status: BotPipelineStatus
    oneflow?: boolean
  }

  export type Pipeline = Stage[]

  export type StageAction = 'promote_copy' | 'promote_move'

  export interface Stage {
    id: string
    label: string
    action: StageAction
  }

  export interface BotPipelineStatus {
    current_stage: {
      promoted_by: string
      promoted_on: Date
      id: string
    }
    stage_request?: {
      requested_on: Date
      expires_on?: Date
      message?: string
      status: string
      requested_by: string
      id: string
      approvals?: StageRequestApprovers[]
    }
  }

  export interface StageRequestApprovers {
    email: string
    strategy: string
  }

  export interface BotDetails {
    website?: string
    phoneNumber?: string
    termsConditions?: string
    privacyPolicy?: string
    emailAddress?: string
    avatarUrl?: string
    coverPictureUrl?: string
  }

  export interface LogsConfig {
    expiration: string
  }

  /**
   * Configuration definition of Dialog Sessions
   */
  export interface DialogConfig {
    /** The interval until a session context expires */
    timeoutInterval: string
    /** The interval until a session expires */
    sessionTimeoutInterval: string
    promptTimeoutInterval: string
  }

  /**
   * Configuration file definition for the Converse API
   */
  export interface ConverseConfig {
    /**
     * The timeout of the converse API requests
     * @default 5s
     */
    timeout: string
    /**
     * The text limitation of the converse API requests
     * @default 360
     */
    maxMessageLength: number
  }

  /**
   * A Content Element is a single item of a particular Content Type @see ContentType.
   * Content Types contains many Elements. An Element belongs to a single Content Type.
   */
  export interface ContentElement {
    id: string
    /** The Id of the Content Type for which the Element belongs to. */
    contentType: string
    /** The raw form data that contains templating that needs to be interpreted. */
    formData: { [property: string]: any }
    /** The computed form data that contains the interpreted data. */
    computedData: object
    /** The textual representation of the Content Element, for each supported languages  */
    previews: object
    createdOn: Date
    modifiedOn: Date
    createdBy: string
  }

  /**
   * A Content Type describes a grouping of Content Elements @see ContentElement sharing the same properties.
   * They can describe anything and everything – they most often are domain-specific to your bot. They also
   * tells botpress how to display the content on various channels
   */
  export interface ContentType {
    id: string
    title: string
    description: string
    /**
     * Hiding content types prevents users from adding these kind of elements via the Flow Editor.
     * They are still visible in the Content Manager, and it's still possible to use these elements by specifying
     * their name as a property "contentType" to ContentPickerWidget.
     */
    hidden: boolean
    /**
     * The jsonSchema used to validate the form data of the Content Elements.
     */
    jsonSchema: object
    newSchema?: object
    uiSchema?: object

    /**
     * Function that defines how a Content Type gets rendered on different channels.
     * This function resides in the javascript definition of the Content Type.
     *
     * @param data The data required to render the Content Elements. e.g. Text, images, button actions, etc.
     * @param channel The channel used to communicate, e.g. channel-web, messenger, twilio, etc.
     * @returns Return an array of rendered Content Elements
     */
    renderElement: (data: object, channel: string) => object[]
    /**
     * Function that computes the visual representation of the text.
     * This function resides in the javascript definition of the Content Type.
     */
    computePreviewText?: (formData: object) => string
  }

  /**
   * The flow is used by the dialog engine to answer the user and send him to the correct destination
   */
  export interface Flow {
    name: string
    /** Friendly name to display in the flow view */
    label?: string
    description?: string
    location?: string
    version?: string
    /** This is the home node. The user will be directed there when he enters the flow */
    startNode: string
    /** An object containing all the properties required to edit a skill */
    skillData?: any
    /** An array of all the nodes included in the flow */
    nodes: FlowNode[]
    /** Those actions are attached to the flow and can be triggered regardless of the user's current node */
    catchAll?: NodeActions
    /** The name of the node to send the user if he reaches the timeout threshold */
    timeoutNode?: string
    type?: string
    timeout?: { name: string; flow: string; node: string }[]
    variables?: FlowVariable[]
  }

  export interface FlowVariable {
    type: string
    params?: any
  }

  export interface DecisionTriggerCondition {
    id: string
    params?: FormData
  }

  export interface Condition {
    id: string
    /** String displayed in the dropdown */
    label: string
    /** The description holds placeholders for param values so they can be displayed in the view */
    description?: string
    /** The definition of all parameters used by this condition */
    fields?: FormField[]
    advancedSettings?: FormField[]
    /** In which order the conditions will be displayed in the dropdown menu. 0 is the first item */
    displayOrder?: number
    /** When true, it is not displayed in the dropdown menu on the studio */
    hidden?: boolean
    /** This callback url is called when the condition is deleted or pasted in the flow */
    callback?: string
    /** The editor will use the custom component to provide the requested parameters */
    editor?: {
      module: string
      component: string
    }
    evaluate: (event: IO.IncomingEvent, params: any) => number
    /** The onEnter actions that come with this condition when the Trigger node is executed */
    addOnEnter?: (params: any) => string[]
  }

  export interface ConditionParam {
    label: string
    /** Each type provides a different kind of editor */
    type: 'string' | 'number' | 'boolean' | 'list' | 'radio' | 'array' | 'content'
    /** Different components can be used to display certain types (eg: boolean/list) */
    subType?: 'switch' | 'radio'
    required?: boolean
    defaultValue?: any
    /** Number of rows (for types which supports it, ex: string, array) */
    rows?: number
    /** When type is list, this variable must be configured */
    list?: ConditionListOptions
  }

  export interface ConditionListOptions {
    /** List of options displayed in the dropdown menu */
    items?: Option[]
    /** Alternatively, set an endpoint where the list will be queried (eg: intents) */
    endpoint?: string
    /** The path to the list of elements (eg: language.available) */
    path?: string
    /** Name of the field which will be used as the value. Default to value */
    valueField?: string
    /** Friendly name displayed in the dropdown menu. Default to label */
    labelField?: string
  }

  export interface Option {
    value: string
    label: string
  }

  export interface Topic {
    name: string
    description: string
  }

  export interface Library {
    elementPath: string
    elementId: string
  }

  /**
   * This interface is used to encapsulate the logic around the creation of a new skill. A skill
   * is a subflow which can have multiple nodes and custom logic, while being hidden under a single node in the main flow.
   * The node transitions specified here are applied on the node in the main flow. Once the user enters the node,
   * the flow takes over
   */
  export interface FlowGenerationResult {
    /**
     * A partial flow originating from a skill flow generator. Missing pieces will be automatically added
     * once the flow is sent to Botpress, the final product will be a Flow.
     */
    flow: SkillFlow
    /** An array of possible transitions for the parent node */
    transitions: NodeTransition[]
  }

  /**
   * The partial flow is only used to make some nodes optional. Those left empty will be automatically
   * generated by the skill service.
   */
  export type SkillFlow = Partial<Flow> & Pick<Required<Flow>, 'nodes'>

  export type FlowNodeType =
    | 'standard'
    | 'skill-call'
    | 'listen'
    | 'say_something'
    | 'sub-workflow'
    | 'success'
    | 'failure'
    | 'trigger'
    | 'execute'
    | 'router'
    | 'action'
    | 'prompt'

  export type FlowNode = {
    /** An auto-generated ID used internally for the flow builder */
    id?: string
    /** The name used by the dialog engine to link to other nodes */
    name: string
    type?: FlowNodeType
    timeoutNode?: string
    flow?: string
    prompt?: PromptNode
    subflow?: SubWorkflowNode
    isNew?: boolean
    isReadOnly?: boolean
    /** Used internally by the flow editor */
    readonly lastModified?: Date
  } & NodeActions

  export interface SubWorkflowNode {
    in: { [variable: string]: SubWorkflowInput }
    out: { [variable: string]: string }
  }

  export interface SubWorkflowInput {
    source: 'variable' | 'hardcoded'
    value: any
  }

  export type TriggerNode = FlowNode & {
    conditions: DecisionTriggerCondition[]
    activeWorkflow?: boolean
    activeTopic?: boolean
  }

  export type ListenNode = FlowNode & {
    triggers: { name?: string; effect?: 'prompt.inform' | 'prompt.cancel'; conditions: DecisionTriggerCondition[] }[]
  }

  export type SkillFlowNode = Partial<ListenNode> & Pick<Required<ListenNode>, 'name'> & Partial<TriggerNode>

  /**
   * Node Transitions are all the possible outcomes when a user's interaction on a node is completed. The possible destinations
   * can be any node: a node in the same flow, one in a subflow, return to the parent flow, end discussion... etc.
   * There are special nodes:
   * - # - Send the user to the previous flow, at the calling node
   * - #node - Send the user to the previous flow, at a specific node
   * - ## - Send the user to the starting node of the previous flow
   * - END - End the current dialog
   * - node - Send the user to a specific node in the current flow
   */
  export interface NodeTransition {
    /** The text to display instead of the condition in the flow editor */
    caption?: string
    /** A JS expression that is evaluated to determine if it should send the user to the specified node */
    condition: string
    /** The destination node */
    node: string
  }

  export type FormDataField = any

  export interface FormData {
    id?: string
    contentType?: string
    [key: string]: FormDataField
  }

  interface FormOption {
    value: any
    label: string
    related?: FormField
  }

  interface FormContextMenu {
    type: string
    label: string
  }

  // TODO use namespace to group form related interfaces
  export interface FormDynamicOptions {
    /** An enpoint to call to get the options */
    endpoint: string
    /** Used with _.get() on the data returned by api to get to the list of items */
    path?: string
    /** Field from DB to map as the value of the options */
    valueField: string
    /** Field from DB to map as the label of the options */
    labelField: string
  }

  export type FormFieldType =
    | 'checkbox'
    | 'group'
    | 'number'
    | 'overridable'
    | 'select'
    | 'text'
    | 'text_array'
    | 'textarea'
    | 'upload'
    | 'url'
    | 'hidden'
    | 'tag-input'
    | 'variable'

  export interface FormField {
    type: FormFieldType
    key: string
    label?: string
    overrideKey?: string
    placeholder?: string | string[]
    emptyPlaceholder?: string
    options?: FormOption[]
    defaultValue?: FormDataField
    required?: boolean
    variableTypes?: string[]
    defaultVariableType?: string
    superInput?: boolean
    customPlaceholder?: boolean
    variablesOnly?: boolean
    superInputOptions?: {
      canPickEvents?: boolean
      canPickVariables?: boolean
    }
    max?: number
    min?: number
    maxLength?: number
    valueManipulation?: {
      regex: string
      modifier: string
      replaceChar: string
    }
    translated?: boolean
    dynamicOptions?: FormDynamicOptions
    fields?: FormField[]
    moreInfo?: FormMoreInfo
    /** When specified, indicate if array elements match the provided pattern */
    validation?: {
      regex?: RegExp
      list?: any[]
      validator?: (items: any[], newItem: any) => boolean
    }
    group?: {
      /** You have to specify the add button label */
      addLabel?: string
      addLabelTooltip?: string
      /** You can specify a minimum so the delete button won't show if there isn't more than the minimum */
      minimum?: number
      /** You can add a contextual menu to add extra options */
      contextMenu?: FormContextMenu[]
    }
  }

  export interface FormMoreInfo {
    label: string
    url?: string
  }
  /**
   * A Node Action represent all the possible actions that will be executed when the user is on the node. When the user
   * enters the node, actions in the 'onEnter' are executed. If there are actions in 'onReceive', they will be called
   * once the user reply something. Transitions in 'next' are evaluated after all others to determine where to send
   */
  export interface NodeActions {
    /** An array of actions to take when the user enters the node */
    onEnter?: ActionBuilderProps[] | string[]
    /** An array of actions to take when the user replies */
    onReceive?: ActionBuilderProps[] | string[]
    /** An array of possible transitions once everything is completed */
    next?: NodeTransition[]
    /** For node of type triggers, this contains the element to render */
    conditions?: {
      id?: string
      params: FormData
    }[]
    /** For node of type say_something, this contains the element to render */
    contents?: {
      [lang: string]: FormData
    }[]
  }

  export interface ActionBuilderProps {
    name: string
    type: NodeActionType
    args?: any
  }

  /**
   * The Node Action Type is used by the skill service to tell the dialog engine what action to take.
   */
  export enum NodeActionType {
    RenderElement = 'render',
    RunAction = 'run',
    RenderText = 'say'
  }

  /**
   * The AxiosBotConfig contains the axios configuration required to call the api of another module.
   * @example: axios.get('/mod/module', axiosBotConfig)
   */
  export interface AxiosBotConfig {
    /** The base url of the bot.
     * @example http://localhost:3000/
     */
    baseURL: string
    headers: {
      Authorization: string
    }
  }

  export interface MigrationResult {
    success: boolean
    message?: string
  }

  export interface ModuleMigration {
    info: {
      description: string
      target?: 'core' | 'bot'
      type: 'database' | 'config' | 'content'
    }
    up: (opts: ModuleMigrationOpts) => Promise<MigrationResult>
    down?: (opts: ModuleMigrationOpts) => Promise<MigrationResult>
  }

  export interface ModuleMigrationOpts {
    bp: typeof import('botpress/sdk')
    metadata: MigrationMetadata
    configProvider: any
    database: any
    inversify: any
  }

  /** These are additional information that Botpress may pass down to migrations (for ex: running bot-specific migration) */
  export interface MigrationMetadata {
    botId?: string
  }

  /**
   * Simple interface to use when paging is required
   */
  export interface Paging {
    /** The index of the first element */
    start: number
    /** How many elements should be returned */
    count: number
  }

  /**
   * All available rollout strategies (how users interact with bots of that workspace)
   * An invite code is permanent, meaning that it will be consumed once and will not be necessary for that user in the future
   *
   * anonymous: Anyone can talk to bots
   * anonymous-invite: Anyone with an invite code can talk to bots
   * authenticated: Authenticated users will be automatically added to workspace as "chat user" (will then be "authorized")
   * authenticated-invite: Authenticated users with an invite code will be added to workspace as "chat user" (will then be "authorized")
   * authorized: Only authenticated users with an existing access to the workspace can talk to bots
   */
  export type RolloutStrategy =
    | 'anonymous'
    | 'anonymous-invite'
    | 'authenticated'
    | 'authenticated-invite'
    | 'authorized'

  export interface WorkspaceRollout {
    rolloutStrategy: RolloutStrategy
    inviteCode?: string
    allowedUsages?: number
  }

  export interface AddWorkspaceUserOptions {
    /** Select an existing custom role for that user. If role, asAdmin and asChatUser are undefined, then it will pick the default role */
    role?: string
    /** When enabled, user is added to the workspace as an admin (role is ignored) */
    asAdmin?: boolean
    /** When enabled, user is added as a chat user (role is ignored)  */
    asChatUser?: boolean
  }

  export interface PromptDefinition {
    id: string
    config: PromptConfig
    prompt: PromptConstructable
  }

  /** The configuration of the prompt which is saved on the flow */
  export interface PromptConfig {
    /** An ID used internally to refer to this prompt */
    type: string
    /** The label displayed in the studio */
    label?: string
    icon?: string
    /** The ID representing the type of value that is collected by this prompt */
    valueType: string
    /** Will never trigger a confirmation for a previous value */
    noConfirmation?: boolean
    /** Fields to configure the prompt on the studio */
    fields: FormField[]
    advancedSettings: FormField[]
  }

  export interface PromptNode {
    type: string
    /** The list of custom parameters of the prompt with their associated values */
    params: PromptNodeParams
  }

  export interface PromptNodeParams {
    cancellable?: boolean
    confirmCancellation?: boolean
    /** The name of the variable that will be filled with the value extracted */
    output: string
    /** The question to ask to the user for this prompt */
    question: string | MultiLangText
    /** Confirmation message to send to ask the user if the provided value is correct */
    confirm?: MultiLangText
    /** Additional param for prompts */
    [paramName: string]: any
  }

  export interface MultiLangText {
    [lang: string]: string
  }

  export interface Prompt {
    /**
     * This method will receive multiple
     * @param event
     */
    extraction(event: IO.IncomingEvent): ExtractionResult[]
    /**
     * This method
     * @param value
     */
    validate(value): ValidationResult
    /**
     * When the prompt is sent to the user, an event of type "prompt" is sent to the corresponding channel.
     * You can customize the event that will be sent to the user
     */
    customPrompt?(
      event: IO.OutgoingEvent,
      incomingEvent: IO.IncomingEvent,
      bp: typeof import('botpress/sdk')
    ): Promise<boolean>
  }

  export interface ExtractionResult {
    value: any
    confidence: number
  }

  export interface ValidationResult {
    valid: boolean
    message?: MultiLangText
  }

  export interface PromptConstructable {
    new(ctor: any): Prompt
  }

  export interface BoxedVarConstructable<T, V = any> {
    new(ctor: BoxedVarContructor<T, V>): BoxedVariable<T, V>
  }

  export interface BoxedVariable<T, V = any> {
    value?: T
    /** Configuration option that are set directly on the variable (eg: format) */
    config?: V
    /** The level of confidence we have for the value */
    readonly confidence: number
    readonly type: string
    readonly subType?: string
    /** This method handles the logic to check if the value is valid and update the confidence  */
    trySet(value: T | undefined, confidence?: number): void
    /** Set the number of remaining turns before the variable is set to expire */
    setRetentionPolicy(nbOfTurns: number): void
    /** Convert the underlying value to a string. Different variables may have format options */
    toString(...args: any): string
    /**
     * Returns 1 if this value is bigger than compareTo's value
     * Returns -1 if this value is smaller than compareTo's value
     * Returns 0 if both values are equal
     */
    compare(compareTo: BoxedVariable<T, V>): number
    getValidationData: () => ValidationData | undefined
    unbox(): UnboxedVariable<T>
    parse(text: string): T
  }

  export interface ValidationData {
    /** List of allowed patterns */
    patterns?: RegExp[]
    elements: NLU.EntityDefOccurrence[]
  }

  export interface UnboxedVariable<T> {
    type: string
    subType?: string
    value: T | undefined
    nbTurns: number
    confidence: number
  }

  export interface BoxedVarContructor<T, V = any> {
    type: string
    /** Represent the user's variable type for generic types */
    subType?: string
    /** The number of turns left until this value is no longer valid */
    nbOfTurns: number
    /** The confidence percentage of the value currently stored */
    confidence?: number
    /** The current value stored in the db */
    value: T | undefined
    /** Configuration of the variable on the workflow (ex: date format) */
    config?: V
    /** Returns the list of allowed patterns and elements for the variable */
    getValidationData: () => ValidationData | undefined
  }

  export interface PrimitiveVarType {
    id: string
    config?: FlowVariableConfig
    box: BoxedVarConstructable<any, any>
  }

  export type FlowVariableConfig = {
    label: string
    icon?: any
    operators?: FlowVariableOperator[]
  } & FormDefinition

  export type FlowVariableOperator = {
    func: string
    label: string
    caption: string
  } & FormDefinition

  export interface FormMoreInfo {
    label: string
    url?: string
  }

  export interface FormContextMenu {
    type: string
    label: string
  }

  export interface FormDefinition {
    advancedSettings: FormField[]
    fields: FormField[]
  }

  ////////////////
  //////// API
  ////////////////

  /**
   * Realtime is used to communicate with the client via websockets
   */
  export namespace realtime {
    /**
     * Sends a payload to the client via the websocket
     * @param payload The payload to send
     */
    export function sendPayload(payload: RealTimePayload)
  }

  // prettier-ignore
  export type RouterCondition = boolean | ((req: any) => boolean)

  /**
   * Those are possible options you may enable when creating new routers
   */
  export interface RouterOptions {
    /**
     * Check if user is authenticated before granting access
     * @default true
     */
    checkAuthentication: RouterCondition

    /**
     * When checkAuthentication is enabled, set this to true to enforce permissions based on the method.
     * GET/OPTIONS requests requires READ permissions, while all other requires WRITE permissions
     * @default true
     */
    checkMethodPermissions?: RouterCondition

    /**
     * Parse the body as JSON when possible
     * @default true
     */
    enableJsonBodyParser?: RouterCondition

    /**
     * Only parses body which are urlencoded
     * @default true
     */
    enableUrlEncoderBodyParser?: RouterCondition
  }

  /**
   * Search parameters when querying content elements
   */
  export interface SearchParams {
    /** Search in elements id and form data */
    searchTerm?: string
    /** Returns the amount of elements from the starting position  */
    from: number
    count: number
    /** Only returns the items matching these ID */
    ids?: string[]
    /** An array of columns with direction to sort results */
    sortOrder?: SortOrder[]
    /** Apply a filter to a specific field (instead of the 'search all' field) */
    filters?: Filter[]
  }

  export interface EventSearchParams {
    /** Returns the amount of elements from the starting position  */
    from?: number
    count?: number
    /** An array of columns with direction to sort results */
    sortOrder?: SortOrder[]
  }

  export interface Filter {
    /** The name of the column to filter on */
    column: string
    /** The value to filter (line %value%) */
    value: string
  }

  export interface SortOrder {
    /** The name of the column  */
    column: string
    /** Is the sort order ascending or descending? Asc by default */
    desc?: boolean
  }

  export interface AxiosOptions {
    /** When true, it will return the local url instead of the external url  */
    localUrl: boolean
  }

  export interface RedisLock {
    /** Free the lock so other nodes can request it */
    unlock(): Promise<void>
    /** Extend the duration of the lock for the node owning it */
    extend(duration: number): Promise<void>
  }

  export interface FileContent {
    name: string
    content: string | Buffer
  }

  export namespace Content {
    export interface Base {
      metadata?: Metadata
      extraProps?: {
        BOT_URL: string
      }
    }

    export interface Metadata {
      /** Display quick reply buttons */
      __buttons?: Option[]
      /** Display a dropdown menu to select an item  */
      __dropdown?: Option[] | Dropdown
      /** Set to true to display typing effect, or set a delay in ms */
      __typing?: boolean | number
      /** Use markdown for text fields when possible */
      __markdown?: boolean
      /** If the channel supports it, it will trim the text to the specified length */
      __trimText?: number
      /** Force usage of a dropdown menu instead of buttons */
      __useDropdown?: boolean
      /** Any other user-defined properties */
      [customProps: string]: any
    }

    export interface Text extends Base {
      type: 'text'
      text: string | MultiLangText
      variations?: string[]
    }

    export interface Image extends Base {
      type: 'image'
      image: string
      title?: string
    }

    export interface Card extends Base {
      type: 'card'
      title: string
      subtitle?: string
      image?: string
      actions?: Actions[]
    }

    export interface ActionButton {
      title: string
    }

    export interface ActionSaySomething extends ActionButton {
      type: 'say_something'
      // TODO cleanup legacy
      action: 'Say something'
      text: string
    }

    export interface ActionOpenURL extends ActionButton {
      type: 'open_url'
      // TODO cleanup legacy
      action: 'Open URL'
      url: string
    }

    export interface ActionPostback extends ActionButton {
      type: 'postback'
      // TODO cleanup legacy
      action: 'Postback'
      payload: string
    }

    export interface Carousel extends Base {
      type: 'carousel'
      items: Card[]
    }

    export interface Custom extends Base {
      type: 'custom'
      [prop: string]: any
    }

    export type All = Text | Image | Carousel | Card | Custom
    export type Actions = ActionSaySomething | ActionOpenURL | ActionPostback

    export interface Dropdown {
      buttonText?: string
      options: Option[]
      /** Below options are for channel-web only */
      width?: number
      displayInKeyboard?: boolean
      allowCreation?: boolean
      allowMultiple?: boolean
    }
  }

  export interface VariableParams {
    name: string
    value: any
    type: string
    subType?: string
    options?: { nbOfTurns: number; specificWorkflow?: string; config?: any }
  }

  export namespace http {
    /**
     * Create a shortlink to any destination
     *
     * @example bp.http.createShortLink('chat', '/lite', {m: 'channel-web', v: 'fullscreen' })
     * @example http://localhost:3000/s/chat
     * @param name - The name of the link, must be unique
     * @param destination - The URL to redirect to. It can be relative or absolute
     * @param params - An optional query string to add at the end of the url. You may specify an object
     */
    export function createShortLink(name: string, destination: string, params?: any): void

    /**
     * Delete any previously created short link
     *
     * @param name - The name of the link to remove
     */
    export function deleteShortLink(name): void

    /**
     * Create a new router for a module. Once created, use them to register new endpoints. Routers created
     * with this method are accessible via the url /mod/{routerName}
     *
     * @example const router = bp.http.createRouterForBot('myModule')
     * @example router.get('/list', ...)
     * @example axios.get('/mod/myModule/list')
     * @param routerName - The name of the router
     * @param options - Additional options to apply to the router
     * @param router - The router
     */
    export function createRouterForBot(routerName: string, options?: RouterOptions): RouterExtension

    /**
     * This method is meant to unregister a router before unloading a module. It is meant to be used in a development environment.
     * It could cause unpredictable behavior in production
     * @param routerName The name of the router (must have been registered with createRouterForBot)
     */
    export function deleteRouterForBot(routerName: string)

    /**
     * Returns the required configuration to make an API call to another module by specifying only the relative path.
     * @param botId - The ID of the bot for which to get the configuration
     * @returns The configuration to use
     */
    export function getAxiosConfigForBot(botId: string, options?: AxiosOptions): Promise<AxiosBotConfig>

    /**
     * Decodes and validates an external authorization token with the public key defined in config file
     * @param token - The encoded JWT token
     * @returns The decoded payload
     */
    export function decodeExternalToken(token: string): Promise<any>

    /**
     * This Express middleware tries to decode the X-BP-ExternalAuth header and adds a credentials header in the request if it's valid.
     */
    export function extractExternalToken(req: Request, res: Response, next: NextFunction): Promise<void>

    export function needPermission(
      operation: string,
      resource: string
    ): (req: Request, res: Response, next: NextFunction) => Promise<void>

    export function hasPermission(req: any, operation: string, resource: string, noAudit?: boolean): Promise<boolean>

    export type RouterExtension = { getPublicPath(): Promise<string> } & Router
  }

  /**
   * Events is the base communication channel of the bot. Messages and payloads are a part of it,
   * and it is the only way to receive or send information. Each event goes through the whole middleware chain (incoming or outgoing)
   * before being received by either the bot or the user.
   */
  export namespace events {
    /**
     * Register a new middleware globally. They are sorted based on their declared order each time a new one is registered.
     * @param middleware - The middleware definition to register
     */
    export function registerMiddleware(middleware: IO.MiddlewareDefinition): void

    /** Removes the specified middleware from the chain. This is mostly used in case of a module being reloaded */
    export function removeMiddleware(middlewareName): void

    /**
     * Send an event through the incoming or outgoing middleware chain
     * @param event - The event to send
     */
    export function sendEvent(event: IO.Event): Promise<void>

    /**
     * Reply easily to any received event. It accepts an array of payloads
     * and will send a complete event with each payloads. It is often paired with
     * {@link cms.renderElement} to generate payload for a specific content type
     *
     * @param eventDestination - The destination to identify the target
     * @param payloads - One or multiple payloads to send
     */
    export function replyToEvent(eventDestination: IO.EventDestination, payloads: any[], incomingEventId?: string): void

    export function replyContentToEvent(
      payload: Content.All,
      event: IO.Event,
      options: { incomingEventId?: string; eventType?: string }
    ): Promise<void>

    /**
     * Return the state of the incoming queue. True if there are any events(messages)
     * from the user waiting in the queue.
     * @param event - Current event in the action context, used to identify the queue
     */
    export function isIncomingQueueEmpty(event: IO.Event): boolean

    /**
     * When Event Storage is enabled, you can use this API to query data about stored events. You can use multiple fields
     * for your query, but at least one is required.
     *
     * @param fields - One or multiple fields to add to the search query
     * @param searchParams - Additional parameters for the query, like ordering, number of rows, etc.
     */
    export function findEvents(
      fields: Partial<IO.StoredEvent>,
      searchParams?: EventSearchParams
    ): Promise<IO.StoredEvent[]>

    /**
     * When Event Storage is enabled, you can use this API to update an event. You can use multiple fields
     * for your query, but at least one is required.
     *
     * @param id - The ID of the event to update
     * @param fields - Fields to update on the event
     */
    export function updateEvent(id: string, fields: Partial<IO.StoredEvent>): Promise<void>

    /**
     * Register the user feedback for a specific event. The type property is used to increment associated metrics
     * @param incomingEventId - The ID of the first event of the conversation
     * @param target - The ID of the user
     * @param feedback Either 1 or -1
     * @param type - For now, only supports qna & workflow
     * @return true if feedback was successfully saved
     */
    export function saveUserFeedback(
      incomingEventId: string,
      target: string,
      feedback: number,
      type?: string
    ): Promise<boolean>
  }

  export type GetOrCreateResult<T> = Promise<{
    created: boolean
    result: T
  }>

  export namespace users {
    /**
     * Returns an existing user or create a new one with the specified keys
     */
    export function getOrCreateUser(channel: string, userId: string, botId?: string): GetOrCreateResult<User>

    /**
     * Merge the specified attributes to the existing attributes of the user
     */
    export function updateAttributes(channel: string, userId: string, attributes: any): Promise<void>

    /**
     * Overwrite all the attributes of the user with the specified payload
     */
    export function setAttributes(channel: string, userId: string, attributes: any): Promise<void>
    export function getAllUsers(paging?: Paging): Promise<any>
    export function getUserCount(): Promise<any>
    export function getAttributes(channel: string, userId: string): Promise<any>
  }

  /**
   * A state is a mutable object that contains properties used by the dialog engine during a conversation.
   * Properties like "nickname" or "nbOfConversations" are used during a conversation to execute flow logic. e.g. Navigating to a certain node when a condition is met.
   */
  export type State = any

  /**
   * The dialog engine is what processes conversations. It orchestrates the conversational flow logic.
   */
  export namespace dialog {
    /**
     * Create a session Id from an Event Destination
     * @param eventDestination The event used to create the Dialog Session Id
     */
    export function createId(eventDestination: IO.EventDestination): string
    /**
     * Calls the dialog engine to start processing an event.
     * @param event The event to be processed by the dialog engine
     */
    export function processEvent(sessionId: string, event: IO.IncomingEvent): Promise<IO.IncomingEvent>
    /**
     * Deletes a session
     * @param sessionId The Id of the session to delete
     */
    export function deleteSession(sessionId: string): Promise<void>

    /**
     * Jumps to a specific flow and optionally a specific node. This is useful when the default flow behavior needs to be bypassed.
     * @param sessionId The Id of the the current Dialog Session. If the session doesn't exists, it will be created with this Id.
     * @param event The event to be processed
     * @param flowName The name of the flow to jump to
     * @param nodeName The name of the optional node to jump to.
     * The node will default to the starting node of the flow if this value is omitted.
     */
    export function jumpTo(
      sessionId: string,
      event: IO.IncomingEvent,
      flowName: string,
      nodeName?: string
    ): Promise<void>

    /**
     * Returns the list of conditions that can be used in an NLU Trigger node
     */
    export function getConditions(): Condition[]

    export function getVariables(): any[]

    export function createVariable(variable: VariableParams, event: IO.IncomingEvent)
  }

  export namespace config {
    export function getModuleConfig(moduleId: string): Promise<any>

    /**
     * Returns the configuration values for the specified module and bot.
     * @param moduleId
     * @param botId
     * @param ignoreGlobal Enable this when you want only bot-specific configuration to be possible
     */
    export function getModuleConfigForBot(moduleId: string, botId: string, ignoreGlobal?: boolean): Promise<any>

    /**
     * Returns the configuration options of Botpress
     */
    export function getBotpressConfig(): Promise<any>

    /**
     * Merges and saves a bot's config
     * @param botId
     * @param partialConfig
     * @param ignoreLock
     */
    export function mergeBotConfig(botId: string, partialConfig: Partial<BotConfig>, ignoreLock?: boolean): Promise<any>
  }

  /**
   * The distributed namespace uses Redis to distribute commands to every node
   */
  export namespace distributed {
    /**
     * When a single node must process data from a shared source, call this method to obtain an exclusive lock.
     * You can then call lock.extend() to keep it longer, or lock.unlock() to release it
     * @param resource Name of the resource to lock
     * @param duration the initial duration
     * @return undefined if another node already has obtained the lock
     */
    export function acquireLock(resource: string, duration: number): Promise<RedisLock | undefined>

    /**
     * Forcefully clears any trace of the lock from the redis store. It doesn't clear the lock from the node which had it.
     * Ensure that a broadcasted job took care of cancelling it before.
     * @param resource
     * @return true if an existing lock was deleted
     */
    export function clearLock(resource: string): Promise<boolean>

    /**
     * This method returns a function that can then be called to broadcast the message to every node
     * @param fn The job that will be executed on all nodes
     * @param T The return type of the returned function
     *
     * @example const distributeToAll: Function = await bp.distributed.broadcast<void>(_localMethod)
     * @example const _localMethod = (param1, param2): Promise<void> { }
     * @example distributeToAll('send to all nodes', 'other info') // Every node will execute this method
     */
    export function broadcast<T>(fn: Function): Promise<Function>
  }

  /**
   * The Key Value Store is perfect to store any type of data as JSON.
   */
  export namespace kvs {
    /**
     * Access the KVS Service for a specific bot. Check the {@link ScopedGhostService} for the operations available on the scoped element.
     */
    export function forBot(botId: string): KvsService
    /**
     * Access the KVS Service globally. Check the {@link ScopedGhostService} for the operations available on the scoped element.
     */
    export function global(): KvsService

    /**
     * Returns the specified key as JSON object
     * @example bp.kvs.get('bot123', 'hello/whatsup')
     * @deprecated will be removed, use global or forBot
     */
    export function get(botId: string, key: string, path?: string): Promise<any>

    /**
     * Saves the specified key as JSON object
     * @example bp.kvs.set('bot123', 'hello/whatsup', { msg: 'i love you' })
     * @deprecated will be removed, use global or forBot
     */
    export function set(botId: string, key: string, value: any, path?: string, expiry?: string): Promise<void>

    /**
     * @deprecated will be removed, use global or forBot
     */
    export function setStorageWithExpiry(botId: string, key: string, value, expiry?: string)

    /**
     * @deprecated will be removed, use global or forBot
     */
    export function getStorageWithExpiry(botId: string, key: string)

    /**
     * @deprecated will be removed, use global or forBot
     */
    export function getConversationStorageKey(sessionId: string, variable: string): string

    /**
     * @deprecated will be removed, use global or forBot
     */
    export function getUserStorageKey(userId: string, variable: string): string

    /**
     * @deprecated will be removed, use global or forBot
     */
    export function getGlobalStorageKey(variable: string): string

    /**
     * @deprecated will be removed, use global or forBot
     */
    export function removeStorageKeysStartingWith(key): Promise<void>
  }

  export namespace bots {
    export function getAllBots(): Promise<Map<string, BotConfig>>
    export function getBotById(botId: string): Promise<BotConfig | undefined>
    /**
     * It will extract the bot's folder to an archive (tar.gz).
     * @param botId The ID of the bot to extract
     */
    export function exportBot(botId: string): Promise<Buffer>
    /**
     * Allows to import directly an archive (tar.gz) in a new bot.
     * @param botId The ID of the new bot (or an existing one)
     * @param archive The buffer of the archive file
     * @param workspaceId The workspace where the bot will be imported
     * @param allowOverwrite? If not set, it will throw an error if the folder exists. Otherwise, it will overwrite files already present
     */
    export function importBot(
      botId: string,
      archive: Buffer,
      workspaceId: string,
      allowOverwrite?: boolean
    ): Promise<void>

    export function getBotTemplate(moduleName: string, templateName: string): Promise<FileContent[]>
  }

  export namespace workspaces {
    export function getBotWorkspaceId(botId: string): Promise<string>
    export function addUserToWorkspace(
      email: string,
      strategy: string,
      workspaceId: string,
      options?: AddWorkspaceUserOptions
    ): Promise<void>
    /**
     * Returns the rollout strategy of the requested workspace.
     * If the workspace ID is unknown, it will be determined from the bot ID
     * @param workspaceId
     */
    export function getWorkspaceRollout(workspaceId: string): Promise<WorkspaceRollout>
    /**
     * Consumes an invite code for the specified workspace.
     * @param workspaceId
     * @param inviteCode an invite code to compare to
     * @returns boolean indicating if code was valid & enough usage were left
     */
    export function consumeInviteCode(workspaceId: string, inviteCode?: string): Promise<boolean>
  }

  export namespace notifications {
    export function create(botId: string, notification: Notification): Promise<any>
  }

  export namespace ghost {
    /**
     * Access the Ghost Service for a specific bot. Check the {@link ScopedGhostService} for the operations available on the scoped element.
     */
    export function forBot(botId: string): ScopedGhostService
    /**
     * Access the Ghost Service scoped at the root of all bots
     */
    export function forBots(): ScopedGhostService
    /**
     * Access the Ghost Service globally. Check the {@link ScopedGhostService} for the operations available on the scoped element.
     */
    export function forGlobal(): ScopedGhostService
    /**
     * Access the BPFS at the root of the data folder
     */
    export function forRoot(): ScopedGhostService
  }

  export namespace cms {
    /**
     * Returns a single Content Element
     * @param botId - The ID of the bot
     * @param id - The element id
     * @param language - If language is set, it will return only the desired language with the base properties
     * @returns A content element
     */
    export function getContentElement(botId: string, id: string, language?: string): Promise<ContentElement>

    export function getContentElements(botId: string, ids: string[], language?: string): Promise<ContentElement[]>

    /**
     *
     * @param botId The ID of the bot
     * @param contentTypeId Filter entries on that specific content type
     * @param searchParams Additional search parameters (by default, returns 50 elements)
     * @param language When specified, only that language is returned with the original property (ex: text$en becomes text)
     */
    export function listContentElements(
      botId: string,
      contentTypeId?: string,
      searchParams?: SearchParams,
      language?: string
    ): Promise<ContentElement[]>

    export function deleteContentElements(botId: string, contentElementIds: string[]): Promise<void>

    export function getAllContentTypes(botId?: string): Promise<ContentType[]>
    /**
     * Content Types can produce multiple payloads depending on the channel and the type of message. This method can generate
     * payloads for a specific content element or generate them for a custom payload.
     * They can then be sent to the event engine, which sends them through the outgoing middlewares, straight to the user
     *
     * @param contentId - Can be a ContentType (ex: "builtin_text") or a ContentElement (ex: "!builtin_text-s6x5c6")
     * @param args - Required arguments by the content type (or the content element)
     * @param eventDestination - The destination of the payload (to extract the botId and channel)
     *
     * @example const eventDestination = { target: 'user123', botId: 'welcome-bot', channel: 'web', threadId: 1 }
     * @example const payloads = await bp.cms.renderElement('builtin_text', {type: 'text', text: 'hello'}, eventDestination)
     * @example await bp.events.replyToEvent(eventDestination, payloads)
     *
     * @returns An array of payloads
     */
    export function renderElement(
      contentId: string,
      args: any,
      eventDestination: IO.EventDestination
    ): Promise<object[]>

    /**
     * Updates an existing content element, or creates it if its current ID isn't defined
     *
     * @param botId The ID of the bot
     * @param contentTypeId Only used when creating an element (the ID of the content type (renderer))
     * @param formData The content of your element. May includes translations or not (see language parameter)
     * @param contentElementId If not specified, will be treated as a new element and will be inserted
     * @param language When language is set, only that language will be updated on this element. Otherwise, replaces all content
     */
    export function createOrUpdateContentElement(
      botId: string,
      contentTypeId: string,
      formData: object,
      contentElementId?: string,
      language?: string
    ): Promise<string>

    export function saveFile(botId: string, fileName: string, content: Buffer): Promise<string>
    export function readFile(botId, fileName): Promise<Buffer>
    export function getFilePath(botId: string, fileName: string): string

    /**
     * Mustache template to render. Can contain objects, arrays, strings.
     * @example '{{en}}', ['{{nested.de}}'], {notSoNested: '{{fr}}'}
     */
    export type TemplateItem = Object | Object[] | string[] | string

    /**
     * Render a template using Mustache template rendering.
     * Use recursive template rendering to extract nested templates.
     *
     * @param item TemplateItem to render
     * @param context Variables to use for the template rendering
     */
    export function renderTemplate(item: TemplateItem, context): TemplateItem
  }

  /**
   * Utility security-related features offered to developers
   * to create more secure extensions.
   */
  export namespace security {
    /**
     * Creates a message signature, which can be used as proof that the message was created on Botpress backend
     * You can call this method twice to verify the authenticity of a message
     */
    export function getMessageSignature(message: string): Promise<string>
  }

  /**
   * These features are subject to change and should not be relied upon.
   * They will eventually be either removed or moved in another namespace
   */
  export namespace experimental {
    export function disableHook(hookName: string, hookType: string, moduleName?: string): Promise<boolean>
    export function enableHook(hookName: string, hookType: string, moduleName?: string): Promise<boolean>
  }
}<|MERGE_RESOLUTION|>--- conflicted
+++ resolved
@@ -317,8 +317,8 @@
       }
 
       export interface ModelConstructor {
-        new(): Model
-        new(lazy: boolean, keepInMemory: boolean, queryOnly: boolean): Model
+        new (): Model
+        new (lazy: boolean, keepInMemory: boolean, queryOnly: boolean): Model
       }
 
       export const Model: ModelConstructor
@@ -459,12 +459,8 @@
       static initialize: (config: Config, logger: NLU.Logger) => Promise<void>
       static getHealth: () => Health
       static getLanguages: () => string[]
-<<<<<<< HEAD
       static embed: (utterances: string[], lang: string) => Promise<number[][]>
       constructor(defaultLanguage: string, botId: string, logger: Logger)
-=======
-      constructor(botId: string, logger: Logger)
->>>>>>> 124d310a
       computeModelHash(intents: NLU.IntentDefinition[], entities: NLU.EntityDefinition[], lang: string): string
       loadModel: (m: Model) => Promise<void>
       hasModel: (lang: string, hash: string) => boolean
@@ -668,14 +664,14 @@
 
     export interface Actions {
       action:
-      | 'send'
-      | 'startWorkflow'
-      | 'redirect'
-      | 'continue'
-      | 'goToNode'
-      | 'prompt.repeat'
-      | 'prompt.inform'
-      | 'prompt.cancel'
+        | 'send'
+        | 'startWorkflow'
+        | 'redirect'
+        | 'continue'
+        | 'goToNode'
+        | 'prompt.repeat'
+        | 'prompt.inform'
+        | 'prompt.cancel'
       data?: SendContent | FlowRedirect
     }
 
@@ -1827,11 +1823,11 @@
   }
 
   export interface PromptConstructable {
-    new(ctor: any): Prompt
+    new (ctor: any): Prompt
   }
 
   export interface BoxedVarConstructable<T, V = any> {
-    new(ctor: BoxedVarContructor<T, V>): BoxedVariable<T, V>
+    new (ctor: BoxedVarContructor<T, V>): BoxedVariable<T, V>
   }
 
   export interface BoxedVariable<T, V = any> {

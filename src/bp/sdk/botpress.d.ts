/**
 * This is the official Botpress SDK, designed to help our fellow developers to create wonderful modules and
 * extend the world's best chatbot functionnality to make it even better! Your module will receives an instance of
 * this SDK (Yes, all those beautiful features!) to kick start your development. Missing something important?
 * Please let us know in our official Github Repo!
 */
declare module 'botpress/sdk' {
  /**
   * Returns the current version of Botpress
   */
  export const version: string

  /**
   * This variable gives you access to the Botpress database via Knex.
   * When developing modules, you can use this to create tables and manage data
   * @example bp.database('srv_channel_users').insert()
   */
  export const database: any

  /**
   * The logger instance is automatically scoped to the calling module
   * @example bp.logger.info('Hello!') will output: Mod[myModule]: Hello!
   */
  export const logger: Logger

  export interface LoggerEntry {
    botId?: string
    level: string
    scope: string
    message: string
    metadata: any
    timestamp: string
  }

  export enum LoggerLevel {
    Info = 'info',
    Warn = 'warn',
    Error = 'error',
    Debug = 'debug'
  }

  export enum LogLevel {
    PRODUCTION = 0,
    DEV = 1,
    DEBUG = 2
  }

  export interface Logger {
    forBot(botId: string): this
    attachError(error: Error): this
    persist(shouldPersist: boolean): this
    level(level: LogLevel): this

    /**
     * Sets the level that will be required at runtime to
     * display the next message.
     * 0 = Info / Error (default)
     * 1 = Warning
     * 2 = Debug
     * 3 = Silly
     * @param level The level to apply for the next message
     */
    level(level: LogLevel): this
    debug(message: string, metadata?: any): void
    info(message: string, metadata?: any): void
    warn(message: string, metadata?: any): void
    error(message: string, metadata?: any): void
  }

  export type ElementChangedAction = 'create' | 'update' | 'delete'

  /**
   * The Module Entry Point is used by the module loader to bootstrap the module. It must be present in the index.js file
   * of the module. The path to the module must also be specified in the global botpress config.
   */
  export interface ModuleEntryPoint {
    /**
     * Called when the module is unloaded, before being reloaded
     * onBotUnmount is called for each bots before this one is called
     * */
    onModuleUnmount: ((bp: typeof import('botpress/sdk')) => void)
    /** Called once the core is initialized. Usually for middlewares / database init */
    onServerStarted: (bp: typeof import('botpress/sdk')) => void
    /** This is called once all modules are initialized, usually for routing and logic */
    onServerReady: (bp: typeof import('botpress/sdk')) => void
    onBotMount?: (bp: typeof import('botpress/sdk'), botId: string) => void
    onBotUnmount?: (bp: typeof import('botpress/sdk'), botId: string) => void
    /** Additional metadata about the module */
    definition: ModuleDefinition
    /** An array of the flow generators used by skills in the module */
    skills?: Skill[]
    /** An array of available bot templates when creating a new bot */
    botTemplates?: BotTemplate[]
<<<<<<< HEAD
    onFlowChanged?: (bp: typeof import('botpress/sdk'), botId: string, flow: Flow) => void
=======
    onFlowChanged?: ((bp: typeof import('botpress/sdk'), botId: string, flow: Flow) => void)
    /**
     * This method is called whenever a content element is created, updated or deleted.
     * Modules can act on these events if they need to update references, for example.
     */
    onElementChanged: ((
      bp: typeof import('botpress/sdk'),
      botId: string,
      action: ElementChangedAction,
      element: ContentElement,
      oldElement?: ContentElement
    ) => void)
>>>>>>> da424fa8
  }

  /**
   * Identifies new Bot Template that can be used to speed up the creation of a new bot without
   * having to start from scratch
   */
  export interface BotTemplate {
    /** Used internally to identify this template  */
    id: string
    /** The name that will be displayed in the bot template menu */
    name: string
    /** Gives a short description of your module, which is displayed once the template is selected */
    desc: string
    /** These are used internally by Botpress when they are registered on startup */
    readonly moduleId?: string
    readonly moduleName?: string
  }

  export interface ModuleDefinition {
    /** This name should be in lowercase and without special characters (only - and _) */
    name: string
    fullName?: string
    plugins?: ModulePluginEntry[]
    /** Additional options that can be applied to the module's view */
    moduleView?: ModuleViewOptions
    /** If set to true, no menu item will be displayed */
    noInterface?: boolean
    /** An icon to display next to the name, if none is specified, it will receive a default one */
    menuIcon?: string
    /** The name displayed on the menu */
    menuText?: string
    /** Optionnaly specify a link to your page or github repo */
    homepage?: string
  }

  /**
   * Skills are loaded automatically when the bot is started. They must be in the module's definition to be loaded.
   * Each skills must have a flow generator and a view with the same name (skillId)
   */
  export interface Skill {
    /** An identifier for the skill. Use only a-z_- characters. */
    id: string
    /** The name that will be displayed in the toolbar for the skill */
    name: string
    /** Name of the parent module. This field is filled automatically when they are loaded */
    readonly moduleName?: string
    /**
     * When adding a new skill on the Flow Editor, the flow is constructed dynamically by this method
     *
     * @param skillData Provided by the skill view, those are fields edited by the user on the Flow Editor
     * @param metadata Some metadata automatically provided, like the bot id
     * @return The method should return
     */
    flowGenerator: (skillData: any, metadata: FlowGeneratorMetadata) => Promise<FlowGenerationResult>
  }

  export interface FlowGeneratorMetadata {
    botId: string
  }

  export interface ModulePluginEntry {
    entry: 'WebBotpressUIInjection'
    position: 'overlay'
  }

  export interface ModuleViewOptions {
    stretched: boolean
  }

  export class RealTimePayload {
    readonly eventName: string
    readonly payload: any
    constructor(eventName: string, payload: any)
    public static forVisitor(visitorId: string, eventName: string, payload: any): RealTimePayload
    public static forAdmins(eventName: string, payload: any): RealTimePayload
  }

  export namespace MLToolkit {
    export namespace FastText {
      export type TrainCommand = 'supervised' | 'quantize' | 'skipgram' | 'cbow'
      export type Loss = 'hs' | 'softmax'

      export type TrainArgs = {
        lr: number
        dim: number
        ws: number
        epoch: number
        minCount: number
        minCountLabel: number
        neg: number
        wordNgrams: number
        loss: Loss
        model: string
        input: string
        bucket: number
        minn: number
        maxn: number
        thread: number
        lrUpdateRate: number
        t: number
        label: string
        pretrainedVectors: string
        qout: boolean
        retrain: boolean
        qnorm: boolean
        cutoff: number
        dsub: number
      }

      export type PredictResult = {
        label: string
        value: number
      }

      export interface Model {
        cleanup: () => void
        trainToFile: (method: TrainCommand, modelPath: string, args: Partial<TrainArgs>) => Promise<void>
        loadFromFile: (modelPath: string) => Promise<void>
        predict: (str: string, nbLabels: number) => Promise<PredictResult[]>
        queryWordVectors(word: string): Promise<number[]>
        queryNearestNeighbors(word: string, nb: number): Promise<string[]>
      }

      export interface ModelConstructor {
        new (): Model
        new (lazy: boolean, keepInMemory: boolean, queryOnly: boolean): Model
      }

      export const Model: ModelConstructor
    }

    export namespace SVM {
      export interface SVMOptions {
        classifier: 'C_SVC'
        kernel: 'linear' | 'RBF' | 'POLY'
        c: number | number[]
        gamma: number | number[]
      }

      export type DataPoint = {
        label: string
        coordinates: number[]
      }

      export type Prediction = {
        label: string
        confidence: number
      }

      export interface TrainProgressCallback {
        (progress: number): void
      }

      export class Trainer {
        constructor(options?: Partial<SVMOptions>)
        train(points: DataPoint[], callback?: TrainProgressCallback): Promise<void>
        isTrained(): boolean
        serialize(): string
      }

      export class Predictor {
        constructor(model: string)
        predict(coordinates: number[]): Promise<Prediction[]>
        isLoaded(): boolean
        getLabels(): string[]
      }
    }

    export namespace Strings {
      /**
       * Returns the levenshtein distance between two strings
       * @returns the proximity between 0 and 1, where 1 is very close
       */
      export const computeLevenshteinDistance: (a: string, b: string) => number

      /**
       * Returns the jaro-winkler distance between two strings
       * @returns the proximity between 0 and 1, where 1 is very close
       */
      export const computeJaroWinklerDistance: (a: string, b: string, options: { caseSensitive: boolean }) => number
    }

    export namespace CRF {
      export interface Tagger {
        tag(xseq: Array<string[]>): { probability: number; result: string[] }
        open(model_filename: string): boolean
      }

      export interface TrainerOptions {
        [key: string]: string
      }

      export interface TrainerCallback {
        (message: string): void
      }

      export interface Trainer {
        append(xseq: Array<string[]>, yseq: string[]): void
        train(model_filename: string): void
        set_params(options: TrainerOptions): void
        set_callback(callback: TrainerCallback): void
      }

      export const createTrainer: () => Trainer
      export const createTagger: () => Tagger
    }
  }

  export namespace NLU {
    export type EntityType = 'system' | 'pattern' | 'list'

    export interface EntityDefOccurence {
      name: string
      synonyms: string[]
    }

    export interface EntityDefinition {
      id: string
      name: string
      type: EntityType
      sensitive?: boolean
      fuzzy?: boolean
      occurences?: EntityDefOccurence[]
      pattern?: string
    }

    export interface SlotDefinition {
      name: string
      entity: string
    }

    export interface IntentDefinition {
      name: string
      utterances: string[]
      filename: string
      slots: SlotDefinition[]
      contexts: string[]
    }

    export interface Intent {
      name: string
      confidence: number
      context: string
      matches?: (intentPattern: string) => boolean
    }

    export interface Entity {
      name: string
      type: string
      meta: EntityMeta
      data: EntityBody
    }

    export interface EntityBody {
      extras: any
      value: any
      unit: string
    }

    export interface EntityMeta {
      confidence: number
      provider: string
      source: string
      start: number
      end: number
      raw: any
    }

    export interface Slot {
      name: string
      value: any
      entity: Entity
    }

    export interface SlotsCollection {
      [key: string]: Slot | Slot[]
    }
  }
  export namespace IO {
    export type EventDirection = 'incoming' | 'outgoing'
    export namespace WellKnownFlags {
      /** When this flag is active, the dialog engine will ignore those events */
      export const SKIP_DIALOG_ENGINE: symbol
      /** When this flag is active, the QNA module won't intercept this event */
      export const SKIP_QNA_PROCESSING: symbol
      /** When this flag is active, Botpress Native NLU will not process this event */
      export const SKIP_NATIVE_NLU: symbol
      /** When this flag is active, the Event State is persisted even if the dialog engine is skipped */
      export const FORCE_PERSIST_STATE: symbol
    }

    /**
     * These are the arguments required when creating a new {@link Event}
     */
    interface EventCtorArgs {
      id?: string
      type: string
      channel: string
      target: string
      direction: EventDirection
      preview?: string
      payload: any
      threadId?: string
      botId: string
      suggestions?: Suggestion[]
      credentials?: any
      nlu?: Partial<EventUnderstanding>
    }

    /**
     * A BotpressEvent is how conversational channels interact with Botpress. Events represent all the interactions
     * that make up a conversation. That means the different message types (text, image, buttons, carousels etc) but also
     * the navigational events (chat open, user typing) and contextual events (user returned home, order delivered).
     */
    export type Event = EventDestination & {
      /** A sortable unique identifier for that event (time-based) */
      readonly id: string
      /** The type of the event, i.e. image, text, timeout, etc */
      readonly type: string
      /** Is it (in)coming from the user to the bot or (out)going from the bot to the user? */
      readonly direction: EventDirection
      /** The channel-specific raw payload */
      readonly payload: any
      /** A textual representation of the event */
      readonly preview: string
      readonly credentials?: any
      /**
       * Check if the event has a specific flag
       * @param flag The flag symbol to verify. {@link IO.WellKnownFlags} to know more about existing flags
       * @returns Return wheter or not the event has the flag
       * @example event.hasFlag(bp.IO.WellKnownFlags.SKIP_DIALOG_ENGINE)
       */
      hasFlag(flag: symbol): boolean
      /**
       * Sets a flag on the event so it can be intercepted and properly handled if the case applies
       * @param flag The flag symbol to set. {@link IO.WellKnownFlags}
       * @param value The value of the flag.
       * @example event.setFlag(bp.IO.WellKnownFlags.SKIP_DIALOG_ENGINE, true)
       */
      setFlag(flag: symbol, value: boolean): void
    }

    /**
     * The EventDestination includes all the required parameters to correctly dispatch the event to the correct target
     */
    export interface EventDestination {
      /** The channel of communication, i.e web, messenger, twillio */
      readonly channel: string
      /** Who will receive this message, usually a user id */
      readonly target: string
      /** The id of the bot on which this event is relating to  */
      readonly botId: string
      /** The id of the thread this message is relating to (only on supported channels) */
      readonly threadId?: string
    }

    export interface EventUnderstanding {
      readonly intent: NLU.Intent
      readonly intents: NLU.Intent[]
      readonly language: string
      readonly entities: NLU.Entity[]
      readonly slots: NLU.SlotsCollection
      readonly errored: boolean
      readonly includedContexts: string[]
    }

    export interface IncomingEvent extends Event {
      /** Array of possible suggestions that the Decision Engine can take  */
      readonly suggestions?: Suggestion[]
      /** Contains data related to the state of the event */
      readonly state: EventState
      /** Holds NLU extraction results (when the event is natural language) */
      readonly nlu?: EventUnderstanding
      /** The final decision that the Decision Engine took */
      readonly decision?: Suggestion
      /* HITL module has possibility to pause conversation */
      readonly isPause?: boolean
    }

    export interface Suggestion {
      /** Number between 0 and 1 indicating how confident the module is about its suggestion */
      confidence: number
      /** An array of the raw payloads to send as an answer */
      payloads: any[]
      /** The source (usually the name of the module or core component) this suggestion is coming from */
      source: string
      /** More specific details from the source of the suggestion, e.g. the name of the QnA */
      sourceDetails?: string
      /** The Decision Engine's decison about this suggestion */
      decision: {
        status: 'dropped' | 'elected'
        reason: string
      }
    }

    /**
     * This  object is used to store data which will be persisted on different timeframes. It allows you to easily
     * store and retrieve data for different kind of situations.
     */
    export interface EventState {
      /** Data saved as user attributes; retention policies in Botpress global config applies  */
      user: User
      /** Data is kept for the active session. Timeout configurable in the global config file */
      session: CurrentSession
      /** Data saved to this variable will be remembered until the end of the flow */
      temp: any
      /**
       * Variables in the bot object are shared to all users for a specific bot. It is read only,
       * meaning that changes are not automatically persisted. You need to use the setVariable option to change it.
       * There is a possible race condition since it is loaded each time a messages comes in. Update it wisely
       */
      bot: any
      /** Used internally by Botpress to keep the user's current location and upcoming instructions */
      context: DialogContext
    }

    export interface JumpPoint {
      /** The name of the previous flow to return to when we exit a subflow */
      flow: string
      /** The name of the previous node to return to when we exit a subflow */
      node: string
    }

    export interface DialogContext {
      /** The name of the previous flow to return to when we exit a subflow */
      previousFlow?: string
      /** The name of the previous node to return to when we exit a subflow */
      previousNode?: string
      /** The name of the current active node */
      currentNode?: string
      /** The name of the current active flow */
      currentFlow?: string
      /** An array of jump-points to return when we exit subflow */
      jumpPoints?: JumpPoint[]
      /** The instructions queue to be processed by the dialog engine */
      queue?: any
      /**
       * Indicate that the context has just jumped to another flow.
       * This is used to execute the target flow catchAll transitions.
       */
      hasJumped?: boolean
    }

    export interface CurrentSession {
      lastMessages: DialogTurnHistory[]
    }

    export interface DialogTurnHistory {
      incomingPreview: string
      replySource: string
      replyPreview: string
      replyConfidence: number
      replyDate: Date
    }

    /**
     * Call next with an error as first argument to throw an error
     * Call next with true as second argument to swallow the event (i.e. stop the processing chain)
     * Call next with no parameters or false as second argument to continue processing to next middleware
     */
    export type MiddlewareNextCallback = (error?: Error, swallow?: boolean) => void

    /**
     * The actual middleware function that gets executed. It receives an event and expects to call next()
     * Not calling next() will result in a middleware timeout and will stop processing
     * If you intentionally want to stop processing, call `next(null, false)`
     */
    export type MiddlewareHandler = (event: Event, next: MiddlewareNextCallback) => void

    /**
     * The Middleware Definition is used by the event engine to register a middleware in the chain. The order in which they
     * are executed is important, since some may require previous processing, while others can swallow the events.
     * Incoming chain is executed when the bot receives an event.
     * Outgoing chain is executed when an event is sent to a user
     */
    export type MiddlewareDefinition = {
      /** The internal name used to identify the middleware in configuration files */
      name: string
      description: string
      /** The position in which this middleware should intercept messages in the middleware chain. */
      order: number
      /** A method with two parameters (event and a callback) used to handle the event */
      handler: MiddlewareHandler
      /** Indicates if this middleware should act on incoming or outgoing events */
      direction: EventDirection
    }

    export interface EventConstructor {
      (args: EventCtorArgs): Event
    }

    export const Event: EventConstructor
  }

  export type User = {
    id: string
    channel: string
    createdOn: Date
    updatedOn: Date
    attributes: any
    otherChannels?: User[]
  }

  /**
   * The direction of the event. An incoming event will register itself into the incoming middleware chain.
   * An outgoing event will register itself into the outgoing middleware chain.
   * @see MiddlewareDefinition to learn more about middleware.
   */
  export type EventDirection = 'incoming' | 'outgoing'

  export type Notification = {
    botId: string
    message: string
    /** Can be info, error, success */
    level: string
    moduleId?: string
    moduleIcon?: string
    moduleName?: string
    /** An URL to redirect to when the notification is clicked */
    redirectUrl?: string
  }

  export interface ScopedGhostService {
    /**
     * Insert or Update the file at the specified location
     * @param rootFolder - Folder relative to the scoped parent
     * @param file - The name of the file
     */
    upsertFile(rootFolder: string, file: string, content: string | Buffer): Promise<void>
    readFileAsBuffer(rootFolder: string, file: string): Promise<Buffer>
    readFileAsString(rootFolder: string, file: string): Promise<string>
    readFileAsObject<T>(rootFolder: string, file: string): Promise<T>
    deleteFile(rootFolder: string, file: string): Promise<void>
    /**
     * List all the files matching the ending pattern in the folder
     * @example bp.ghost.forBot('welcome-bot').directoryListing('./questions', '*.json')
     * @param rootFolder - Folder relative to the scoped parent
     * @param fileEndingPattern - The pattern to match. Don't forget to include wildcards!
     * @param exclude - The pattern to match excluded files.
     */
    directoryListing(rootFolder: string, fileEndingPattern: string, exclude?: string | string[]): Promise<string[]>
    /**
     * Starts listening on all file changes (deletion, inserts and updates)
     * `callback` will be called for every change
     * To stop listening, call the `remove()` method of the returned ListenHandle
     */
    onFileChanged(callback: (filePath: string) => void): ListenHandle
  }

  export interface ListenHandle {
    /** Stops listening from the event */
    remove(): void
  }

  /**
   * The configuration definition of a bot.
   */
  export type BotConfig = {
    $schema?: string
    id: string
    name: string
    description?: string
    category?: string
    details: BotDetails
    author?: string
    disabled?: boolean
    private?: boolean
    version: string
    imports: {
      /** Defines the list of content types supported by the bot */
      contentTypes: string[]
    }
    dialog?: DialogConfig
    logs?: LogsConfig
    defaultLanguage: string
    languages: string[]
    locked: boolean
    pipeline_status: BotPipelineStatus
  }

  export type Pipeline = Stage[]

  export type StageAction = 'promote_copy' | 'promote_move'

  export interface Stage {
    id: string
    label: string
    action: StageAction
  }

  export interface BotPipelineStatus {
    current_stage: {
      promoted_by: string
      promoted_on: Date
      id: string
    }
    stage_request?: {
      requested_on: Date
      expires_on?: Date
      message?: string
      status: string
      requested_by: string
      id: string
    }
  }

  export interface BotDetails {
    website?: string
    phoneNumber?: string
    termsConditions?: string
    privacyPolicy?: string
    emailAddress?: string
  }

  export interface LogsConfig {
    expiration: string
  }

  export interface DialogConfig {
    timeoutInterval: string
    sessionTimeoutInterval: string
  }

  /**
   * A Content Element is a single item of a particular Content Type @see ContentType.
   * Content Types contains many Elements. An Element belongs to a single Content Type.
   */
  export interface ContentElement {
    id: string
    /** The Id of the Content Type for which the Element belongs to. */
    contentType: string
    /** The raw form data that contains templating that needs to be interpreted. */
    formData: object
    /** The computed form data that contains the interpreted data. */
    computedData: object
    /** The textual representation of the Content Element, for each supported languages  */
    previews: object
    createdOn: Date
    modifiedOn: Date
    createdBy: string
  }

  /**
   * A Content Type describes a grouping of Content Elements @see ContentElement sharing the same properties.
   * They can describe anything and everything – they most often are domain-specific to your bot. They also
   * tells botpress how to display the content on various channels
   */
  export type ContentType = {
    id: string
    title: string
    description: string
    /**
     * Hiding content types prevents users from adding these kind of elements via the Flow Editor.
     * They are still visible in the Content Manager, and it's still possible to use these elements by specifying
     * their name as a property "contentType" to ContentPickerWidget.
     */
    hidden: boolean
    /**
     * The jsonSchema used to validate the form data of the Content Elements.
     */
    jsonSchema: object
    uiSchema?: object

    /**
     * Function that defines how a Content Type gets rendered on different channels.
     * This function resides in the javascript definition of the Content Type.
     *
     * @param data The data required to render the Content Elements. e.g. Text, images, button actions, etc.
     * @param channel The channel used to communicate, e.g. channel-web, messenger, twilio, etc.
     * @returns Return an array of rendered Content Elements
     */
    renderElement: (data: object, channel: string) => object[]
    /**
     * Function that computes the visual representation of the text.
     * This function resides in the javascript definition of the Content Type.
     */
    computePreviewText?: (formData: object) => string
  }

  /**
   * The flow is used by the dialog engine to answer the user and send him to the correct destination
   */
  export interface Flow {
    name: string
    location?: string
    version?: string
    /** This is the home node. The user will be directed there when he enters the flow */
    startNode: string
    /** An object containing all the properties required to edit a skill */
    skillData?: any
    /** An array of all the nodes included in the flow */
    nodes: FlowNode[]
    /** Those actions are attached to the flow and can be triggered regardless of the user's current node */
    catchAll?: NodeActions
    /** The name of the node to send the user if he reaches the timeout threshold */
    timeoutNode?: string
    type?: string
    timeout?: { name: string; flow: string; node: string }[]
  }

  /**
   * This interface is used to encapsulate the logic around the creation of a new skill. A skill
   * is a subflow which can have multiple nodes and custom logic, while being hidden under a single node in the main flow.
   * The node transitions specified here are applied on the node in the main flow. Once the user enters the node,
   * the flow takes over
   */
  export interface FlowGenerationResult {
    /**
     * A partial flow originating from a skill flow generator. Missing pieces will be automatically added
     * once the flow is sent to Botpress, the final product will be a Flow.
     */
    flow: SkillFlow
    /** An array of possible transitions for the parent node */
    transitions: NodeTransition[]
  }

  /**
   * The partial flow is only used to make some nodes optional. Those left empty will be automatically
   * generated by the skill service.
   */
  export type SkillFlow = Partial<Flow> & Pick<Required<Flow>, 'nodes'>

  export type FlowNode = {
    id?: string
    name: string
    type?: any
    timeoutNode?: string
    flow?: string
  } & (NodeActions)

  export type SkillFlowNode = Partial<FlowNode> & Pick<Required<FlowNode>, 'name'>

  /**
   * Node Transitions are all the possible outcomes when a user's interaction on a node is completed. The possible destinations
   * can be any node: a node in the same flow, one in a subflow, return to the parent flow, end discussion... etc.
   * There are special nodes:
   * - # - Send the user to the previous flow, at the calling node
   * - #node - Send the user to the previous flow, at a specific node
   * - ## - Send the user to the starting node of the previous flow
   * - END - End the current dialog
   * - node - Send the user to a specific node in the current flow
   */
  export interface NodeTransition {
    /** The text to display instead of the condition in the flow editor */
    caption?: string
    /** A JS expression thas is evaluated to determine if it should send the user to the specified node */
    condition: string
    /** The destination node */
    node: string
  }

  /**
   * A Node Action represent all the possible actions that will be executed when the user is on the node. When the user
   * enters the node, actions in the 'onEnter' are executed. If there are actions in 'onReceive', they will be called
   * once the user reply something. Transitions in 'next' are evaluated after all others to determine where to send
   */
  export interface NodeActions {
    /** An array of actions to take when the user enters the node */
    onEnter?: ActionBuilderProps[] | string[]
    /** An array of actions to take when the user replies */
    onReceive?: ActionBuilderProps[] | string[]
    /** An array of possible transitions once everything is completed */
    next?: NodeTransition[]
  }

  export interface ActionBuilderProps {
    name: string
    type: NodeActionType
    args?: any
  }

  /**
   * The Node Action Type is used by the skill service to tell the dialog engine what action to take.
   */
  export enum NodeActionType {
    RenderElement = 'render',
    RunAction = 'run',
    RenderText = 'say'
  }

  /**
   * The AxiosBotConfig contains the axios configuration required to call the api of another module.
   * @example: axios.get('/mod/module', axiosBotConfig)
   */
  export interface AxiosBotConfig {
    /** The base url of the bot.
     * @example http://localhost:3000/
     */
    baseURL: string
    headers: {
      Authorization: string
    }
  }

  /**
   * Simple interface to use when paging is required
   */
  export interface Paging {
    /** The index of the first element */
    start: number
    /** How many elements should be returned */
    count: number
  }

  ////////////////
  //////// API
  ////////////////

  /**
   * Realtime is used to communicate with the client via websockets
   */
  export namespace realtime {
    /**
     * Sends a payload to the client via the websocket
     * @param payload The payload to send
     */
    export function sendPayload(payload: RealTimePayload)
  }

  export type RouterCondition = boolean | ((req: any) => boolean)

  /**
   * Those are possible options you may enable when creating new routers
   */
  export type RouterOptions = {
    /**
     * Check if user is authenticated before granting access
     * @default true
     */
    checkAuthentication: RouterCondition

    /**
     * Parse the body as JSON when possible
     * @default true
     */
    enableJsonBodyParser?: RouterCondition
  }

  /**
   * Search parameters when querying content elements
   */
  export type SearchParams = {
    /** Search in elements id and form data */
    searchTerm?: string
    /** Returns the amount of elements from the starting position  */
    from: number
    count: number
    /** Only returns the items matching these ID */
    ids?: string[]
    /** An array of columns with direction to sort results */
    sortOrder?: SortOrder[]
    /** Apply a filter to a specific field (instead of the 'search all' field) */
    filters?: Filter[]
  }

  export interface Filter {
    /** The name of the column to filter on */
    column: string
    /** The value to filter (line %value%) */
    value: string
  }

  export interface SortOrder {
    /** The name of the column  */
    column: string
    /** Is the sort order ascending or descending? Asc by default */
    desc?: boolean
  }

  export interface AxiosOptions {
    /** When true, it will return the local url instead of the external url  */
    localUrl: boolean
  }

  export namespace http {
    /**
     * Create a shortlink to any destination
     *
     * @example bp.http.createShortLink('chat', '/lite', {m: 'channel-web', v: 'fullscreen' })
     * @example http://localhost:3000/s/chat
     * @param name - The name of the link, must be unique
     * @param destination - The URL to redirect to. It can be relative or absolute
     * @param params - An optional query string to add at the end of the url. You may specify an object
     */
    export function createShortLink(name: string, destination: string, params?: any): void

    /**
     * Delete any previously created short link
     *
     * @param name - The name of the link to remove
     */
    export function deleteShortLink(name): void

    /**
     * Create a new router for a module. Once created, use them to register new endpoints. Routers created
     * with this method are accessible via the url /mod/{routernName}
     *
     * @example const router = bp.http.createRouterForBot('myModule')
     * @example router.get('/list', ...)
     * @example axios.get('/mod/myModule/list')
     * @param routerName - The name of the router
     * @param options - Additional options to apply to the router
     * @param router - The router
     */
    export function createRouterForBot(routerName: string, options?: RouterOptions): any & RouterExtension

    /**
     * This method is meant to unregister a router before unloading a module. It is meant to be used in a development environment.
     * It could cause unpredictable behaviour in production
     * @param routerName The name of the router (must have been registered with createRouterForBot)
     */
    export function deleteRouterForBot(routerName: string)

    /**
     * Returns the required configuration to make an API call to another module by specifying only the relative path.
     * @param botId - The ID of the bot for which to get the configuration
     * @returns The configuration to use
     */
    export function getAxiosConfigForBot(botId: string, options?: AxiosOptions): Promise<AxiosBotConfig>

    /**
     * Decodes and validates an external authorization token with the public key defined in config file
     * @param token - The encoded JWT token
     * @returns The decoded payload
     */
    export function decodeExternalToken(token: string): Promise<any>

    /**
     * This Express middleware tries to decode the X-BP-ExternalAuth header and adds a credentials header in the request if it's valid.
     */
    export function extractExternalToken(req: any, res: any, next: any): Promise<void>

    export interface RouterExtension {
      getPublicPath(): Promise<string>
    }
  }

  /**
   * Events is the base communication channel of the bot. Messages and payloads are a part of it,
   * and it is the only way to receive or send informations. Each event goes through the whole middleware chain (incoming or outgoing)
   * before being received by either the bot or the user.
   */
  export namespace events {
    /**
     * Register a new middleware globally. They are sorted based on their declared order each time a new one is registered.
     * @param midddleware - The middleware definition to register
     */
    export function registerMiddleware(middleware: IO.MiddlewareDefinition): void

    /** Removes the specified middleware from the chain. This is mostly used in case of a module being reloaded */
    export function removeMiddleware(middlewareName): void

    /**
     * Send an event through the incoming or outgoing middleware chain
     * @param event - The event to send
     */
    export function sendEvent(event: IO.Event): void

    /**
     * Reply easily to any received event. It accepts an array of payloads
     * and will send a complete event with each payloads. It is often paired with
     * {@link cms.renderElement} to generate payload for a specific content type
     *
     * @param eventDestination - The destination to identify the target
     * @param payloads - One or multiple payloads to send
     */
    export function replyToEvent(eventDestination: IO.EventDestination, payloads: any[]): void
  }

  export type GetOrCreateResult<T> = Promise<{
    created: boolean
    result: T
  }>

  export namespace users {
    /**
     * Returns an existing user or create a new one with the specified keys
     */
    export function getOrCreateUser(channel: string, userId: string): GetOrCreateResult<User>

    /**
     * Merge the specified attributes to the existing attributes of the user
     */
    export function updateAttributes(channel: string, userId: string, attributes: any): Promise<void>

    /**
     * Overwrite all the attributes of the user with the specified payload
     */
    export function setAttributes(channel: string, userId: string, attributes: any): Promise<void>
    export function getAllUsers(paging?: Paging): Promise<any>
    export function getUserCount(): Promise<any>
  }

  /**
   * A state is a mutable object that contains properties used by the dialog engine during a conversation.
   * Properties like "nickname" or "nbOfConversations" are used during a conversation to execute flow logic. e.g. Navigating to a certain node when a condition is met.
   */
  export type State = any

  /**
   * The dialog engine is what processes conversations. It orchestrates the conversationnal flow logic.
   */
  export namespace dialog {
    /**
     * Create a session Id from an Event Destination
     * @param eventDestination The event used to create the Dialog Session Id
     */
    export function createId(eventDestination: IO.EventDestination): string
    /**
     * Calls the dialog engine to start processing an event.
     * @param event The event to be processed by the dialog engine
     */
    export function processEvent(sessionId: string, event: IO.IncomingEvent): Promise<IO.IncomingEvent>
    /**
     * Deletes a session
     * @param sessionId The Id of the session to delete
     */
    export function deleteSession(sessionId: string): Promise<void>

    /**
     * Jumps to a specific flow and optionaly a specific node. This is useful when the default flow behaviour needs to be bypassed.
     * @param sessionId The Id of the the current Dialog Session. If the session doesn't exists, it will be created with this Id.
     * @param event The event to be processed
     * @param flowName The name of the flow to jump to
     * @param nodeName The name of the optionnal node to jump to.
     * The node will default to the starting node of the flow if this value is omitted.
     */
    export function jumpTo(sessionId: string, event: IO.Event, flowName: string, nodeName?: string): Promise<void>
  }

  export namespace config {
    export function getModuleConfig(moduleId: string): Promise<any>

    /**
     * Returns the configuation values for the specified module and bot.
     * @param moduleId
     * @param botId
     */
    export function getModuleConfigForBot(moduleId: string, botId: string): Promise<any>

    /**
     * Returns the configuration options of Botpress
     */
    export function getBotpressConfig(): Promise<any>
  }

  /**
   * The Key Value Store is perfect to store any type of data as JSON.
   */
  export namespace kvs {
    /**
     * Returns the specified key as JSON object
     * @example bp.kvs.get('bot123', 'hello/whatsup')
     */
    export function get(botId: string, key: string, path?: string): Promise<any>

    /**
     * Saves the specified key as JSON object
     * @example bp.kvs.set('bot123', 'hello/whatsup', { msg: 'i love you' })
     */
    export function set(botId: string, key: string, value: any, path?: string): Promise<void>
    export function setStorageWithExpiry(botId: string, key: string, value, expiryInMs?: string)
    export function getStorageWithExpiry(botId: string, key: string)
    export function getConversationStorageKey(sessionId: string, variable: string): string
    export function getUserStorageKey(userId: string, variable: string): string
    export function getGlobalStorageKey(variable: string): string
    export function removeStorageKeysStartingWith(key): Promise<void>
  }

  export namespace bots {
    export function getAllBots(): Promise<Map<string, BotConfig>>
    export function getBotById(botId: string): Promise<BotConfig | undefined>
    /**
     * It will extract the bot's folder to an archive (tar.gz).
     * @param botId The ID of the bot to extract
     */
    export function exportBot(botId: string): Promise<Buffer>
    /**
     * Allows to import directly an archive (tar.gz) in a new bot.
     * @param botId The ID of the new bot (or an existing one)
     * @param archive The buffer of the archive file
     * @param allowOverwrite? If not set, it will throw an error if the folder exists. Otherwise, it will overwrite files already present
     */
    export function importBot(botId: string, archive: Buffer, allowOverwrite?: boolean): Promise<void>
  }

  export namespace notifications {
    export function create(botId: string, notification: Notification): Promise<any>
  }

  export namespace ghost {
    /**
     * Access the Ghost Service for a specific bot. Check the {@link ScopedGhostService} for the operations available on the scoped element.
     */
    export function forBot(botId: string): ScopedGhostService

    /**
     * Access the Ghost Service globally. Check the {@link ScopedGhostService} for the operations available on the scoped element.
     */
    export function forGlobal(): ScopedGhostService
  }

  export namespace cms {
    /**
     * Returns a single Content Element
     * @param botId - The ID of the bot
     * @param id - The element id
     * @param language - If language is set, it will return only the desired language with the base properties
     * @returns A content element
     */
    export function getContentElement(botId: string, id: string, language?: string): Promise<ContentElement>

    export function getContentElements(botId: string, ids: string[], language?: string): Promise<ContentElement[]>

    /**
     *
     * @param botId The ID of the bot
     * @param contentTypeId Filter entries on that specific content type
     * @param searchParams Additional search parameters (by default, returns 50 elements)
     * @param language When specified, only that language is returned with the original property (ex: text$en becomes text)
     */
    export function listContentElements(
      botId: string,
      contentTypeId?: string,
      searchParams?: SearchParams,
      language?: string
    ): Promise<ContentElement[]>

    export function deleteContentElements(botId: string, contentElementIds: string[]): Promise<void>

    export function getAllContentTypes(botId?: string): Promise<ContentType[]>
    /**
     * Content Types can produce multiple payloads depending on the channel and the type of message. This method can generate
     * payloads for a specific content element or generate them for a custom payload.
     * They can then be sent to the event engine, which sends them through the outgoing middlewares, straight to the user
     *
     * @param contentId - Can be a ContentType (ex: "builtin_text") or a ContentElement (ex: "!builtin_text-s6x5c6")
     * @param args - Required arguments by the content type (or the content element)
     * @param eventDestination - The destination of the payload (to extract the botId and channel)
     *
     * @example const eventDestination = { target: 'user123', botId: 'welcome-bot', channel: 'web', threadId: 1 }
     * @example const payloads = await bp.cms.renderElement('builtin_text', {type: 'text', text: 'hello'}, eventDestination)
     * @example await bp.events.replyToEvent(eventDestination, payloads)
     *
     * @returns An array of payloads
     */
    export function renderElement(
      contentId: string,
      args: any,
      eventDestination: IO.EventDestination
    ): Promise<object[]>

    /**
     * Updates an existing content element, or creates it if its current ID isn't defined
     *
     * @param botId The ID of the bot
     * @param contentTypeId Only used when creating an element (the ID of the content type (renderer))
     * @param formData The content of your element. May includes translations or not (see language parameter)
     * @param contentElementId If not specified, will be treated as a new element and will be inserted
     * @param language When language is set, only that language will be updated on this element. Otherwise, replaces all content
     */
    export function createOrUpdateContentElement(
      botId: string,
      contentTypeId: string,
      formData: object,
      contentElementId?: string,
      language?: string
    ): Promise<string>

    export function saveFile(botId: string, fileName: string, content: Buffer): Promise<string>
    export function readFile(botId, fileName): Promise<Buffer>
    export function getFilePath(botId: string, fileName: string): string
  }
}<|MERGE_RESOLUTION|>--- conflicted
+++ resolved
@@ -77,8 +77,8 @@
     /**
      * Called when the module is unloaded, before being reloaded
      * onBotUnmount is called for each bots before this one is called
-     * */
-    onModuleUnmount: ((bp: typeof import('botpress/sdk')) => void)
+     */
+    onModuleUnmount: (bp: typeof import('botpress/sdk')) => void
     /** Called once the core is initialized. Usually for middlewares / database init */
     onServerStarted: (bp: typeof import('botpress/sdk')) => void
     /** This is called once all modules are initialized, usually for routing and logic */
@@ -91,22 +91,19 @@
     skills?: Skill[]
     /** An array of available bot templates when creating a new bot */
     botTemplates?: BotTemplate[]
-<<<<<<< HEAD
+
     onFlowChanged?: (bp: typeof import('botpress/sdk'), botId: string, flow: Flow) => void
-=======
-    onFlowChanged?: ((bp: typeof import('botpress/sdk'), botId: string, flow: Flow) => void)
     /**
      * This method is called whenever a content element is created, updated or deleted.
      * Modules can act on these events if they need to update references, for example.
      */
-    onElementChanged: ((
+    onElementChanged: (
       bp: typeof import('botpress/sdk'),
       botId: string,
       action: ElementChangedAction,
       element: ContentElement,
       oldElement?: ContentElement
-    ) => void)
->>>>>>> da424fa8
+    ) => void
   }
 
   /**

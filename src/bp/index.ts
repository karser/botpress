--- conflicted
+++ resolved
@@ -33,10 +33,6 @@
     return (arguments[2] || arguments[1])()
   }
 
-<<<<<<< HEAD
-  // @ts-ignore
-=======
->>>>>>> 10c2fb4f
   return originalWrite.apply(this, (arguments as never) as [string])
 }
 

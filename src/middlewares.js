import _ from 'lodash'
import mware from 'mware'
import path from 'path'
import fs from 'fs'
import Promise from 'bluebird'

import licensing from './licensing'

const createMiddleware = (bp, middlewareName) => {
  const _use = mware()
  const _error = mware()

<<<<<<< HEAD
  const use = function(middleware) {
=======
  const use = middleware => {
>>>>>>> 1dddc13d
    if (typeof middleware !== 'function') {
      throw new TypeError('Expected all middleware arguments to be functions')
    }

    if (middleware.length === 2) {
      _use(middleware)
    } else if (middleware.length === 3) {
      _error(middleware)
    }
  }

  const dispatch = event => {
    if (!_.isPlainObject(event)) {
      throw new TypeError('Expected all dispatch arguments to be plain event objects')
    }

    const conformity = {
<<<<<<< HEAD
      type: function(value) {
        return typeof value === 'string'
      },
      platform: function(value) {
        return typeof value === 'string'
      },
      text: function(value) {
        return typeof value === 'string'
      },
      raw: function() {
        return true
      }
=======
      type: value => typeof value === 'string',
      platform: value => typeof value === 'string',
      text: value => typeof value === 'string',
      raw: () => true
>>>>>>> 1dddc13d
    }

    if (!_.conformsTo(event, conformity)) {
      throw new TypeError(
        'Expected event to contain (type: string), ' + '(platform: string), (text: string), (raw: any)'
      )
    }

<<<<<<< HEAD
    _use.run(event, function(err) {
=======
    // Provide botpress to the event handlers
    event.bp = bp

    _use.run(event, err => {
>>>>>>> 1dddc13d
      if (err) {
        _error.run(err, event, () => {
          bp.logger.error(`[BOTPRESS] Unhandled error in middleware (${middlewareName}). Error: ${err.message}`)
        })
      }
    })

    return event._promise || Promise.resolve()
  }

  return { use, dispatch }
}

module.exports = (bp, dataLocation, projectLocation, logger) => {
  const middlewaresFilePath = path.join(dataLocation, 'middlewares.json')
  let incoming, outgoing, middlewares, customizations

<<<<<<< HEAD
  const noopChain = function() {
=======
  const noopChain = arg => {
>>>>>>> 1dddc13d
    let message =
      'Middleware called before middlewares have been loaded. This is a no-op.' +
      ' Have you forgotten to call `bp.loadMiddlewares()` in your bot?'

<<<<<<< HEAD
    if (arguments && typeof arguments[0] === 'object') {
      message += '\nCalled with: ' + JSON.stringify(arguments[0], null, 2)
=======
    if (arg && typeof arg === 'object') {
      message += '\nCalled with: ' + JSON.stringify(arg, null, 2)
>>>>>>> 1dddc13d
    }

    logger.warn(message)
  }

  const readCustomizations = () => {
    if (!fs.existsSync(middlewaresFilePath)) {
      fs.writeFileSync(middlewaresFilePath, '{}')
    }
    return JSON.parse(fs.readFileSync(middlewaresFilePath))
  }

  const writeCustomizations = () => {
    fs.writeFileSync(middlewaresFilePath, JSON.stringify(customizations))
  }

  const setCustomizations = middlewares => {
    _.each(middlewares, middleware => {
      const { name, order, enabled } = middleware
      customizations[name] = { order, enabled }
    })
    writeCustomizations()
  }

  const resetCustomizations = () => {
    customizations = {}
    writeCustomizations()
  }

  const register = middleware => {
    if (!middleware || !middleware.name) {
      logger.error('A unique middleware name is mandatory')
      return false
    }

    if (!middleware.handler) {
      logger.error('A middleware handler is mandatory')
      return false
    }

    if (!middleware.type || (middleware.type !== 'incoming' && middleware.type !== 'outgoing')) {
      logger.error('A middleware type (incoming or outgoing) is required')
      return false
    }

    middleware.order = middleware.order || 0
    middleware.enabled = typeof middleware.enabled === 'undefined' ? true : !!middleware.enabled

    if (_.some(middlewares, m => m.name === middleware.name)) {
      logger.error('Another middleware with the same name has already been registered')
      return false
    }

    middlewares.push(middleware)
  }

  const list = () => {
    return _.orderBy(
      middlewares.map(middleware => {
        const customization = customizations[middleware.name]
        if (customization) {
          return Object.assign({}, middleware, customization)
        }
        return middleware
      }),
      'order'
    )
  }

  const load = () => {
    incoming = createMiddleware(bp, 'incoming')
    outgoing = createMiddleware(bp, 'outgoing')

    const { middleware: licenseMiddleware } = bp.licensing
    incoming.use(licenseMiddleware)

    _.each(list(), m => {
      if (!m.enabled) {
        return logger.debug('SKIPPING middleware:', m.name, ' [Reason=disabled]')
      }

      logger.debug('Loading middleware:', m.name)

      if (m.type === 'incoming') {
        incoming.use(m.handler)
      } else {
        outgoing.use(m.handler)
      }
    })
  }

  const sendToMiddleware = type => event => {
    const mw = type === 'incoming' ? incoming : outgoing
    return mw.dispatch ? mw.dispatch(event) : mw(event)
  }

  incoming = outgoing = noopChain
  middlewares = []
  customizations = readCustomizations()

  return {
    load,
    list,
    register,
    sendIncoming: event => bp.messages.in.enqueue(event),
    sendOutgoing: event => bp.messages.out.enqueue(event),
    sendIncomingImmediately: sendToMiddleware('incoming'),
    sendOutgoingImmediately: sendToMiddleware('outgoing'),
    getCustomizations: () => customizations,
    setCustomizations,
    resetCustomizations
  }
}<|MERGE_RESOLUTION|>--- conflicted
+++ resolved
@@ -4,17 +4,11 @@
 import fs from 'fs'
 import Promise from 'bluebird'
 
-import licensing from './licensing'
-
 const createMiddleware = (bp, middlewareName) => {
   const _use = mware()
   const _error = mware()
 
-<<<<<<< HEAD
-  const use = function(middleware) {
-=======
   const use = middleware => {
->>>>>>> 1dddc13d
     if (typeof middleware !== 'function') {
       throw new TypeError('Expected all middleware arguments to be functions')
     }
@@ -32,25 +26,10 @@
     }
 
     const conformity = {
-<<<<<<< HEAD
-      type: function(value) {
-        return typeof value === 'string'
-      },
-      platform: function(value) {
-        return typeof value === 'string'
-      },
-      text: function(value) {
-        return typeof value === 'string'
-      },
-      raw: function() {
-        return true
-      }
-=======
       type: value => typeof value === 'string',
       platform: value => typeof value === 'string',
       text: value => typeof value === 'string',
       raw: () => true
->>>>>>> 1dddc13d
     }
 
     if (!_.conformsTo(event, conformity)) {
@@ -59,14 +38,10 @@
       )
     }
 
-<<<<<<< HEAD
-    _use.run(event, function(err) {
-=======
     // Provide botpress to the event handlers
     event.bp = bp
 
     _use.run(event, err => {
->>>>>>> 1dddc13d
       if (err) {
         _error.run(err, event, () => {
           bp.logger.error(`[BOTPRESS] Unhandled error in middleware (${middlewareName}). Error: ${err.message}`)
@@ -84,22 +59,13 @@
   const middlewaresFilePath = path.join(dataLocation, 'middlewares.json')
   let incoming, outgoing, middlewares, customizations
 
-<<<<<<< HEAD
-  const noopChain = function() {
-=======
   const noopChain = arg => {
->>>>>>> 1dddc13d
     let message =
       'Middleware called before middlewares have been loaded. This is a no-op.' +
       ' Have you forgotten to call `bp.loadMiddlewares()` in your bot?'
 
-<<<<<<< HEAD
-    if (arguments && typeof arguments[0] === 'object') {
-      message += '\nCalled with: ' + JSON.stringify(arguments[0], null, 2)
-=======
     if (arg && typeof arg === 'object') {
       message += '\nCalled with: ' + JSON.stringify(arg, null, 2)
->>>>>>> 1dddc13d
     }
 
     logger.warn(message)

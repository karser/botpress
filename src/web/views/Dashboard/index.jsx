--- conflicted
+++ resolved
@@ -72,7 +72,6 @@
     })
   }
 
-<<<<<<< HEAD
   refresh() {
     this.queryFeaturedModules()
     .then(this.queryModulesPopular)
@@ -81,10 +80,7 @@
     })
   }
 
-  renderInformationSection() {
-=======
   renderInformationAndContributionSection() {
->>>>>>> 1a615712
     return (
       <Row>
         <Col sm={9}>

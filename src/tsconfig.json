{
  "compilerOptions": {
    "declaration": true,
    "sourceMap": true,
    "strict": true,
    "module": "commonjs",
    "esModuleInterop": true,
    "resolveJsonModule": true,
    "target": "es6",
    "lib": ["es7"],
    "noImplicitAny": false,
    "moduleResolution": "node",
    "experimentalDecorators": true,
    "emitDecoratorMetadata": true,
    "baseUrl": "./bp",
    "outDir": "../out",
    "typeRoots": ["./typings", "../node_modules/@types", "./bp/common"],
    "types": ["reflect-metadata", "jest", "bluebird-global"]
  },
  "exclude": [
    "**/*.__test__.(ts|js)",
    "../out",
    "**/node_modules/**/*.(ts|js)",
    "**/static/**/*.(js|ts)",
    "**/ml/svm-js/**/*.*",
<<<<<<< HEAD
    "**/ui-admin/**/*"
=======
    "bp/ui-studio/**"
>>>>>>> b77e4412
  ]
}<|MERGE_RESOLUTION|>--- conflicted
+++ resolved
@@ -23,10 +23,7 @@
     "**/node_modules/**/*.(ts|js)",
     "**/static/**/*.(js|ts)",
     "**/ml/svm-js/**/*.*",
-<<<<<<< HEAD
-    "**/ui-admin/**/*"
-=======
+    "**/ui-admin/**/*",
     "bp/ui-studio/**"
->>>>>>> b77e4412
   ]
 }
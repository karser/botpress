const gulp = require('gulp')
const exec = require('child_process').exec
const rimraf = require('gulp-rimraf')
const { symlink } = require('gulp')
const yn = require('yn')

const verbose = process.argv.includes('--verbose')

const build = () => {
  gulp.task('build:studio', gulp.series([buildStudio, cleanStudio, cleanStudioAssets, copyStudio]))
  gulp.task('build:admin', gulp.series([buildAdmin, copyAdmin]))

  if (yn(process.env.GULP_PARALLEL)) {
    return gulp.parallel(['build:studio', 'build:admin'])
  }

  return gulp.series(['build:studio', 'build:admin'])
}

const buildStudio = cb => {
  const cmd = process.argv.includes('--prod') ? 'yarn && yarn build:prod --nomap' : 'yarn && yarn build'

  const studio = exec(cmd, { cwd: 'src/bp/ui-studio' }, err => cb(err))
<<<<<<< HEAD
  studio.stdout.pipe(process.stdout)
=======
  verbose && studio.stdout.pipe(process.stdout)
>>>>>>> 9cdc7030
  studio.stderr.pipe(process.stderr)
}

const buildAdmin = cb => {
  const prod = process.argv.includes('--prod') ? '--nomap' : ''

  const admin = exec(`yarn && yarn build ${prod}`, { cwd: 'src/bp/ui-admin' }, err => cb(err))
<<<<<<< HEAD
  admin.stdout.pipe(process.stdout)
=======
  verbose && admin.stdout.pipe(process.stdout)
>>>>>>> 9cdc7030
  admin.stderr.pipe(process.stderr)
}

const copyAdmin = () => {
  return gulp.src('./src/bp/ui-admin/build/**/*').pipe(gulp.dest('./out/bp/ui-admin/public'))
}

const cleanStudio = () => {
  return gulp.src('./out/bp/ui-studio/public', { allowEmpty: true }).pipe(rimraf())
}

const cleanStudioAssets = () => {
  return gulp.src('./out/bp/data/assets/ui-studio', { allowEmpty: true }).pipe(rimraf())
}

const copyStudio = () => {
  return gulp.src('./src/bp/ui-studio/public/**/*').pipe(gulp.dest('./out/bp/ui-studio/public'))
}

const createStudioSymlink = () => {
  return gulp.src('./src/bp/ui-studio/public').pipe(symlink('./out/bp/data/assets/ui-studio/', { type: 'dir' }))
}

const watchAdmin = cb => {
  const admin = exec('yarn && yarn start:dev', { cwd: 'src/bp/ui-admin' }, err => cb(err))
  admin.stdout.pipe(process.stdout)
  admin.stderr.pipe(process.stderr)
}

const watchStudio = cb => {
  const studio = exec('yarn && yarn watch', { cwd: 'src/bp/ui-studio' }, err => cb(err))
  studio.stdout.pipe(process.stdout)
  studio.stderr.pipe(process.stderr)
}

const watchAll = () => {
  return gulp.parallel([watchStudio, watchAdmin])
}

module.exports = {
  build,
  watchAll,
  watchStudio,
  watchAdmin,
  createStudioSymlink,
  cleanStudioAssets
}<|MERGE_RESOLUTION|>--- conflicted
+++ resolved
@@ -21,11 +21,7 @@
   const cmd = process.argv.includes('--prod') ? 'yarn && yarn build:prod --nomap' : 'yarn && yarn build'
 
   const studio = exec(cmd, { cwd: 'src/bp/ui-studio' }, err => cb(err))
-<<<<<<< HEAD
-  studio.stdout.pipe(process.stdout)
-=======
   verbose && studio.stdout.pipe(process.stdout)
->>>>>>> 9cdc7030
   studio.stderr.pipe(process.stderr)
 }
 
@@ -33,11 +29,7 @@
   const prod = process.argv.includes('--prod') ? '--nomap' : ''
 
   const admin = exec(`yarn && yarn build ${prod}`, { cwd: 'src/bp/ui-admin' }, err => cb(err))
-<<<<<<< HEAD
-  admin.stdout.pipe(process.stdout)
-=======
   verbose && admin.stdout.pipe(process.stdout)
->>>>>>> 9cdc7030
   admin.stderr.pipe(process.stderr)
 }
 

{
<<<<<<< HEAD
  "generatedOn": "2021-03-03T20:36:59.336Z",
=======
  "generatedOn": "2021-03-03T15:44:39.518Z",
>>>>>>> dfc79dbc
  "scores": [
    {
      "metric": "accuracy",
      "problem": "clinc150, 20 utt/intent, seed 42",
      "seed": 42,
      "score": 0.7245348837209302
    },
    {
      "metric": "oosAccuracy",
      "problem": "clinc150, 20 utt/intent, seed 42",
      "seed": 42,
      "score": 0.8554651162790697
    },
    {
      "metric": "oosPrecision",
      "problem": "clinc150, 20 utt/intent, seed 42",
      "seed": 42,
      "score": 0.28134556574923547
    },
    {
      "metric": "oosRecall",
      "problem": "clinc150, 20 utt/intent, seed 42",
      "seed": 42,
      "score": 0.08363636363636363
    },
    {
      "metric": "oosF1",
      "problem": "clinc150, 20 utt/intent, seed 42",
      "seed": 42,
      "score": 0.1289418360196216
    }
  ]
}<|MERGE_RESOLUTION|>--- conflicted
+++ resolved
@@ -1,9 +1,5 @@
 {
-<<<<<<< HEAD
   "generatedOn": "2021-03-03T20:36:59.336Z",
-=======
-  "generatedOn": "2021-03-03T15:44:39.518Z",
->>>>>>> dfc79dbc
   "scores": [
     {
       "metric": "accuracy",

--- conflicted
+++ resolved
@@ -91,32 +91,16 @@
     {
       "type": "node",
       "request": "launch",
-<<<<<<< HEAD
-      "name": "Jest Current File",
-      "program": "${workspaceFolder}/node_modules/.bin/jest",
-      "args": [
-        "${fileBasenameNoExtension}",
-        "--config",
-        "jest.config.js"
-      ],
-=======
       "name": "Debug Jest Current File",
       "program": "${workspaceFolder}/node_modules/.bin/jest",
       "args": ["${fileBasenameNoExtension}", "--config", "jest.config.js"],
->>>>>>> 09c7324f
       "console": "integratedTerminal",
       "internalConsoleOptions": "neverOpen",
       "disableOptimisticBPs": true,
       "windows": {
-<<<<<<< HEAD
-        "program": "${workspaceFolder}/node_modules/jest/bin/jest",
-      }
-    }
-=======
         "program": "${workspaceFolder}/node_modules/jest/bin/jest"
       }
     },
->>>>>>> 09c7324f
     {
       "type": "node",
       "request": "launch",
